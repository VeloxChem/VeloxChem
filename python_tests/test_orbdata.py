--- conflicted
+++ resolved
@@ -169,9 +169,8 @@
         arr_occ_b = arr_b[:, :1]
         den_ref_b = np.dot(arr_occ_b, arr_occ_b.T)
 
-<<<<<<< HEAD
-        self.assertTrue((den_ref_a == den_a).all())
-        self.assertTrue((den_ref_b == den_b).all())
+        assert (den_ref_a == den_a).all()
+        assert (den_ref_b == den_b).all()
 
     def test_basis_function_indices(self):
 
@@ -193,7 +192,7 @@
             0, 0, 0, 0, 0, 1, 1, 1, 1, 1, 1, 1, 1, 1, 1, 1, 1, 2, 2, 2, 2, 2, 2,
             2, 2, 2, 2, 2, 2, 2, 2, 2, 0, 0, 1, 1, 1, 0, 0, 1, 1, 1
         ]
-        self.assertEqual(bf_angmoms, ref_angmoms)
+        assert bf_angmoms == ref_angmoms
 
         ovldrv = OverlapIntegralsDriver()
         S = ovldrv.compute(task.molecule, task.ao_basis)
@@ -202,14 +201,5 @@
         if is_mpi_master():
             sdal = ao_matrix_to_dalton(DenseMatrix(smat), task.ao_basis,
                                        task.molecule).to_numpy()
-            self.assertTrue(
-                np.max(np.abs(sdal -
-                              smat[bf_indices, :][:, bf_indices])) < 1.0e-12)
-
-
-if __name__ == "__main__":
-    unittest.main()
-=======
-        assert (den_ref_a == den_a).all()
-        assert (den_ref_b == den_b).all()
->>>>>>> 61ef30d8
+            assert np.max(
+                np.abs(sdal - smat[bf_indices, :][:, bf_indices])) < 1.0e-12