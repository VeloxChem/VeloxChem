--- conflicted
+++ resolved
@@ -58,14 +58,9 @@
         mo_act = scfdrv.comm.bcast(mo_act, root=mpi_master())
 
         pdft_mat = xc_drv.integrate_vxc_pdft(den_mat, D2act, mo_act.T.copy(),
-<<<<<<< HEAD
-                                             molecule, basis, molgrid,
-                                             xcfun.get_func_label())
-=======
                                              molecule, basis, molgrid, pfunc)
         pdft_mat.reduce_sum(scfdrv.rank, scfdrv.nodes, scfdrv.comm)
 
->>>>>>> e05e81cb
         if scfdrv.rank == mpi_master():
             return vxc_mat.get_energy(), pdft_mat.get_energy()
         else:
