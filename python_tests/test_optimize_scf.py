from pathlib import Path
import numpy as np
import pytest

from veloxchem.veloxchemlib import is_mpi_master
from veloxchem.veloxchemlib import bohr_in_angstrom
from veloxchem.mpitask import MpiTask
from veloxchem.molecularbasis import MolecularBasis
from veloxchem.scfrestdriver import ScfRestrictedDriver
from veloxchem.scfgradientdriver import ScfGradientDriver
from veloxchem.optimizationdriver import OptimizationDriver


@pytest.mark.filterwarnings(
    'ignore:.*tostring.*tobytes:DeprecationWarning:geometric')
class TestOptimizeSCF:

    def run_opt(self, inpfile, basis_label, ref_coords):

        task = MpiTask([inpfile, None])
        task.input_dict['scf']['checkpoint_file'] = None
        task.input_dict['method_settings']['basis'] = basis_label.upper()

        if is_mpi_master(task.mpi_comm):
            task.ao_basis = MolecularBasis.read(task.molecule,
                                                basis_label.upper(),
                                                ostream=None)
        else:
            task.ao_basis = MolecularBasis()
        task.ao_basis.broadcast(task.mpi_rank, task.mpi_comm)

        scf_drv = ScfRestrictedDriver(task.mpi_comm, task.ostream)
        scf_drv.update_settings(task.input_dict['scf'],
                                task.input_dict['method_settings'])
        scf_drv.compute(task.molecule, task.ao_basis, task.min_basis)

<<<<<<< HEAD
        grad_drv = ScfGradientDriver(scf_drv, task.mpi_comm, task.ostream)
        # So far testing with the numerical gradient
        grad_drv.numerical = True
=======
        grad_drv = ScfGradientDriver(task.mpi_comm, task.ostream)
>>>>>>> b8b347f4
        opt_drv = OptimizationDriver(grad_drv)

        opt_drv.update_settings({
            'coordsys': 'tric',
            'filename': task.input_dict['filename'],
            'keep_files': 'no',
        })
        opt_mol = opt_drv.compute(task.molecule, task.ao_basis, scf_drv)

        if is_mpi_master(task.mpi_comm):
            opt_coords = opt_mol.get_coordinates_in_bohr()
            assert np.max(np.abs(opt_coords - ref_coords)) < 1.0e-6

            inpfile = Path(inpfile)
            optfile = Path(str(inpfile.with_name(inpfile.stem)) + '_optim.xyz')
            logfile = inpfile.with_suffix('.log')
            if optfile.is_file():
                optfile.unlink()
            if logfile.is_file():
                logfile.unlink()

    def test_nh3(self):

        here = Path(__file__).parent
        inpfile = str(here / 'inputs' / 'nh3.inp')

        basis_label = 'sto-3g'

        ref_coords = np.array([
            [-1.941114808233, 1.588257603470, -0.020632249491],
            [-1.965745778628, 2.619171893222, 0.031449914839],
            [-2.496768727202, 1.280798298868, 0.793505674044],
            [-2.536814090843, 1.362016810479, -0.833073376431],
        ]) / bohr_in_angstrom()

        self.run_opt(inpfile, basis_label, ref_coords)<|MERGE_RESOLUTION|>--- conflicted
+++ resolved
@@ -34,13 +34,9 @@
                                 task.input_dict['method_settings'])
         scf_drv.compute(task.molecule, task.ao_basis, task.min_basis)
 
-<<<<<<< HEAD
-        grad_drv = ScfGradientDriver(scf_drv, task.mpi_comm, task.ostream)
+        grad_drv = ScfGradientDriver(task.mpi_comm, task.ostream)
         # So far testing with the numerical gradient
         grad_drv.numerical = True
-=======
-        grad_drv = ScfGradientDriver(task.mpi_comm, task.ostream)
->>>>>>> b8b347f4
         opt_drv = OptimizationDriver(grad_drv)
 
         opt_drv.update_settings({
