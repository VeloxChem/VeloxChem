--- conflicted
+++ resolved
@@ -3,12 +3,8 @@
 import unittest
 import tempfile
 
-<<<<<<< HEAD
-from veloxchem.veloxchemlib import ChemicalElement
 from veloxchem.veloxchemlib import DispersionModel
-=======
 from veloxchem.veloxchemlib import is_mpi_master
->>>>>>> c75fe89a
 from veloxchem.veloxchemlib import bohr_in_angstroms
 from veloxchem.veloxchemlib import ChemicalElement
 from veloxchem.mpitask import MpiTask
@@ -193,7 +189,6 @@
 
         self.assertEqual(elem, elem2)
 
-<<<<<<< HEAD
     def test_dispersion_model(self):
 
         ref_energies = {
@@ -243,7 +238,7 @@
         here = Path(__file__).parent
         inpfile = here / 'inputs' / 'dimer.inp'
 
-        task = MpiTask([str(inpfile), None], MPI.COMM_WORLD)
+        task = MpiTask([str(inpfile), None])
         molecule = task.molecule
 
         disp = DispersionModel()
@@ -261,7 +256,7 @@
             max_rel_diff = np.max(np.abs(g_disp - g_ref) / np.abs(g_ref))
             self.assertTrue(max_diff < 1.0e-13)
             self.assertTrue(max_rel_diff < 1.0e-10)
-=======
+
     def test_get_ic_rmsd(self):
 
         init_xyz_str = """
@@ -341,7 +336,6 @@
 
                 ref_coords = mol.get_coordinates() * bohr_in_angstroms()
                 self.assertTrue(np.max(np.abs(coords - ref_coords)) < 1.0e-10)
->>>>>>> c75fe89a
 
 
 if __name__ == "__main__":
