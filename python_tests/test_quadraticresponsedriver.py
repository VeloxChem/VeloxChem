--- conflicted
+++ resolved
@@ -48,13 +48,9 @@
             'c_components': 'x'
         }
 
-<<<<<<< HEAD
         qrf_prop = QuadraticResponseDriver()
         qrf_prop.update_settings(rsp_settings)
-        qrf_result_xxx = qrf_prop.compute(molecule, ao_basis, scf_tensors)
-=======
-        qrf_result_xxx = qrf_prop.compute(molecule, ao_basis, scf_tensors,method_settings)
->>>>>>> e6258aeb
+        qrf_result_xxx = qrf_prop.compute(molecule, ao_basis, scf_tensors, method_settings)
 
         rsp_settings = {
             'conv_thresh': 1.0e-4,
@@ -66,12 +62,8 @@
             'c_components': 'x'
         }
 
-<<<<<<< HEAD
         qrf_prop.update_settings(rsp_settings)
-        qrf_result_zzx = qrf_prop.compute(molecule, ao_basis, scf_tensors)
-=======
-        qrf_result_zzx = qrf_prop.compute(molecule, ao_basis, scf_tensors,method_settings)
->>>>>>> e6258aeb
+        qrf_result_zzx = qrf_prop.compute(molecule, ao_basis, scf_tensors, method_settings)
 
         rsp_settings = {
             'conv_thresh': 1.0e-4,
@@ -83,46 +75,46 @@
             'c_components': 'x'
         }
 
-<<<<<<< HEAD
-        qrf_prop.update_settings(rsp_settings)
-        qrf_result_yyx = qrf_prop.compute(molecule, ao_basis, scf_tensors)
+# master branch version
+#        qrf_prop.update_settings(rsp_settings)
+#        qrf_result_yyx = qrf_prop.compute(molecule, ao_basis, scf_tensors)
+#
+#        if is_mpi_master():
+#
+#            # x-component
+#
+#            assert abs(qrf_result_xxx[0.2].real -
+#                       ref_result['xxx'].real) < 1.0e-4
+#            assert abs(qrf_result_xxx[0.2].imag -
+#                       ref_result['xxx'].imag) < 1.0e-4
+#
+#            # y-component
+#
+#            assert abs(qrf_result_yyx[0.2].real -
+#                       ref_result['yyx'].real) < 1.0e-4
+#            assert abs(qrf_result_yyx[0.2].imag -
+#                       ref_result['yyx'].imag) < 1.0e-4
+# qrf_dft branch version
+        qrf_result_yyx = qrf_prop.compute(molecule, ao_basis, scf_tensors,method_settings)
 
-        if is_mpi_master():
-
-            # x-component
-
-            assert abs(qrf_result_xxx[0.2].real -
-                       ref_result['xxx'].real) < 1.0e-4
-            assert abs(qrf_result_xxx[0.2].imag -
-                       ref_result['xxx'].imag) < 1.0e-4
-
-            # y-component
-
-            assert abs(qrf_result_yyx[0.2].real -
-                       ref_result['yyx'].real) < 1.0e-4
-            assert abs(qrf_result_yyx[0.2].imag -
-                       ref_result['yyx'].imag) < 1.0e-4
-=======
-        qrf_result_yyx = qrf_prop.compute(molecule, ao_basis, scf_tensors,method_settings)
-        
-        # x-component 
+        # x-component
 
         self.assertTrue(abs(qrf_result_xxx[(0.2,0.2)].real - ref_result['xxx'].real) < 1.0e-4)
 
         self.assertTrue(abs(qrf_result_xxx[(0.2,0.2)].imag - ref_result['xxx'].imag) < 1.0e-4)
-        
-        # y-component 
-        
+
+        # y-component
+
         self.assertTrue(abs(qrf_result_yyx[(0.2,0.2)].real - ref_result['yyx'].real) < 1.0e-4)
 
         self.assertTrue(abs(qrf_result_yyx[(0.2,0.2)].imag - ref_result['yyx'].imag) < 1.0e-4)
 
-        # z-component 
-        
+        # z-component
+
         self.assertTrue(abs(qrf_result_zzx[(0.2,0.2)].real - ref_result['zzx'].real) < 1.0e-4)
 
         self.assertTrue(abs(qrf_result_zzx[(0.2,0.2)].imag - ref_result['zzx'].imag) < 1.0e-4)
->>>>>>> e6258aeb
+#>>>>>>> qrf_dft
 
             # z-component
 
@@ -133,24 +125,14 @@
 
     def test_qrf(self):
 
-<<<<<<< HEAD
-        w = 0.2
-
         ref_result = {
-=======
-        ref_result = { 
->>>>>>> e6258aeb
             'xxx': 29.16175897 + 28.05788008j,
             'zzx': 27.37219617 + 32.23620966j,
             'yyx': -5.260931 + 2.081018j,
         }
 
-<<<<<<< HEAD
-        self.run_qrf(w, ref_result)
-=======
         self.run_qrf(ref_result)
 
 
 if __name__ == '__main__':
-    unittest.main()
->>>>>>> e6258aeb
+    unittest.main()