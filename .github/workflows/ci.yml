--- conflicted
+++ resolved
@@ -14,11 +14,8 @@
       - tddft_vibanalysis_test
       - tddft_grad_test
       - feature-test
-<<<<<<< HEAD
       - merge-test
-=======
       - restart-test
->>>>>>> d10dd32e
 
 jobs:
   vlx_ci:
