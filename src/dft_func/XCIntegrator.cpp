--- conflicted
+++ resolved
@@ -160,7 +160,127 @@
 }
 
 auto
-<<<<<<< HEAD
+CXCIntegrator::integrateKxcFock(const std::vector<double*>& aoFockPointers,
+                                const CMolecule&        molecule,
+                                const CMolecularBasis&  basis,
+                                const CAODensityMatrix& rwDensityMatrix,
+                                const CAODensityMatrix& rw2DensityMatrix,
+                                const CAODensityMatrix& gsDensityMatrix,
+                                const CMolecularGrid&   molecularGrid,
+                                const std::string&      xcFuncLabel,
+                                const std::string&      quadMode) const -> void
+{
+    auto fvxc = vxcfuncs::getExchangeCorrelationFunctional(xcFuncLabel);
+
+    return integrateKxcFock(aoFockPointers, molecule, basis, rwDensityMatrix, rw2DensityMatrix, gsDensityMatrix, molecularGrid, fvxc, quadMode);
+}
+
+auto
+CXCIntegrator::integrateKxcFock(const std::vector<double*>& aoFockPointers,
+                                const CMolecule&        molecule,
+                                const CMolecularBasis&  basis,
+                                const CAODensityMatrix& rwDensityMatrix,
+                                const CAODensityMatrix& rw2DensityMatrix,
+                                const CAODensityMatrix& gsDensityMatrix,
+                                const CMolecularGrid&   molecularGrid,
+                                const CXCFunctional&    fvxc,
+                                const std::string&      quadMode) const -> void
+{
+    auto xcfuntype = fvxc.getFunctionalType();
+
+    if (rwDensityMatrix.isClosedShell() && rw2DensityMatrix.isClosedShell() && gsDensityMatrix.isClosedShell())
+    {
+        if (xcfuntype == xcfun::lda)
+        {
+            xcintlda::integrateKxcFockForLDA(aoFockPointers, molecule, basis, rwDensityMatrix, rw2DensityMatrix, gsDensityMatrix, molecularGrid, _screeningThresholdForGTOValues, fvxc, quadMode);
+        }
+        else if (xcfuntype == xcfun::gga)
+        {
+            xcintgga::integrateKxcFockForGGA(aoFockPointers, molecule, basis, rwDensityMatrix, rw2DensityMatrix, gsDensityMatrix, molecularGrid, _screeningThresholdForGTOValues, fvxc, quadMode);
+        }
+        else if (xcfuntype == xcfun::mgga)
+        {
+            xcintmgga::integrateKxcFockForMGGA(aoFockPointers, molecule, basis, rwDensityMatrix, rw2DensityMatrix, gsDensityMatrix, molecularGrid, _screeningThresholdForGTOValues, fvxc, quadMode);
+        }
+        else
+        {
+            std::string errxcfuntype("XCIntegrator.integrateKxcFock: Only implemented for LDA/GGA/meta-GGA");
+
+            errors::assertMsgCritical(false, errxcfuntype);
+        }
+    }
+    else
+    {
+        std::string erropenshell("XCIntegrator.integrateKxcFock: Not implemented for open-shell");
+
+        errors::assertMsgCritical(false, erropenshell);
+    }
+}
+
+auto
+CXCIntegrator::integrateKxcLxcFock(const std::vector<double*>& aoFockPointers,
+                                   const CMolecule&        molecule,
+                                   const CMolecularBasis&  basis,
+                                   const CAODensityMatrix& rwDensityMatrix,
+                                   const CAODensityMatrix& rw2DensityMatrix,
+                                   const CAODensityMatrix& rw3DensityMatrix,
+                                   const CAODensityMatrix& gsDensityMatrix,
+                                   const CMolecularGrid&   molecularGrid,
+                                   const std::string&      xcFuncLabel,
+                                   const std::string&      cubeMode) const -> void
+{
+    auto fvxc = vxcfuncs::getExchangeCorrelationFunctional(xcFuncLabel);
+
+    return integrateKxcLxcFock(aoFockPointers, molecule, basis, rwDensityMatrix, rw2DensityMatrix, rw3DensityMatrix, gsDensityMatrix, molecularGrid, fvxc, cubeMode);
+}
+
+auto
+CXCIntegrator::integrateKxcLxcFock(const std::vector<double*>& aoFockPointers,
+                                   const CMolecule&        molecule,
+                                   const CMolecularBasis&  basis,
+                                   const CAODensityMatrix& rwDensityMatrix,
+                                   const CAODensityMatrix& rw2DensityMatrix,
+                                   const CAODensityMatrix& rw3DensityMatrix,
+                                   const CAODensityMatrix& gsDensityMatrix,
+                                   const CMolecularGrid&   molecularGrid,
+                                   const CXCFunctional&    fvxc,
+                                   const std::string&      cubeMode) const -> void
+{
+    auto xcfuntype = fvxc.getFunctionalType();
+
+    if (rwDensityMatrix.isClosedShell() && rw2DensityMatrix.isClosedShell() && rw3DensityMatrix.isClosedShell() && gsDensityMatrix.isClosedShell())
+    {
+        if (xcfuntype == xcfun::lda)
+        {
+            xcintlda::integrateKxcLxcFockForLDA(
+                aoFockPointers, molecule, basis, rwDensityMatrix, rw2DensityMatrix, rw3DensityMatrix, gsDensityMatrix, molecularGrid, _screeningThresholdForGTOValues, fvxc, cubeMode);
+        }
+        else if (xcfuntype == xcfun::gga)
+        {
+            xcintgga::integrateKxcLxcFockForGGA(
+                aoFockPointers, molecule, basis, rwDensityMatrix, rw2DensityMatrix, rw3DensityMatrix, gsDensityMatrix, molecularGrid, _screeningThresholdForGTOValues, fvxc, cubeMode);
+        }
+        else if (xcfuntype == xcfun::mgga)
+        {
+            xcintmgga::integrateKxcLxcFockForMGGA(
+                aoFockPointers, molecule, basis, rwDensityMatrix, rw2DensityMatrix, rw3DensityMatrix, gsDensityMatrix, molecularGrid, _screeningThresholdForGTOValues, fvxc, cubeMode);
+        }
+        else
+        {
+            std::string errxcfuntype("XCIntegrator.integrateKxcLxcFock: Only implemented for LDA/GGA/meta-GGA");
+
+            errors::assertMsgCritical(false, errxcfuntype);
+        }
+    }
+    else
+    {
+        std::string erropenshell("XCIntegrator.integrateKxcLxcFock: Not implemented for open-shell");
+
+        errors::assertMsgCritical(false, erropenshell);
+    }
+}
+
+auto
 CXCIntegrator::integrateVxcPDFT(CAOKohnShamMatrix&                  aoFockMatrix,
                                 CDense4DTensor&                     tensorWxc,
                                 const CMolecule&                    molecule,
@@ -171,138 +291,6 @@
                                 const CMolecularGrid&               molecularGrid,
                                 const CXCPairDensityFunctional&     fvxc,
                                 const double                        rs_omega) const -> void
-=======
-CXCIntegrator::integrateKxcFock(const std::vector<double*>& aoFockPointers,
-                                const CMolecule&        molecule,
-                                const CMolecularBasis&  basis,
-                                const CAODensityMatrix& rwDensityMatrix,
-                                const CAODensityMatrix& rw2DensityMatrix,
-                                const CAODensityMatrix& gsDensityMatrix,
-                                const CMolecularGrid&   molecularGrid,
-                                const std::string&      xcFuncLabel,
-                                const std::string&      quadMode) const -> void
-{
-    auto fvxc = vxcfuncs::getExchangeCorrelationFunctional(xcFuncLabel);
-
-    return integrateKxcFock(aoFockPointers, molecule, basis, rwDensityMatrix, rw2DensityMatrix, gsDensityMatrix, molecularGrid, fvxc, quadMode);
-}
-
-auto
-CXCIntegrator::integrateKxcFock(const std::vector<double*>& aoFockPointers,
-                                const CMolecule&        molecule,
-                                const CMolecularBasis&  basis,
-                                const CAODensityMatrix& rwDensityMatrix,
-                                const CAODensityMatrix& rw2DensityMatrix,
-                                const CAODensityMatrix& gsDensityMatrix,
-                                const CMolecularGrid&   molecularGrid,
-                                const CXCFunctional&    fvxc,
-                                const std::string&      quadMode) const -> void
-{
-    auto xcfuntype = fvxc.getFunctionalType();
-
-    if (rwDensityMatrix.isClosedShell() && rw2DensityMatrix.isClosedShell() && gsDensityMatrix.isClosedShell())
-    {
-        if (xcfuntype == xcfun::lda)
-        {
-            xcintlda::integrateKxcFockForLDA(aoFockPointers, molecule, basis, rwDensityMatrix, rw2DensityMatrix, gsDensityMatrix, molecularGrid, _screeningThresholdForGTOValues, fvxc, quadMode);
-        }
-        else if (xcfuntype == xcfun::gga)
-        {
-            xcintgga::integrateKxcFockForGGA(aoFockPointers, molecule, basis, rwDensityMatrix, rw2DensityMatrix, gsDensityMatrix, molecularGrid, _screeningThresholdForGTOValues, fvxc, quadMode);
-        }
-        else if (xcfuntype == xcfun::mgga)
-        {
-            xcintmgga::integrateKxcFockForMGGA(aoFockPointers, molecule, basis, rwDensityMatrix, rw2DensityMatrix, gsDensityMatrix, molecularGrid, _screeningThresholdForGTOValues, fvxc, quadMode);
-        }
-        else
-        {
-            std::string errxcfuntype("XCIntegrator.integrateKxcFock: Only implemented for LDA/GGA/meta-GGA");
-
-            errors::assertMsgCritical(false, errxcfuntype);
-        }
-    }
-    else
-    {
-        std::string erropenshell("XCIntegrator.integrateKxcFock: Not implemented for open-shell");
-
-        errors::assertMsgCritical(false, erropenshell);
-    }
-}
-
-auto
-CXCIntegrator::integrateKxcLxcFock(const std::vector<double*>& aoFockPointers,
-                                   const CMolecule&        molecule,
-                                   const CMolecularBasis&  basis,
-                                   const CAODensityMatrix& rwDensityMatrix,
-                                   const CAODensityMatrix& rw2DensityMatrix,
-                                   const CAODensityMatrix& rw3DensityMatrix,
-                                   const CAODensityMatrix& gsDensityMatrix,
-                                   const CMolecularGrid&   molecularGrid,
-                                   const std::string&      xcFuncLabel,
-                                   const std::string&      cubeMode) const -> void
-{
-    auto fvxc = vxcfuncs::getExchangeCorrelationFunctional(xcFuncLabel);
-
-    return integrateKxcLxcFock(aoFockPointers, molecule, basis, rwDensityMatrix, rw2DensityMatrix, rw3DensityMatrix, gsDensityMatrix, molecularGrid, fvxc, cubeMode);
-}
-
-auto
-CXCIntegrator::integrateKxcLxcFock(const std::vector<double*>& aoFockPointers,
-                                   const CMolecule&        molecule,
-                                   const CMolecularBasis&  basis,
-                                   const CAODensityMatrix& rwDensityMatrix,
-                                   const CAODensityMatrix& rw2DensityMatrix,
-                                   const CAODensityMatrix& rw3DensityMatrix,
-                                   const CAODensityMatrix& gsDensityMatrix,
-                                   const CMolecularGrid&   molecularGrid,
-                                   const CXCFunctional&    fvxc,
-                                   const std::string&      cubeMode) const -> void
-{
-    auto xcfuntype = fvxc.getFunctionalType();
-
-    if (rwDensityMatrix.isClosedShell() && rw2DensityMatrix.isClosedShell() && rw3DensityMatrix.isClosedShell() && gsDensityMatrix.isClosedShell())
-    {
-        if (xcfuntype == xcfun::lda)
-        {
-            xcintlda::integrateKxcLxcFockForLDA(
-                aoFockPointers, molecule, basis, rwDensityMatrix, rw2DensityMatrix, rw3DensityMatrix, gsDensityMatrix, molecularGrid, _screeningThresholdForGTOValues, fvxc, cubeMode);
-        }
-        else if (xcfuntype == xcfun::gga)
-        {
-            xcintgga::integrateKxcLxcFockForGGA(
-                aoFockPointers, molecule, basis, rwDensityMatrix, rw2DensityMatrix, rw3DensityMatrix, gsDensityMatrix, molecularGrid, _screeningThresholdForGTOValues, fvxc, cubeMode);
-        }
-        else if (xcfuntype == xcfun::mgga)
-        {
-            xcintmgga::integrateKxcLxcFockForMGGA(
-                aoFockPointers, molecule, basis, rwDensityMatrix, rw2DensityMatrix, rw3DensityMatrix, gsDensityMatrix, molecularGrid, _screeningThresholdForGTOValues, fvxc, cubeMode);
-        }
-        else
-        {
-            std::string errxcfuntype("XCIntegrator.integrateKxcLxcFock: Only implemented for LDA/GGA/meta-GGA");
-
-            errors::assertMsgCritical(false, errxcfuntype);
-        }
-    }
-    else
-    {
-        std::string erropenshell("XCIntegrator.integrateKxcLxcFock: Not implemented for open-shell");
-
-        errors::assertMsgCritical(false, erropenshell);
-    }
-}
-
-auto
-CXCIntegrator::integrateVxcPDFT(CAOKohnShamMatrix&     aoFockMatrix,
-                                CDense4DTensor&        tensorWxc,
-                                const CMolecule&       molecule,
-                                const CMolecularBasis& basis,
-                                const double*          densityMatrixPointer,
-                                const CDenseMatrix&    twoBodyDensityMatrix,
-                                const CDenseMatrix&    activeMOs,
-                                const CMolecularGrid&  molecularGrid,
-                                const std::string&     xcFuncLabel) const -> void
->>>>>>> 41830b9d
 {
     auto xcfuntype = fvxc.getFunctionalType();
 
