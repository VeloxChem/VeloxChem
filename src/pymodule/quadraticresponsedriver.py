#
#                                   VELOXCHEM
#              ----------------------------------------------------
#                          An Electronic Structure Code
#
#  SPDX-License-Identifier: BSD-3-Clause
#
#  Copyright 2018-2025 VeloxChem developers
#
#  Redistribution and use in source and binary forms, with or without modification,
#  are permitted provided that the following conditions are met:
#
#  1. Redistributions of source code must retain the above copyright notice, this
#     list of conditions and the following disclaimer.
#  2. Redistributions in binary form must reproduce the above copyright notice,
#     this list of conditions and the following disclaimer in the documentation
#     and/or other materials provided with the distribution.
#  3. Neither the name of the copyright holder nor the names of its contributors
#     may be used to endorse or promote products derived from this software without
#     specific prior written permission.
#
#  THIS SOFTWARE IS PROVIDED BY THE COPYRIGHT HOLDERS AND CONTRIBUTORS "AS IS" AND
#  ANY EXPRESS OR IMPLIED WARRANTIES, INCLUDING, BUT NOT LIMITED TO, THE IMPLIED
#  WARRANTIES OF MERCHANTABILITY AND FITNESS FOR A PARTICULAR PURPOSE ARE
#  DISCLAIMED. IN NO EVENT SHALL THE COPYRIGHT HOLDER OR CONTRIBUTORS BE LIABLE
#  FOR ANY DIRECT, INDIRECT, INCIDENTAL, SPECIAL, EXEMPLARY, OR CONSEQUENTIAL
#  DAMAGES (INCLUDING, BUT NOT LIMITED TO, PROCUREMENT OF SUBSTITUTE GOODS OR
#  SERVICES; LOSS OF USE, DATA, OR PROFITS; OR BUSINESS INTERRUPTION)
#  HOWEVER CAUSED AND ON ANY THEORY OF LIABILITY, WHETHER IN CONTRACT, STRICT
#  LIABILITY, OR TORT (INCLUDING NEGLIGENCE OR OTHERWISE) ARISING IN ANY WAY OUT
#  OF THE USE OF THIS SOFTWARE, EVEN IF ADVISED OF THE POSSIBILITY OF SUCH DAMAGE.

from mpi4py import MPI
from pathlib import Path
import numpy as np
import time
import sys

from .oneeints import compute_electric_dipole_integrals
from .oneeints import compute_quadrupole_integrals
from .oneeints import compute_linear_momentum_integrals
from .oneeints import compute_angular_momentum_integrals
from .veloxchemlib import mpi_master, hartree_in_wavenumber
from .profiler import Profiler
from .outputstream import OutputStream
from .cppsolver import ComplexResponse
from .linearsolver import LinearSolver
from .nonlinearsolver import NonlinearSolver
from .distributedarray import DistributedArray
from .sanitychecks import (molecule_sanity_check, scf_results_sanity_check,
                           dft_sanity_check)
from .errorhandler import assert_msg_critical
from .checkpoint import (check_distributed_focks, read_distributed_focks,
                         write_distributed_focks)


class QuadraticResponseDriver(NonlinearSolver):
    """
    Implements a general quadratic response driver.

    :param comm:
        The MPI communicator.
    :param ostream:
        The output stream.

    Instance variables
        - is_converged: The flag for convergence.
        - comp: The list of all the gamma tensor components
        - damping: The damping parameter.
        - conv_thresh: The convergence threshold for the solver.
        - max_iter: The maximum number of solver iterations.
        - a_component: Cartesian component of the A operator.
        - b_component: Cartesian component of the B operator.
        - c_component: Cartesian component of the C operator.
    """

    def __init__(self, comm=None, ostream=None):
        """
        Initializes the quadratic response driver.
        """

        if comm is None:
            comm = MPI.COMM_WORLD

        if ostream is None:
            if comm.Get_rank() == mpi_master():
                ostream = OutputStream(sys.stdout)
            else:
                ostream = OutputStream(None)

        super().__init__(comm, ostream)

        # cpp settings
        self.b_frequencies = (0,)
        self.c_frequencies = (0,)
        self.comp = None
        self.damping = 1000.0 / hartree_in_wavenumber()

        self.a_operator = 'electric dipole'
        self.b_operator = 'electric dipole'
        self.c_operator = 'electric dipole'

        self.a_component = None
        self.b_component = None
        self.c_component = None

        # input keywords
        self._input_keywords['response'].update({
            'b_frequencies': ('seq_range', 'B frequencies'),
            'c_frequencies': ('seq_range', 'C frequencies'),
            'damping': ('float', 'damping parameter'),
            'a_operator': ('str_lower', 'A operator'),
            'b_operator': ('str_lower', 'B operator'),
            'c_operator': ('str_lower', 'C operator'),
            'a_component': ('str_lower', 'Cartesian component of A operator'),
            'b_component': ('str_lower', 'Cartesian component of B operator'),
            'c_component': ('str_lower', 'Cartesian component of C operator'),
        })

    def update_settings(self, rsp_dict, method_dict=None):
        """
        Updates response and method settings

        :param rsp_dict:
            The dictionary of response input.
        :param method_dict:
            The dictionary of method settings.
        """

        if method_dict is None:
            method_dict = {}

        super().update_settings(rsp_dict, method_dict)

    def compute(self, molecule, ao_basis, scf_tensors):
        """
        Computes a quadratic response function.

        :param molecule:
            The molecule.
        :param basis:
            The AO basis.
        :param scf_tensors:
            The dictionary of tensors from converged SCF wavefunction.

        :return:
              A dictonary containing the E[3], X[2], A[2] contractions
        """

        operator_mapping = {
            'dipole': 'electric_dipole',
            'electric dipole': 'electric_dipole',
            'quadrupole': 'electric_quadrupole',
            'electric quadrupole': 'electric_quadrupole',
            'linear momentum': 'linear_momentum',
            'angular momentum': 'angular_momentum',
            'magnetic dipole': 'magnetic_dipole',
        }

        if self.a_operator in operator_mapping:
            self._a_op_key = operator_mapping[self.a_operator]

        if self.b_operator in operator_mapping:
            self._b_op_key = operator_mapping[self.b_operator]

        if self.c_operator in operator_mapping:
            self._c_op_key = operator_mapping[self.c_operator]

        # for backward compatibility
        if self.a_component is None and hasattr(self, 'a_components'):
            self.a_component = self.a_components

        if self.b_component is None and hasattr(self, 'b_components'):
            self.b_component = self.b_components

        if self.c_component is None and hasattr(self, 'c_components'):
            self.c_component = self.c_components

        # sanity check
        assert_msg_critical(
            self.is_valid_component(self.a_component, self.a_operator),
            'QuadaticResponseDriver: Undefined or invalid a_component')

        assert_msg_critical(
            self.is_valid_component(self.b_component, self.b_operator),
            'QuadaticResponseDriver: Undefined or invalid b_component')

        assert_msg_critical(
            self.is_valid_component(self.c_component, self.c_operator),
            'QuadaticResponseDriver: Undefined or invalid c_component')

        if self.norm_thresh is None:
            self.norm_thresh = self.conv_thresh * 1.0e-6
        if self.lindep_thresh is None:
            self.lindep_thresh = self.conv_thresh * 1.0e-6

        # check molecule
        molecule_sanity_check(molecule)

        # check SCF results
        scf_results_sanity_check(self, scf_tensors)

        # update checkpoint_file after scf_results_sanity_check
        if self.filename is not None and self.checkpoint_file is None:
            self.checkpoint_file = f'{self.filename}_rsp.h5'

        # check dft setup
        dft_sanity_check(self, 'compute', 'nonlinear')

        profiler = Profiler({
            'timing': False,
            'profiling': self.profiling,
            'memory_profiling': self.memory_profiling,
            'memory_tracing': self.memory_tracing,
        })

        if self.rank == mpi_master():
            self._print_header('Quadratic Response Driver Setup')

        start_time = time.time()

        # sanity check
        nalpha = molecule.number_of_alpha_electrons()
        nbeta = molecule.number_of_beta_electrons()
        assert_msg_critical(
            nalpha == nbeta,
            'QuadaticResponseDriver: not implemented for unrestricted case')

        if self.rank == mpi_master():
            S = scf_tensors['S']
            da = scf_tensors['D_alpha']
            mo = scf_tensors['C_alpha']
            d_a_mo = np.linalg.multi_dot([mo.T, S, da, S, mo])
            norb = mo.shape[1]
        else:
            d_a_mo = None
            norb = None
        d_a_mo = self.comm.bcast(d_a_mo, root=mpi_master())
        norb = self.comm.bcast(norb, root=mpi_master())

        # Computing first-order gradient vectors
        if self.rank == mpi_master():
            dipole_mats = compute_electric_dipole_integrals(
                molecule, ao_basis, [0.0, 0.0, 0.0])
            quadrupole_mats = compute_quadrupole_integrals(
                molecule, ao_basis, [0.0, 0.0, 0.0])
            linmom_mats = compute_linear_momentum_integrals(
                molecule, ao_basis)
            angmom_mats = compute_angular_momentum_integrals(
                molecule, ao_basis, [0.0, 0.0, 0.0])
        else:
            dipole_mats = None
            quadrupole_mats = None
            linmom_mats = None
            angmom_mats = None

        linear_solver = LinearSolver(self.comm, self.ostream)
        a_grad = linear_solver.get_complex_prop_grad(self._a_op_key,
                                                     [self.a_component],
                                                     molecule, ao_basis,
                                                     scf_tensors)
        b_grad = linear_solver.get_complex_prop_grad(self._b_op_key,
                                                     [self.b_component],
                                                     molecule, ao_basis,
                                                     scf_tensors)
        c_grad = linear_solver.get_complex_prop_grad(self._c_op_key,
                                                     [self.c_component],
                                                     molecule, ao_basis,
                                                     scf_tensors)

        if self.rank == mpi_master():
            inv_sqrt_2 = 1.0 / np.sqrt(2.0)

            a_grad = list(a_grad)
            for ind in range(len(a_grad)):
                a_grad[ind] *= inv_sqrt_2
                # Note: nonliear response uses r and rr^T for multipole operator
                if self._a_op_key in ['electric_dipole', 'electric_quadrupole']:
                    a_grad[ind] *= -1.0

            b_grad = list(b_grad)
            for ind in range(len(b_grad)):
                b_grad[ind] *= inv_sqrt_2
                # Note: nonliear response uses r and rr^T for multipole operator
                if self._b_op_key in ['electric_dipole', 'electric_quadrupole']:
                    b_grad[ind] *= -1.0

            c_grad = list(c_grad)
            for ind in range(len(c_grad)):
                c_grad[ind] *= inv_sqrt_2
                # Note: nonliear response uses r and rr^T for multipole operator
                if self._c_op_key in ['electric_dipole', 'electric_quadrupole']:
                    c_grad[ind] *= -1.0

        # Storing the dipole integral matrices used for the X[2] and
        # A[2] contractions in MO basis
        # note: use plain addition instead of sum
        wa = [x[0] + x[1] for x in zip(self.b_frequencies, self.c_frequencies)]

        freqpairs = [wl for wl in zip(self.b_frequencies, self.c_frequencies)]

        ABC = {}

        if self.rank == mpi_master():
            A = {(op, w): v for op, v in zip('A', a_grad) for w in wa}
            B = {
                (op, w): v for op, v in zip('B', b_grad)
                for w in self.b_frequencies
            }
            C = {
                (op, w): v for op, v in zip('C', c_grad)
                for w in self.c_frequencies
            }

            ABC.update(A)
            ABC.update(B)
            ABC.update(C)

            X = {
                # Note: nonliear response uses r for dipole operator
                'electric_dipole': {
                    'x': 2 * self.ao2mo(mo, dipole_mats[0]) * (-1.0),
                    'y': 2 * self.ao2mo(mo, dipole_mats[1]) * (-1.0),
                    'z': 2 * self.ao2mo(mo, dipole_mats[2]) * (-1.0),
                },
                # Note: nonliear response uses rr^T for quadrupole operator
                'electric_quadrupole': {
                    'xx': 2 * self.ao2mo(mo, quadrupole_mats[0]) * (-1.0),
                    'xy': 2 * self.ao2mo(mo, quadrupole_mats[1]) * (-1.0),
                    'xz': 2 * self.ao2mo(mo, quadrupole_mats[2]) * (-1.0),
                    'yy': 2 * self.ao2mo(mo, quadrupole_mats[3]) * (-1.0),
                    'yz': 2 * self.ao2mo(mo, quadrupole_mats[4]) * (-1.0),
                    'zz': 2 * self.ao2mo(mo, quadrupole_mats[5]) * (-1.0),
                },
                'linear_momentum': {
                    'x': 2 * self.ao2mo(mo, linmom_mats[0]) * (-1j),
                    'y': 2 * self.ao2mo(mo, linmom_mats[1]) * (-1j),
                    'z': 2 * self.ao2mo(mo, linmom_mats[2]) * (-1j),
                },
                'angular_momentum': {
                    'x': 2 * self.ao2mo(mo, angmom_mats[0]) * (-1j),
                    'y': 2 * self.ao2mo(mo, angmom_mats[1]) * (-1j),
                    'z': 2 * self.ao2mo(mo, angmom_mats[2]) * (-1j),
                },
                'magnetic_dipole': {
                    'x': 2 * self.ao2mo(mo, angmom_mats[0]) * (0.5j),
                    'y': 2 * self.ao2mo(mo, angmom_mats[1]) * (0.5j),
                    'z': 2 * self.ao2mo(mo, angmom_mats[2]) * (0.5j),
                },
            }

        else:
            X = None
            self.comp = None

        # Computing the first-order response vectors (3 per frequency)
        N_drv = ComplexResponse(self.comm, self.ostream)

        cpp_keywords = {
            'damping', 'norm_thresh', 'lindep_thresh', 'conv_thresh',
            'max_iter', 'eri_thresh', 'timing', 'memory_profiling',
            'batch_size', 'restart', 'xcfun', 'grid_level', 'potfile',
            'electric_field', 'program_end_time', '_debug', '_block_size_factor',
            'ri_coulomb'
        }

        for key in cpp_keywords:
            setattr(N_drv, key, getattr(self, key))

        if self.checkpoint_file is not None:
            fpath = Path(self.checkpoint_file)
            fpath = fpath.with_name(fpath.stem)
            N_drv.checkpoint_file = str(fpath) + '_qrf.h5'

        N_results = N_drv.compute(molecule, ao_basis, scf_tensors, ABC)

        self._is_converged = N_drv.is_converged

        Nx = N_results['solutions']
        Focks = N_results['focks']

        profiler.check_memory_usage('CPP')

        quad_dict = self.compute_quad_components(Focks, freqpairs, X, d_a_mo,
                                                 Nx, self.comp, scf_tensors,
                                                 molecule, ao_basis, profiler)

        valstr = '*** Time spent in quadratic response calculation: '
        valstr += '{:.2f} sec ***'.format(time.time() - start_time)
        self.ostream.print_header(valstr)
        self.ostream.print_blank()
        self.ostream.flush()

        profiler.end(self.ostream)

        return quad_dict

    def compute_quad_components(self, Focks, freqpairs, X, d_a_mo, Nx, track,
                                scf_tensors, molecule, ao_basis, profiler):
        """
        Computes all the relevent terms to compute a general quadratic response function

        :param freqparis:
            A list of all the frequencies
        :param X:
            A dictonary of matricies containing all the property integrals
        :param d_a_mo:
            The SCF density in MO basis
        :param Nx:
            A dictonary containing all the response vectors in distributed form
        :param scf_tensors:
            The dictionary of tensors from converged SCF wavefunction.
        :param molecule:
            The molecule.
        :param basis:
            The AO basis.
        :param profiler:
            The profiler.

        :return:
            A dictionary containing all the relevent terms for quadratic response
        """

        if self.rank == mpi_master():
            mo = scf_tensors['C_alpha']
            F0 = np.linalg.multi_dot([mo.T, scf_tensors['F_alpha'], mo])
            norb = mo.shape[1]
        else:
            mo = None
            F0 = None
            norb = None

        F0 = self.comm.bcast(F0, root=mpi_master())
        norb = self.comm.bcast(norb, root=mpi_master())

        nocc = molecule.number_of_alpha_electrons()

        eri_dict = self._init_eri(molecule, ao_basis)

        dft_dict = self._init_dft(molecule, scf_tensors)

        # computing all compounded first-order densities
        first_order_dens, second_order_dens = self.get_densities(
            freqpairs, Nx, mo, nocc, norb)

        profiler.check_memory_usage('Densities')

        #  computing the compounded first-order Fock matrices
        fock_dict = self.get_fock_dict(freqpairs, first_order_dens,
                                       second_order_dens, F0, mo, molecule,
                                       ao_basis, eri_dict, dft_dict)

        profiler.check_memory_usage('Focks')

        e3_dict = self.get_e3(freqpairs, Nx, fock_dict, Focks, nocc, norb)

        profiler.check_memory_usage('E[3]')

        result = {}

        for (wb, wc) in freqpairs:

            Na = ComplexResponse.get_full_solution_vector(Nx[('A', (wb + wc))])
            Nb = ComplexResponse.get_full_solution_vector(Nx[('B', wb)])
            Nc = ComplexResponse.get_full_solution_vector(Nx[('C', wc)])

            if self.rank == mpi_master():

                op_a = X[self._a_op_key][self.a_component]
                op_b = X[self._b_op_key][self.b_component]
                op_c = X[self._c_op_key][self.c_component]

                kb = self.complex_lrvec2mat(Nb, nocc, norb)
                kc = self.complex_lrvec2mat(Nc, nocc, norb)

                C2Nb = self._x2_contract(kb, op_c, d_a_mo, nocc, norb)
                B2Nc = self._x2_contract(kc, op_b, d_a_mo, nocc, norb)

                A2Nc = self._a2_contract(kc, op_a, d_a_mo, nocc, norb)
                A2Nb = self._a2_contract(kb, op_a, d_a_mo, nocc, norb)

                NaE3NbNc = np.dot(Na.T, e3_dict[wb])
                NaC2Nb = np.dot(Na.T, C2Nb)
                NaB2Nc = np.dot(Na.T, B2Nc)
                NbA2Nc = np.dot(Nb.T, A2Nc)
                NcA2Nb = np.dot(Nc.T, A2Nb)

                op_a_type = 'imag' if self.is_imag(self._a_op_key) else 'real'
                op_b_type = 'imag' if self.is_imag(self._b_op_key) else 'real'
                op_c_type = 'imag' if self.is_imag(self._c_op_key) else 'real'

                # flip sign for E3 term using two if's
                if (op_b_type == op_c_type) and (op_b_type != op_a_type):
                    NaE3NbNc *= -1.0
                if op_a_type == 'imag':
                    NaE3NbNc *= -1.0

                # flip sign for B2C term
                if (op_b_type != op_c_type) and (op_b_type != op_a_type):
                    NaB2Nc *= -1.0

                # flip sign for C2B term
                if (op_c_type != op_b_type) and (op_c_type != op_a_type):
                    NaC2Nb *= -1.0

                # flip sign for A2B and A2C terms
                if (op_b_type == op_c_type) and (op_b_type != op_a_type):
                    NbA2Nc *= -1.0
                    NcA2Nb *= -1.0

                val_X2 = -(NaC2Nb + NaB2Nc)
                val_A2 = -(NbA2Nc + NcA2Nb)
                val_E3 = NaE3NbNc

<<<<<<< HEAD
                qrf_rsp_func = val_E3 + val_A2 + val_X2

                # flip sign for response function
                if (op_b_type != op_a_type) or (op_c_type != op_a_type):
                    qrf_rsp_func *= -1.0
                if op_a_type == 'imag':
                    qrf_rsp_func *= -1.0
=======
                extra_sign = 1.0

                # flip sign for response function
                if (op_b_type != op_a_type) or (op_c_type != op_a_type):
                    extra_sign *= -1.0
                if op_a_type == 'imag':
                    extra_sign *= -1.0

                # we need yet another minus sign which was previously missing
                # in finite difference reference due to the -mu operator
                extra_sign *= -1.0

                val_X2 *= extra_sign
                val_A2 *= extra_sign
                val_E3 *= extra_sign

                # quadratic response function
                qrf_rsp_func = val_E3 + val_A2 + val_X2
>>>>>>> af10d89c

                self.ostream.print_blank()
                w_str = 'Quadratic response function: '
                w_str += '<< {};{},{} >>  ({},{})'.format(
                    self.a_component, self.b_component, self.c_component,
                    str(wb), str(wc))
                self.ostream.print_header(w_str)
                self.ostream.print_header('=' * (len(w_str) + 2))
                self.ostream.print_blank()

                title = '{:<9s} {:>20s} {:>21s}'.format('', 'Real', 'Imaginary')
                width = len(title)
                self.ostream.print_header(title.ljust(width))
                self.ostream.print_header(('-' * len(title)).ljust(width))
                self._print_component('QRF', qrf_rsp_func, width)
                self.ostream.print_blank()
                self.ostream.flush()

                result[('qrf', wb, wc)] = qrf_rsp_func

<<<<<<< HEAD
                result['qrf_terms'] = {
                    ('qrf_E3_term', wb, wc): val_E3,
                    ('qrf_X2_term', wb, wc): val_X2,
                    ('qrf_A2_term', wb, wc): val_A2,
                }
=======
                result[('qrf_E3_term', wb, wc)] = val_E3
                result[('qrf_X2_term', wb, wc)] = val_X2
                result[('qrf_A2_term', wb, wc)] = val_A2
>>>>>>> af10d89c

        profiler.check_memory_usage('End of QRF')

        return result

    def get_densities(self, freqpairs, Nx, mo, nocc, norb):
        """
        Computes the densities needed for the perturbed Fock matrices.

        :param freqpairs:
            A list of the frequencies
        :param Nx:
            A dictonary with all the first-order response vectors in
            distributed form
        :param mo:
            A matrix containing the MO coefficents
        :param nocc:
            Number of occupied orbitals
        :param norb:
            Number of orbitals

        :return:
            first_order_dens (first-order one-time tranformed compounded
            densities) and second_order_dens (first-order two-time tranformed
            compounded densities)
        """

        distributed_density_1 = None
        distributed_density_2 = None

        for (wb, wc) in freqpairs:

            Nb = ComplexResponse.get_full_solution_vector(Nx[('B', wb)])
            Nc = ComplexResponse.get_full_solution_vector(Nx[('C', wc)])

            if self.rank == mpi_master():

                kb = self.complex_lrvec2mat(Nb, nocc, norb)
                kc = self.complex_lrvec2mat(Nc, nocc, norb)

                # create the first order single indexed densiteies #

                Db = self.commut_mo_density(kb, nocc)
                Dc = self.commut_mo_density(kc, nocc)

                # create the first order two indexed densities #

                Dbc = self.commut(kb, Dc) + self.commut(kc, Db)

                # density transformation from MO to AO basis

                Db = np.linalg.multi_dot([mo, Db, mo.T])
                Dc = np.linalg.multi_dot([mo, Dc, mo.T])
                Dbc = np.linalg.multi_dot([mo, Dbc, mo.T])

                dist_den_1_freq = np.hstack((
                    Db.real.reshape(-1, 1),
                    Db.imag.reshape(-1, 1),
                    Dc.real.reshape(-1, 1),
                    Dc.imag.reshape(-1, 1),
                ))

                dist_den_2_freq = np.hstack((
                    Dbc.real.reshape(-1, 1),
                    Dbc.imag.reshape(-1, 1),
                ))

            else:
                dist_den_1_freq = None
                dist_den_2_freq = None

            dist_den_1_freq = DistributedArray(dist_den_1_freq, self.comm)
            dist_den_2_freq = DistributedArray(dist_den_2_freq, self.comm)

            if distributed_density_1 is None:
                distributed_density_1 = DistributedArray(dist_den_1_freq.data,
                                                         self.comm,
                                                         distribute=False)
            else:
                distributed_density_1.append(dist_den_1_freq, axis=1)

            if distributed_density_2 is None:
                distributed_density_2 = DistributedArray(dist_den_2_freq.data,
                                                         self.comm,
                                                         distribute=False)
            else:
                distributed_density_2.append(dist_den_2_freq, axis=1)

        return distributed_density_1, distributed_density_2

    def get_fock_dict(self,
                      wi,
                      first_order_dens,
                      second_order_dens,
                      F0,
                      mo,
                      molecule,
                      ao_basis,
                      eri_dict,
                      dft_dict=None):
        """
        Computes the Fock matrices for a quadratic response function

        :param wi:
            A list of the frequencies
        :param density_list:
            A list of tranformed compounded densities
        :param F0:
            The Fock matrix in MO basis
        :param mo:
            A matrix containing the MO coefficents
        :param molecule:
            The molecule
        :param ao_basis:
            The AO basis set
        :param eri_dict:
            The dictionary containing ERI information
        :param dft_dict:
            The dictionary containing DFT information

        :return:
            A dictonary of compounded first-order Fock-matrices
        """

        if self.rank == mpi_master():
            self._print_fock_header()

        # generate key-frequency pairs

        key_freq_pairs = []

        for (wb, wc) in wi:
            for key in ['FbcFcb']:
                key_freq_pairs.append((key, wb))

        # examine checkpoint file for distributed Focks

        if self.checkpoint_file is not None:
            fpath = Path(self.checkpoint_file)
            fpath = fpath.with_name(fpath.stem)
            fock_file = str(fpath) + '_qrf_fock.h5'
        else:
            fock_file = None

        if self.restart:
            if self.rank == mpi_master():
                self.restart = check_distributed_focks(fock_file,
                                                       key_freq_pairs)
            self.restart = self.comm.bcast(self.restart, mpi_master())

        # read or compute distributed Focks

        if self.restart:
            dist_focks = read_distributed_focks(fock_file, self.comm,
                                                self.ostream)
        else:
            time_start_fock = time.time()

            dist_focks = self._comp_nlr_fock(mo, molecule, ao_basis,
                                             'real_and_imag', eri_dict,
                                             dft_dict, first_order_dens,
                                             second_order_dens, None, 'qrf')

            self._print_fock_time(time.time() - time_start_fock)

            write_distributed_focks(fock_file, dist_focks, key_freq_pairs,
                                    self.comm, self.ostream)

        focks = {'F0': F0}

        for fock_index, (key, wb) in enumerate(key_freq_pairs):
            if key not in focks:
                focks[key] = {}
            focks[key][wb] = DistributedArray(dist_focks.data[:, fock_index],
                                              self.comm,
                                              distribute=False)

        return focks

    def get_e3(self, wi, Nx, fo, fo2, nocc, norb):
        """
        Contracts E[3]

        :param wi:
            A list of freqs
        :param Nx:
            A dict of the single index response vectors in distributed form
        :param fo:
            A dictonary of transformed Fock matricies from fock_dict
        :param fo2:
            A dictonarty of transfromed Fock matricies from subspace of
            response solver
        :param nocc:
            The number of occupied orbitals
        :param norb:
            The total number of orbitals

        :return:
            A dictonary of compounded E[3] tensors for the isotropic cubic
            response function for QRF
        """

        e3vec = {}

        for (wb, wc) in wi:

            vec_pack = np.array([
                fo['FbcFcb'][wb].data,
                fo2[('B', wb)].data,
                fo2[('C', wc)].data,
            ]).T.copy()

            vec_pack = self._collect_vectors_in_columns(vec_pack)

            Nb = ComplexResponse.get_full_solution_vector(Nx[('B', wb)])
            Nc = ComplexResponse.get_full_solution_vector(Nx[('C', wc)])

            if self.rank != mpi_master():
                continue

            vec_pack = vec_pack.T.copy().reshape(-1, norb, norb)

            (fbcfcb, fb, fc) = vec_pack

            fb = np.conjugate(fb).T
            fc = np.conjugate(fc).T

            F0_a = fo['F0']

            # Response

            kb = (self.complex_lrvec2mat(Nb, nocc, norb)).T
            kc = (self.complex_lrvec2mat(Nc, nocc, norb)).T

            xi = self._xi(kb, kc, fb, fc, F0_a)

            e3fock = xi.T + 0.5 * fbcfcb.T

            e3vec[wb] = self.anti_sym(
                -2 * LinearSolver.lrmat2vec(e3fock, nocc, norb))

        return e3vec

    def _print_component(self, label, value, width):
        """
        Prints QRF component.

        :param label:
            The label
        :param freq:
            The frequency
        :param value:
            The complex value
        :param width:
            The width for the output
        """

        w_str = '{:<9s} {:20.8f} {:20.8f}j'.format(label, value.real,
                                                   value.imag)
        self.ostream.print_header(w_str.ljust(width))<|MERGE_RESOLUTION|>--- conflicted
+++ resolved
@@ -512,15 +512,6 @@
                 val_A2 = -(NbA2Nc + NcA2Nb)
                 val_E3 = NaE3NbNc
 
-<<<<<<< HEAD
-                qrf_rsp_func = val_E3 + val_A2 + val_X2
-
-                # flip sign for response function
-                if (op_b_type != op_a_type) or (op_c_type != op_a_type):
-                    qrf_rsp_func *= -1.0
-                if op_a_type == 'imag':
-                    qrf_rsp_func *= -1.0
-=======
                 extra_sign = 1.0
 
                 # flip sign for response function
@@ -539,7 +530,6 @@
 
                 # quadratic response function
                 qrf_rsp_func = val_E3 + val_A2 + val_X2
->>>>>>> af10d89c
 
                 self.ostream.print_blank()
                 w_str = 'Quadratic response function: '
@@ -560,17 +550,9 @@
 
                 result[('qrf', wb, wc)] = qrf_rsp_func
 
-<<<<<<< HEAD
-                result['qrf_terms'] = {
-                    ('qrf_E3_term', wb, wc): val_E3,
-                    ('qrf_X2_term', wb, wc): val_X2,
-                    ('qrf_A2_term', wb, wc): val_A2,
-                }
-=======
                 result[('qrf_E3_term', wb, wc)] = val_E3
                 result[('qrf_X2_term', wb, wc)] = val_X2
                 result[('qrf_A2_term', wb, wc)] = val_A2
->>>>>>> af10d89c
 
         profiler.check_memory_usage('End of QRF')
 
