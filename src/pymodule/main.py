#
#                           VELOXCHEM 1.0-RC2
#         ----------------------------------------------------
#                     An Electronic Structure Code
#
#  Copyright © 2018-2021 by VeloxChem developers. All rights reserved.
#  Contact: https://veloxchem.org/contact
#
#  SPDX-License-Identifier: LGPL-3.0-or-later
#
#  This file is part of VeloxChem.
#
#  VeloxChem is free software: you can redistribute it and/or modify it under
#  the terms of the GNU Lesser General Public License as published by the Free
#  Software Foundation, either version 3 of the License, or (at your option)
#  any later version.
#
#  VeloxChem is distributed in the hope that it will be useful, but WITHOUT
#  ANY WARRANTY; without even the implied warranty of MERCHANTABILITY or
#  FITNESS FOR A PARTICULAR PURPOSE. See the GNU Lesser General Public
#  License for more details.
#
#  You should have received a copy of the GNU Lesser General Public License
#  along with VeloxChem. If not, see <https://www.gnu.org/licenses/>.

from mpi4py import MPI
import time as tm

from .veloxchemlib import mpi_initialized
from .veloxchemlib import mpi_master
from .cli import cli
from .errorhandler import assert_msg_critical
from .excitondriver import ExcitonModelDriver
from .loprop import LoPropDriver
from .mp2driver import Mp2Driver
from .cnadriver import CnaAnalysisDriver
from .gopdriver import GlobalOptimizationDriver
from .mpitask import MpiTask
from .optimizationdriver import OptimizationDriver
from .trajectorydriver import TrajectoryDriver
from .pulsedrsp import PulsedResponse
from .respchargesdriver import RespChargesDriver
from .rspabsorption import Absorption
from .rspc6 import C6
from .rspcdspec import CircularDichroismSpectrum
from .rspcustomproperty import CustomProperty
from .rsplinabscross import LinearAbsorptionCrossSection
from .rsppolarizability import Polarizability
from .rsptpa import TPA
from .scffirstorderprop import ScfFirstOrderProperties
from .scfgradientdriver import ScfGradientDriver
from .scfrestdriver import ScfRestrictedDriver
from .scfunrestdriver import ScfUnrestrictedDriver
from .slurminfo import get_slurm_maximum_hours
from .visualizationdriver import VisualizationDriver
from .xtbdriver import XTBDriver
from .xtbgradientdriver import XTBGradientDriver


def select_scf_driver(task, scf_type):
    """
    Selects SCF driver.

    :param task:
        The MPI task.
    :param scf_type:
        The type of SCF calculation (restricted or unrestricted).

    :return:
        The SCF driver object.
    """

    # check number of MPI nodes
    if task.mpi_rank == mpi_master():
        n_ao = task.ao_basis.get_dimensions_of_basis(task.molecule)
        assert_msg_critical(task.mpi_size == 1 or task.mpi_size <= n_ao,
                            'SCF: too many MPI processes')

    nalpha = task.molecule.number_of_alpha_electrons()
    nbeta = task.molecule.number_of_beta_electrons()

    if nalpha == nbeta and scf_type == 'restricted':
        scf_drv = ScfRestrictedDriver(task.mpi_comm, task.ostream)
    else:
        scf_drv = ScfUnrestrictedDriver(task.mpi_comm, task.ostream)

    return scf_drv


def select_rsp_property(task, mol_orbs, rsp_dict, method_dict):
    """
    Selects response property.

    :param task:
        The MPI task.
    :param mol_orbs:
        The molecular orbitals.
    :param rsp_dict:
        The dictionary of response dict.
    :param method_dict:
        The dictionary of method settings.

    :return:
        The response property object.
    """

    # check number of MPI nodes
    if task.mpi_rank == mpi_master():
        nocc = task.molecule.number_of_alpha_electrons()
        n_ov = nocc * (mol_orbs.number_mos() - nocc)
        assert_msg_critical(task.mpi_size == 1 or task.mpi_size <= n_ov,
                            'Response: too many MPI processes')

    if 'property' in rsp_dict:
        prop_type = rsp_dict['property'].lower()
    else:
        prop_type = 'custom'

    if prop_type in [
            'polarizability',
            'dipole polarizability',
    ]:
        rsp_prop = Polarizability(rsp_dict, method_dict)

    elif prop_type in [
            'absorption',
            'uv-vis',
            'ecd',
    ]:
        rsp_prop = Absorption(rsp_dict, method_dict)

    elif prop_type in [
            'linear absorption cross-section',
            'linear absorption (cpp)',
            'absorption (cpp)',
    ]:
        rsp_prop = LinearAbsorptionCrossSection(rsp_dict, method_dict)

    elif prop_type in [
            'circular dichroism spectrum',
            'circular dichroism (cpp)',
            'ecd (cpp)',
    ]:
        rsp_prop = CircularDichroismSpectrum(rsp_dict, method_dict)

    elif prop_type == 'c6':
        rsp_prop = C6(rsp_dict, method_dict)

    elif prop_type == 'custom':
        rsp_prop = CustomProperty(rsp_dict, method_dict)

    elif prop_type == 'tpa':
        rsp_prop = TPA(rsp_dict, method_dict)

    else:
        assert_msg_critical(False, 'input file: invalid response property')

    return rsp_prop


def main():
    """
    Runs VeloxChem with command line arguments.
    """

    program_start_time = tm.time()

    assert_msg_critical(mpi_initialized(), "MPI not initialized")

    # Parse command line

    parser = cli()
    args = parser.parse_args()

    # MPI task

    task = MpiTask([args.input_file, args.output_file], MPI.COMM_WORLD)
    task_type = task.input_dict['jobs']['task'].lower()

    # Timelimit in hours

    if 'maximum_hours' in task.input_dict['jobs']:
        maximum_hours = float(task.input_dict['jobs']['maximum_hours'])
    else:
        maximum_hours = get_slurm_maximum_hours()

    # Method settings

    if 'method_settings' in task.input_dict:
        method_dict = dict(task.input_dict['method_settings'])
    else:
        method_dict = {}

    if 'pe' in task.input_dict:
        # add @pe group to method_dict as pe_options
        method_dict['pe_options'] = dict(task.input_dict['pe'])
    else:
        method_dict['pe_options'] = {}

    use_xtb = ('xtb' in method_dict)

    # Exciton model

    if task_type == 'exciton':
        if 'exciton' in task.input_dict:
            exciton_dict = task.input_dict['exciton']
        else:
            exciton_dict = {}

        exciton_dict['program_start_time'] = program_start_time
        exciton_dict['maximum_hours'] = maximum_hours

        exciton_drv = ExcitonModelDriver(task.mpi_comm, task.ostream)
        exciton_drv.update_settings(exciton_dict, method_dict)
        exciton_drv.compute(task.molecule, task.ao_basis, task.min_basis)

    # Spectrum from trajectory

    if task_type == 'trajectory':
        if 'trajectory' in task.input_dict:
            traj_dict = dict(task.input_dict['trajectory'])
        else:
            traj_dict = {}
        if 'spectrum_settings' in task.input_dict:
            spect_dict = dict(task.input_dict['spectrum_settings'])
        else:
            spect_dict = {}
        if 'response' in task.input_dict:
            rsp_dict = dict(task.input_dict['response'])
        else:
            rsp_dict = {}

        traj_dict['filename'] = task.input_dict['filename']
        traj_dict['charges'] = task.input_dict['charges']
        traj_dict['polarizabilities'] = task.input_dict['polarizabilities']

        traj_drv = TrajectoryDriver(task.mpi_comm, task.ostream)
        traj_drv.update_settings(traj_dict, spect_dict, rsp_dict, method_dict)
        traj_drv.compute(task.molecule, task.ao_basis, task.min_basis)

    # Self-consistent field

    run_scf = task_type in [
        'hf', 'rhf', 'uhf', 'scf', 'uscf', 'wavefunction', 'wave function',
        'mp2', 'gradient', 'optimize', 'response', 'pulses', 'visualization',
        'loprop'
    ]

    if task_type == 'visualization' and 'visualization' in task.input_dict:
        run_scf = 'read_dalton' not in task.input_dict['visualization']['cubes']

    scf_type = 'unrestricted' if task_type in ['uhf', 'uscf'] else 'restricted'

    if run_scf:
        assert_msg_critical(task.molecule.number_of_atoms(),
                            'Molecule: no atoms found in molecule')

        if 'scf' in task.input_dict:
            scf_dict = task.input_dict['scf']
        else:
            scf_dict = {}

        scf_dict['filename'] = task.input_dict['filename']

        scf_dict['program_start_time'] = program_start_time
        scf_dict['maximum_hours'] = maximum_hours

        if use_xtb:
            if 'potfile' in method_dict:
                errmsg = 'XTBDriver: The \'potfile\' keyword is not supported '
                errmsg += 'in XTB calculation.'
                if task.mpi_rank == mpi_master():
                    assert_msg_critical(False, errmsg)
            xtb_drv = XTBDriver(task.mpi_comm)
            xtb_drv.set_method(method_dict['xtb'].lower())
            xtb_drv.compute(task.molecule, task.ostream)
        else:
            scf_drv = select_scf_driver(task, scf_type)
            scf_drv.update_settings(scf_dict, method_dict)
            scf_drv.compute(task.molecule, task.ao_basis, task.min_basis)

            mol_orbs = scf_drv.mol_orbs
            density = scf_drv.density
            scf_tensors = scf_drv.scf_tensors

            if not scf_drv.is_converged:
                return

            # SCF first-order properties
            scf_prop = ScfFirstOrderProperties(task.mpi_comm, task.ostream)
            scf_prop.compute(task.molecule, task.ao_basis, scf_tensors)
            if task.mpi_rank == mpi_master():
                scf_prop.print_properties(task.molecule)

            if (scf_drv.electric_field is not None and
                    task.molecule.get_charge() != 0):
                task.finish()
                return

    # Gradient

    if task_type == 'gradient':
        if use_xtb:
            grad_drv = XTBGradientDriver(xtb_drv, task.mpi_comm, task.ostream)
            grad_drv.compute(task.molecule)
        elif scf_drv.closed_shell:
            grad_drv = ScfGradientDriver(scf_drv, task.mpi_comm, task.ostream)
            grad_drv.compute(task.molecule, task.ao_basis, task.min_basis)

    # Geometry optimization

    if task_type == 'optimize':
        if 'potfile' in method_dict:
            errmsg = 'OptimizationDriver: The \'potfile\' keyword is not '
            errmsg += 'supported in geometry optimization.'
            if task.mpi_rank == mpi_master():
                assert_msg_critical(False, errmsg)

        if 'optimize' in task.input_dict:
            opt_dict = task.input_dict['optimize']
        else:
            opt_dict = {}

        if use_xtb:
            grad_drv = XTBGradientDriver(xtb_drv, task.mpi_comm, task.ostream)
            opt_drv = OptimizationDriver(task.input_dict['filename'], grad_drv,
                                         'XTB')
        elif scf_drv.closed_shell:
            grad_drv = ScfGradientDriver(scf_drv, task.mpi_comm, task.ostream)
            opt_drv = OptimizationDriver(task.input_dict['filename'], grad_drv,
                                         'SCF')

        opt_drv.update_settings(opt_dict)
        opt_drv.compute(task.molecule, task.ao_basis, task.min_basis)

    # Response

    if task_type == 'response' and scf_drv.closed_shell:
        if 'response' in task.input_dict:
            rsp_dict = dict(task.input_dict['response'])
        else:
            rsp_dict = {}

        rsp_dict['filename'] = task.input_dict['filename']

        rsp_dict['program_start_time'] = program_start_time
        rsp_dict['maximum_hours'] = maximum_hours

        if 'eri_thresh' not in rsp_dict:
            rsp_dict['eri_thresh'] = scf_drv.eri_thresh
        if 'qq_type' not in rsp_dict:
            rsp_dict['qq_type'] = scf_drv.qq_type
        if not scf_drv.restart:
            rsp_dict['restart'] = 'no'

        rsp_prop = select_rsp_property(task, mol_orbs, rsp_dict, method_dict)
        rsp_prop.init_driver(task.mpi_comm, task.ostream)
        rsp_prop.compute(task.molecule, task.ao_basis, scf_tensors)
        if not rsp_prop.converged():
            return

        if task.mpi_rank == mpi_master():
            rsp_prop.print_property(task.ostream)

    # Pulsed Linear Response Theory

    if ((task_type == 'pulses' or 'pulses' in task.input_dict) and
            scf_drv.closed_shell):
        if 'pulses' in task.input_dict:
            prt_dict = task.input_dict['pulses']
        else:
            prt_dict = {}

        cpp_dict = {}
        if 'eri_thresh' not in cpp_dict:
            cpp_dict['eri_thresh'] = scf_drv.eri_thresh
        if 'qq_type' not in cpp_dict:
            cpp_dict['qq_type'] = scf_drv.qq_type
        if not scf_drv.restart:
            cpp_dict['restart'] = 'no'

        pulsed_response = PulsedResponse(task.mpi_comm, task.ostream)
        pulsed_response.update_settings(prt_dict, cpp_dict, method_dict)
        pulsed_response.compute(task.molecule, task.ao_basis, scf_tensors)

    # MP2 perturbation theory

    if task_type == 'mp2' and scf_drv.closed_shell:
        if 'mp2' in task.input_dict:
            mp2_dict = task.input_dict['mp2']
        else:
            mp2_dict = {}

        if 'eri_thresh' not in mp2_dict:
            mp2_dict['eri_thresh'] = scf_drv.eri_thresh
        if 'qq_type' not in mp2_dict:
            mp2_dict['qq_type'] = scf_drv.qq_type

        mp2_drv = Mp2Driver(task.mpi_comm, task.ostream)
        mp2_drv.update_settings(mp2_dict, method_dict)
        mp2_drv.compute(task.molecule, task.ao_basis, mol_orbs)

    # Cube file

    if task_type == 'visualization':
        if 'visualization' in task.input_dict:
            cube_dict = task.input_dict['visualization']
        else:
            cube_dict = {}

        if 'read_dalton' not in task.input_dict['visualization']['cubes']:
            mol_orbs.broadcast(task.mpi_rank, task.mpi_comm)
            density.broadcast(task.mpi_rank, task.mpi_comm)
        else:
            mol_orbs = None
            density = None

        vis_drv = VisualizationDriver(task.mpi_comm)
        vis_drv.gen_cubes(cube_dict, task.molecule, task.ao_basis, mol_orbs,
                          density)

    # LoProp

    if task_type == 'loprop':
<<<<<<< HEAD
        task.input_dict['loprop']['density'] = density
        loprop_driver = LoPropDriver(task)
        loprop_driver.compute()
        
    # CNA correlation analysis

    if task_type == 'cna':
        if 'cna' in task.input_dict:
            cna_dict = task.input_dict['cna']
        else:
            cna_dict = {}
            
        cna_drv = CnaAnalysisDriver(task.mpi_comm, task.ostream)
        cna_drv.update_settings(cna_dict)
        cna_drv.compute()
        
    # Global optimization with tree-growth scheme
    
    if task_type == 'gop':
        if 'gop' in task.input_dict:
            gop_dict = task.input_dict['gop']
        else:
            gop_dict = {}
            
        gop_drv = GlobalOptimizationDriver(task.mpi_comm, task.ostream)
        gop_drv.update_settings(gop_dict)
        gop_drv.compute(task.molecule)
=======
        loprop_driver = LoPropDriver(task.mpi_comm, task.ostream)
        loprop_driver.compute(task.molecule, task.ao_basis, scf_tensors)

    # RESP and ESP charges

    if task_type in ['resp charges', 'esp charges']:
        if (task_type == 'resp charges' and 'resp_charges' in task.input_dict):
            charges_dict = task.input_dict['resp_charges']
        elif (task_type == 'esp charges' and 'esp_charges' in task.input_dict):
            charges_dict = task.input_dict['esp_charges']
        else:
            charges_dict = {}

        charges_dict['filename'] = task.input_dict['filename']

        chg_drv = RespChargesDriver(task.mpi_comm, task.ostream)
        chg_drv.update_settings(charges_dict, method_dict)

        if task_type == 'resp charges':
            chg_drv.compute(task.molecule, task.ao_basis, 'resp')
        elif task_type == 'esp charges':
            chg_drv.compute(task.molecule, task.ao_basis, 'esp')
>>>>>>> 1053e826

    # All done

    task.finish()<|MERGE_RESOLUTION|>--- conflicted
+++ resolved
@@ -422,11 +422,29 @@
     # LoProp
 
     if task_type == 'loprop':
-<<<<<<< HEAD
-        task.input_dict['loprop']['density'] = density
-        loprop_driver = LoPropDriver(task)
-        loprop_driver.compute()
-        
+        loprop_driver = LoPropDriver(task.mpi_comm, task.ostream)
+        loprop_driver.compute(task.molecule, task.ao_basis, scf_tensors)
+
+    # RESP and ESP charges
+
+    if task_type in ['resp charges', 'esp charges']:
+        if (task_type == 'resp charges' and 'resp_charges' in task.input_dict):
+            charges_dict = task.input_dict['resp_charges']
+        elif (task_type == 'esp charges' and 'esp_charges' in task.input_dict):
+            charges_dict = task.input_dict['esp_charges']
+        else:
+            charges_dict = {}
+
+        charges_dict['filename'] = task.input_dict['filename']
+
+        chg_drv = RespChargesDriver(task.mpi_comm, task.ostream)
+        chg_drv.update_settings(charges_dict, method_dict)
+
+        if task_type == 'resp charges':
+            chg_drv.compute(task.molecule, task.ao_basis, 'resp')
+        elif task_type == 'esp charges':
+            chg_drv.compute(task.molecule, task.ao_basis, 'esp')
+
     # CNA correlation analysis
 
     if task_type == 'cna':
@@ -450,30 +468,6 @@
         gop_drv = GlobalOptimizationDriver(task.mpi_comm, task.ostream)
         gop_drv.update_settings(gop_dict)
         gop_drv.compute(task.molecule)
-=======
-        loprop_driver = LoPropDriver(task.mpi_comm, task.ostream)
-        loprop_driver.compute(task.molecule, task.ao_basis, scf_tensors)
-
-    # RESP and ESP charges
-
-    if task_type in ['resp charges', 'esp charges']:
-        if (task_type == 'resp charges' and 'resp_charges' in task.input_dict):
-            charges_dict = task.input_dict['resp_charges']
-        elif (task_type == 'esp charges' and 'esp_charges' in task.input_dict):
-            charges_dict = task.input_dict['esp_charges']
-        else:
-            charges_dict = {}
-
-        charges_dict['filename'] = task.input_dict['filename']
-
-        chg_drv = RespChargesDriver(task.mpi_comm, task.ostream)
-        chg_drv.update_settings(charges_dict, method_dict)
-
-        if task_type == 'resp charges':
-            chg_drv.compute(task.molecule, task.ao_basis, 'resp')
-        elif task_type == 'esp charges':
-            chg_drv.compute(task.molecule, task.ao_basis, 'esp')
->>>>>>> 1053e826
 
     # All done
 
