--- conflicted
+++ resolved
@@ -38,14 +38,11 @@
 from .excitondriver import ExcitonModelDriver
 from .numerovdriver import NumerovDriver
 from .mp2driver import Mp2Driver
-<<<<<<< HEAD
 from .cnadriver import CnaAnalysisDriver
 from .gopdriver import GlobalOptimizationDriver
 from .mpitask import MpiTask
 from .optimizationdriver import OptimizationDriver
-=======
 from .loprop import LoPropDriver
->>>>>>> ff6a7135
 from .trajectorydriver import TrajectoryDriver
 from .scfgradientdriver import ScfGradientDriver
 from .scfhessiandriver import ScfHessianDriver
@@ -409,16 +406,6 @@
 
         if use_xtb:
             grad_drv = XTBGradientDriver(xtb_drv, task.mpi_comm, task.ostream)
-<<<<<<< HEAD
-            opt_drv = OptimizationDriver(task.input_dict['filename'], grad_drv,
-                                         'XTB')
-        elif scf_drv.closed_shell:
-            grad_drv = ScfGradientDriver(scf_drv, task.mpi_comm, task.ostream)
-            opt_drv = OptimizationDriver(task.input_dict['filename'], grad_drv,
-                                         'SCF')
-        opt_drv.update_settings(opt_dict)
-        opt_drv.compute(task.molecule, task.ao_basis, task.min_basis)
-=======
             opt_drv = OptimizationDriver(grad_drv)
             opt_drv.update_settings(opt_dict)
             opt_drv.compute(task.molecule)
@@ -428,7 +415,6 @@
             opt_drv = OptimizationDriver(grad_drv)
             opt_drv.update_settings(opt_dict)
             opt_drv.compute(task.molecule, task.ao_basis, task.min_basis)
->>>>>>> ff6a7135
 
     # Response
 
