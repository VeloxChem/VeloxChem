--- conflicted
+++ resolved
@@ -42,12 +42,9 @@
 from .gopdriver import GlobalOptimizationDriver
 from .loprop import LoPropDriver
 from .trajectorydriver import TrajectoryDriver
-<<<<<<< HEAD
-=======
 from .scfgradientdriver import ScfGradientDriver
 from .tddftgradientdriver import TddftGradientDriver
 from .scfhessiandriver import ScfHessianDriver
->>>>>>> b8b347f4
 from .optimizationdriver import OptimizationDriver
 from .pulsedrsp import PulsedResponse
 from .rsppolarizability import Polarizability
@@ -58,12 +55,6 @@
 from .rspshg import SHG
 from .rsptpatransition import TpaTransition
 from .rsptpa import TPA
-from .scfgradientdriver import ScfGradientDriver
-# TODO: remove old orbital response and tdhfgradient drivers.
-from .tdhfgradientdriver import TdhfGradientDriver
-from .tddftgradientdriver import TddftGradientDriver
-from .tddftgradientdriver import TddftOrbitalResponse
-from .scfhessiandriver import ScfHessianDriver
 from .tdhfhessiandriver import TdhfHessianDriver
 from .cphfsolver import CphfSolver
 from .rspcustomproperty import CustomProperty
@@ -321,13 +312,9 @@
 
     run_scf = task_type in [
         'hf', 'rhf', 'uhf', 'rohf', 'scf', 'uscf', 'roscf', 'wavefunction',
-<<<<<<< HEAD
-        'wave function', 'mp2', 'gradient', 'hessian', 'optimize', 'response',
-        'pulses', 'visualization', 'loprop', 'frequencies', 'freq', 'cphf'
-=======
         'wave function', 'mp2', 'ump2', 'romp2', 'gradient', 'hessian',
-        'optimize', 'response', 'pulses', 'visualization', 'loprop'
->>>>>>> b8b347f4
+        'optimize', 'response', 'pulses', 'visualization', 'loprop',
+        'frequencies', 'freq', 'cphf'
     ]
 
     if task_type == 'visualization' and 'visualization' in task.input_dict:
@@ -383,19 +370,6 @@
     # Gradient
 
     if task_type == 'gradient':
-<<<<<<< HEAD
-        if use_xtb:
-            grad_drv = XtbGradientDriver(xtb_drv, task.mpi_comm, task.ostream)
-            grad_drv.compute(task.molecule)
-        elif scf_drv.scf_type == 'restricted':
-            if 'gradient' in task.input_dict:
-                grad_dict = task.input_dict['gradient']
-            else:
-                grad_dict = {}
-            grad_drv = ScfGradientDriver(scf_drv, task.mpi_comm, task.ostream)
-            grad_drv.update_settings(grad_dict, method_dict)
-            grad_drv.compute(task.molecule, task.ao_basis, task.min_basis)
-=======
 
         run_excited_state_gradient = ('response' in task.input_dict)
         run_ground_state_gradient = (not run_excited_state_gradient)
@@ -431,8 +405,6 @@
             tddftgrad_drv.update_settings(grad_dict, rsp_dict, method_dict)
             tddftgrad_drv.compute(task.molecule, task.ao_basis, scf_drv,
                                   rsp_prop.rsp_driver)
->>>>>>> b8b347f4
-
     # Hessian
 
     if task_type == 'hessian':
