#
#                              VELOXCHEM
#         ----------------------------------------------------
#                     An Electronic Structure Code
#
#  Copyright © 2018-2024 by VeloxChem developers. All rights reserved.
#
#  SPDX-License-Identifier: LGPL-3.0-or-later
#
#  This file is part of VeloxChem.
#
#  VeloxChem is free software: you can redistribute it and/or modify it under
#  the terms of the GNU Lesser General Public License as published by the Free
#  Software Foundation, either version 3 of the License, or (at your option)
#  any later version.
#
#  VeloxChem is distributed in the hope that it will be useful, but WITHOUT
#  ANY WARRANTY; without even the implied warranty of MERCHANTABILITY or
#  FITNESS FOR A PARTICULAR PURPOSE. See the GNU Lesser General Public
#  License for more details.
#
#  You should have received a copy of the GNU Lesser General Public License
#  along with VeloxChem. If not, see <https://www.gnu.org/licenses/>.

from mpi4py import MPI
from io import StringIO
from contextlib import redirect_stderr
from pathlib import Path
import numpy as np
import sys
import time
import h5py

from .veloxchemlib import mpi_master
from .solvationbuilder import SolvationBuilder
from .outputstream import OutputStream
from .errorhandler import assert_msg_critical

with redirect_stderr(StringIO()) as fg_err:
    try:
        from pymbar import MBAR, timeseries
    except ImportError:
        pass
    try:
        import openmm as mm
        import openmm.app as app
        import openmm.unit as unit
    except ImportError:
        pass


class SolvationFepDriver:
    """
    Computes the solvation free energy using OpenMM.

    :param comm:
        The MPI communicator.
    :param ostream:
        The output stream.

    Instance variables:
        - padding: The padding for the solvation box.
        - solvent_name: The name of the solvent.
        - resname: The residue name for the solute. Only needed when using input files where solute is not at top of (i.e., index 0) .pdb/.gro.
        - temperature: The temperature for the simulation.
        - pressure: The pressure for the simulation.
        - timestep: The timestep for the simulation.
        - num_equil_steps: The number of steps for the equilibration.
        - num_steps: The number of steps for the simulation.
        - number_of_snapshots: The number of snapshots to save.
        - cutoff: The cutoff for the nonbonded interactions.
        - constraints: The constraints for the simulation.
        - nonbondedMethod: The nonbonded method for the simulation.
        - solute_ff: The solute force field.
        - platform: The platform for the openMM simulation.
        - save_trajectory_xtc: If True, save the trajectories in XTC format.
        - alpha: The alpha parameter for the Gaussian softcore potential.
        - beta: The beta parameter for the Gaussian softcore potential.
        - x: The x parameter for the Gaussian softcore potential.
        - lambdas_stage1: The lambdas for stage 1.
        - lambdas_stage2: The lambdas for stage 2.
        - lambdas_stage3: The lambdas for stage 3.
        - lambdas_stage4: The lambdas for stage 4.
        - u_kln: The potential energies across stages.
        - stage: The current stage.
        - final_free_energy: The final free energy.
        - delta_f: The free energy calculations for each stage.
    """

    def __init__(self, comm=None, ostream=None):
        """
        Initialize the OpenMMSolvator class.
        """

        assert_msg_critical(
            'pymbar' in sys.modules and 'openmm' in sys.modules,
            'pymbar and OpenMM are required for SolvationFepDriver.')

        if comm is None:
            comm = MPI.COMM_WORLD

        if ostream is None:
            if comm.Get_rank() == mpi_master():
                ostream = OutputStream(sys.stdout)
            else:
                ostream = OutputStream(None)

        # MPI information
        self.comm = comm
        self.rank = comm.Get_rank()
        self.size = comm.Get_size()

        # Output stream
        self.ostream = ostream
        
        # Create directory for storing all generated data
        self.output_folder = Path("solvation_fep_output")

        # Options for the SolvationBuilder
        self.padding = 2.0
        self.solvent_name = 'spce'
        self.resname = None
        
        # Ensemble and MD options
        self.temperature = 298.15 * unit.kelvin
        self.pressure = 1 * unit.atmospheres
        self.timestep = 1.0 * unit.femtoseconds 
        self.num_equil_steps = 10000 #10 ps
        self.num_steps = 1000000 # 1 ns
        self.number_of_snapshots = 1000
        self.cutoff = 1.0 * unit.nanometers
        self.constraints = app.HBonds  
        self.nonbondedMethod = app.PME  

        # Other objects
        self.solute_ff = None
        self.platform = None
        self.save_trajectory_xtc = False

        # Alchemical parameters
        self.alpha = 5 * unit.kilocalories_per_mole
        self.beta = 5
        self.x = 4
        # Single parameter for lambdas for stage 1
        # Set to 6 to be on the safe side
        self.lambdas_stage1 = [0.0, 0.2, 0.4, 0.6, 0.8, 1.0]
        # Asymetric lambdas for stage 2
        self.lambdas_stage2 = [1.0, 0.8, 0.6, 0.4, 0.3, 0.2, 0.15, 0.10, 0.05, 0.03, 0.0]
        # Fixed lambda vector for stage 3 with 6 lambdas
        self.lambdas_stage3 = [0.0, 0.2, 0.4, 0.6, 0.8, 1.0]
        # Fixed lambda vector for stage 4 with 3 lambdas
        self.lambdas_stage4 = [1.0, 0.5, 0.0] 

        # Storage for potential energies across stages
        self.u_kln_matrices = []
        self.stage = 1

        # Final energies
        self.final_free_energy = 0.0
        self.delta_f = None

    def compute_solvation(self, molecule, ff_gen_solute=None, solvent='spce', solvent_molecule=None, ff_gen_solvent=None, target_density=None):
        """
        Run the solvation free energy calculation using OpenMM.

        :param molecule:
            The VeloxChem molecule object to solvate.
        :param ff_gen_solute:
            The force field generator for the solute. If None, it will be calculated.
        :param solvent:
            The solvent to use for solvation. Default is spce water.
            Available options: 'spce', 'tip3p', 'ethanol', 'methanol', 'acetone', 'chloroform', 
            'hexane', 'toluene', 'dcm', 'benzene', 'dmso', 'thf', 'acetonitrile', 'other' or 'itself'.
        :param solvent_molecule:
            The VeloxChem molecule object for the solvent. Mandatory for 'other'.
        :param ff_gen_solvent:
            The force field generator for the solvent. If None, it will be calculated.
        :param target_density:
            The target density for the solvent. Mandatory for 'other' or 'itself' solvent options.
        :return:
            A dictionary containing the free energy calculations and the uncertainty for each stage, and the final free energy.
        """
        
        sol_builder = SolvationBuilder()

        sol_builder.solvate(solute=molecule, 
                            solvent=solvent,
                            solvent_molecule=solvent_molecule, 
                            padding=self.padding,
                            target_density=target_density, 
                            neutralize=False, 
                            equilibrate=False)
        
        self.solvent_name = solvent
        self.output_folder.mkdir(parents=True, exist_ok=True)
        # Note: GROMACS files will be used instead of OpenMM files.
        sol_builder.write_gromacs_files(ff_gen_solute, ff_gen_solvent)

        if not ff_gen_solute:
            self.solute_ff = sol_builder.solute_ff
        else:
            self.solute_ff = ff_gen_solute

        delta_f, final_free_energy = self._run_stages()
        u_kln = self.u_kln_matrices

<<<<<<< HEAD
        return delta_f, final_free_energy, u_kln
=======
        return delta_f, final_free_energy
>>>>>>> 94c20d9c
        
    def compute_solvation_from_omm_files(self, system_pdb, solute_pdb, solute_xml, other_xml_files):
        """
        Run the solvation free energy calculation using OpenMM.
        :param system_pdb:
            The PDB file with the system coordinates.
        :param solute_pdb:
            The PDB file with the solute coordinates.
        :param solute_xml:
            The XML file with the solute force field.
        :param other_xml_files:
            A list with the XML files needed for the rest of the system.
        :return:
            A dictionary containing the free energy calculations and the uncertainty for each stage, and the final free energy.
        """

        # Special name for the solvent
        self.solvent_name = 'omm_files'

        self.system_pdb = system_pdb
        self.solute_pdb = solute_pdb
        self.solute_xml = solute_xml
        self.other_xml_files = other_xml_files
        self.output_folder.mkdir(parents=True, exist_ok=True)

        delta_f, final_free_energy = self._run_stages()
        u_kln = self.u_kln_matrices

<<<<<<< HEAD
        return delta_f, final_free_energy, u_kln
=======
        return delta_f, final_free_energy
>>>>>>> 94c20d9c
        
    def compute_solvation_from_gromacs_files(self, system_gro, system_top, solute_gro, solute_top):
        """
        Run the solvation free energy calculation using OpenMM.
        
        :param system_gro:
            The GRO file with the system coordinates.
        :param system_top:
            The TOP file with the system topology.
        :param solute_gro:
            The GRO file with the solute coordinates.
        :param solute_top:
            The TOP file with the solute topology.
        :return:
            A dictionary containing the free energy calculations and the uncertainty for each stage, and the final free energy.
        """

        # Special name for the solvent
        self.solvent_name = 'gro_files'

        self.system_gro = system_gro
        self.system_top = system_top
        self.solute_gro = solute_gro
        self.solute_top = solute_top
        self.output_folder.mkdir(parents=True, exist_ok=True)

        delta_f, final_free_energy = self._run_stages()
        u_kln = self.u_kln_matrices

        return delta_f, final_free_energy, u_kln

    def _run_stages(self):
        """
        Manage the simulation stages.
        """
        header = "VeloxChem/OpenMM Solvation Free Energy Calculation"
        self.ostream.print_header(header)
        self.ostream.print_header("="*len(header))
        self.ostream.print_blank()
        self.ostream.flush()

        # Print the simulation parameters
        self.ostream.print_line("Simulation parameters:")
        self.ostream.print_line("-"*len("Simulation parameters:"))
        self.ostream.print_blank()
        self.ostream.print_line(f"Temperature: {self.temperature}")
        self.ostream.print_line(f"Pressure: {self.pressure}")
        self.ostream.print_line(f"Timestep: {self.timestep}")
        self.ostream.print_line(f"Non-Bonded Cutoff: {self.cutoff}")
        self.ostream.print_line("Thermodynamic Ensemble: NPT")
        simulation_time = self.num_steps * self.timestep.value_in_unit(unit.nanoseconds) 
        self.ostream.print_blank()
        self.ostream.print_line("Alchemical Parameters:")
        self.ostream.print_line("-"*len("Alchemical Parameters:"))
        self.ostream.print_line(f"Number of equilibration steps: {self.num_equil_steps}")
        self.ostream.print_line(f"Number of steps per lambda simulation: {self.num_steps}")
        self.ostream.print_line(f"Number of snapshots per lambda simulation: {self.number_of_snapshots}")
        # Simulation time per lambda in ns with 2 decimal places
        self.ostream.print_line(f"Simulation time per lambda: {simulation_time:.2f} ns")
        self.ostream.print_line(f"Lambdas in Stage 1: {self.lambdas_stage1}")
        self.ostream.print_line(f"Lambdas in Stage 2: {self.lambdas_stage2}")
        self.ostream.print_line(f"Lambdas in Stage 3: {self.lambdas_stage3}")
        self.ostream.print_line(f"Lambdas in Stage 4: {self.lambdas_stage4}")
        self.ostream.print_blank()

        # Run the simulations
        self.ostream.print_info("Starting solvated simulation (Stage 1)...\n")
        delta_f_1, free_en_s1 = self._run_lambda_simulations(stage=1)
        self.ostream.flush()
        
        self.ostream.print_info("Starting removing GSC potential (Stage 2)...\n")
        delta_f_2, free_en_s2 = self._run_lambda_simulations(stage=2)
        self.ostream.flush()

        self.ostream.print_info("Starting vacuum simulation (Stage 3)...\n")
        delta_f_3, free_en_s3 = self._run_lambda_simulations(stage=3, vacuum=True)
        self.ostream.flush()

        self.ostream.print_info("Starting removing GSC potential in vacuum (Stage 4)...\n")
        delta_f_4, free_en_s4 = self._run_lambda_simulations(stage=4, vacuum=True)
        self.ostream.flush()

        # Calculate the final free energy
        final_free_energy = free_en_s1 + free_en_s2 - (free_en_s3 + free_en_s4)
<<<<<<< HEAD
        self.ostream.print_line(f"Final free energy: {final_free_energy} kJ/mol")
        self.ostream.flush()

        self.delta_f = [delta_f_1, delta_f_2, delta_f_3, delta_f_4]
        self.final_free_energy = final_free_energy

        return [delta_f_1, delta_f_2, delta_f_3, delta_f_4], final_free_energy
=======
        self.ostream.print_line(f"Final free energy: {final_free_energy:.4f} kJ/mol")
        self.ostream.flush()

        self.delta_f = [delta_f_1, delta_f_2, delta_f_3, delta_f_4]
        
        delta_f = {i+1: {'Delta_f': self.delta_f[i]['Delta_f'][-1,0],
                'Uncertainty': self.delta_f[i]['dDelta_f'][-1,0]}
          for i in range(4)}
        
        self.final_free_energy = final_free_energy

        return delta_f, final_free_energy
>>>>>>> 94c20d9c

    def _run_lambda_simulations(self, stage, vacuum=False):
        """
        Runs simulations for a given stage.

        :param stage:
            The stage number. 1 for solvated simulation, 2 for removing GSC potential, 3 for vacuum simulation.
        :param vacuum:
            If True, run the simulation in vacuum.
        """
        
        total_sim_time = 0  # Track total simulation time
        total_ns_simulated = 0  # Track total simulated time in ns

        self.stage = stage

        if stage == 1:
            lambdas = self.lambdas_stage1
        elif stage == 2:
            lambdas = self.lambdas_stage2
        elif stage == 3:
            lambdas = self.lambdas_stage3
        elif stage == 4:
            lambdas = self.lambdas_stage4

        for lam in lambdas:
            lam = round(lam, 2)
            self.ostream.print_info(f"Running lambda = {lam}, stage = {stage}...")
            self.ostream.flush()

            # Run the simulation for the current lambda
            if vacuum:
                system, topology, positions = self._create_vacuum_system(lam)
            else:
                system, topology, positions = self._create_solvated_system(lam)

            ns_simulated, sim_time = self._run_simulation(system, topology, positions, lam)
            
            total_ns_simulated += ns_simulated
            total_sim_time += sim_time

            # Performance calculation in ns/hour
            ns_per_hour = (ns_simulated / sim_time) * 3600
            self.ostream.print_info(f'Lambda = {lam} completed. Performance: {ns_per_hour:.2f} ns/hour')
            self.ostream.flush()

        # Print total performance metrics for the stage
        overall_ns_per_hour = (total_ns_simulated / total_sim_time) * 3600
        self.ostream.print_info(f"Total simulation time for stage {stage}: {total_sim_time:.2f} s. "
                                f"Total simulated time: {total_ns_simulated:.2f} ns.")
        self.ostream.print_info(f"Overall performance for stage {stage}: {overall_ns_per_hour:.2f} ns/hour")
        self.ostream.flush()

        # Time the energy recalculation stage
        self.ostream.print_info(f"Recalculating energies for stage {stage}...")
        self.ostream.flush()
        recalculation_start = time.time()
        trajectories, forcefields = self._fetch_files(lambdas=lambdas, stage=stage)

        u_kln = self._recalculate_energies(trajectories, forcefields, topology)

        self.u_kln_matrices.append(u_kln)

        recalculation_end = time.time()
        recalculation_time = recalculation_end - recalculation_start

        self.ostream.print_info(f"Energy recalculation for stage {stage} took {recalculation_time:.2f} seconds.")
        self.ostream.flush()

        self.ostream.print_info(f"Calculating the free energy with MBAR for stage {stage}...")
        self.ostream.flush()
        delta_f = self._calculate_free_energy(u_kln)
        free_energy = delta_f['Delta_f'][-1, 0]
        self.ostream.print_line(f"Free energy for stage {stage}: {delta_f['Delta_f'][-1, 0]:.4f} +/- {delta_f['dDelta_f'][-1, 0]:.4f} kJ/mol")
        self.ostream.flush()

        return delta_f, free_energy
    
    # This could be deleted
    def _run_single_lambda_simulation(self, args):
        """
        Runs a single lambda simulation. Can be run in parallel.

        """
        lam, stage, vacuum = args
        lam = round(lam, 2)
        self.ostream.print_info(f"Running lambda = {lam}, stage = {stage}...")
        self.ostream.flush()

        if vacuum:
            system, topology, positions = self._create_vacuum_system(lam)
        else:
            system, topology, positions = self._create_solvated_system(lam)

        self._run_simulation(system, topology, positions, lam)

    def _create_solvated_system(self, lambda_val):
        """
        Create solvated system with alchemical scaling.
        """
        # Reading the system from files
        if self.solvent_name == 'omm_files':
            # Under investigation!
            pdb = app.PDBFile(self.system_pdb)
            initial_system_ff = app.ForceField(self.solute_xml, *self.other_xml_files)
            topology = pdb.topology
            positions = pdb.positions

        elif self.solvent_name == 'gro_files':
            gro = app.GromacsGroFile(self.system_gro)
            initial_system_ff = app.GromacsTopFile(self.system_top, 
                                                   periodicBoxVectors=gro.getPeriodicBoxVectors())
            topology = initial_system_ff.topology
            positions = gro.positions

        # From molecule and ffgenerator
        else:
            if self.solvent_name != 'itself':
                gro = app.GromacsGroFile('system.gro')
                initial_system_ff = app.GromacsTopFile('system.top', 
                                                        periodicBoxVectors=gro.getPeriodicBoxVectors())
                topology = initial_system_ff.topology
                positions = gro.positions
            else:
                gro = app.GromacsGroFile('liquid.gro')
                initial_system_ff = app.GromacsTopFile('liquid.top',
                                                    periodicBoxVectors=gro.getPeriodicBoxVectors())
                topology = initial_system_ff.topology
                positions = gro.positions
        
        # createSystem from a top file does not require the topology as an argument
        if self.solvent_name == 'omm_files':
            sys_arguments = [topology, self.nonbondedMethod, self.cutoff, self.constraints]
        else:
            sys_arguments = [self.nonbondedMethod, self.cutoff, self.constraints]

        solvated_system = initial_system_ff.createSystem(*sys_arguments)

        # Add barostat
        solvated_system.addForce(mm.MonteCarloBarostat(self.pressure, self.temperature))

        # Define alchemical regions
        alchemical_region, chemical_region = self._get_alchemical_regions(topology)

        # Custom nonbonded force (Gaussian Softcore)
        gsc_force = self._get_gaussian_softcore_force(lambda_val)

        # Scaling the nonbonded interactions
        for force in solvated_system.getForces():
            if isinstance(force, mm.NonbondedForce):
                gsc_force.setNonbondedMethod(mm.CustomNonbondedForce.CutoffPeriodic)
                gsc_force.setCutoffDistance(self.cutoff)

                for i in range(force.getNumParticles()):
                    charge, sigma, epsilon = force.getParticleParameters(i)
                    gsc_force.addParticle([sigma])

                    if i in alchemical_region:
                        if self.stage == 1:
                            force.setParticleParameters(i, charge * (1 - lambda_val), sigma, epsilon * (1 - lambda_val))
                        elif self.stage == 2:
                            force.setParticleParameters(i, 0, 0, 0)
                
                # Handle exceptions (interaction exclusions)
                for i in range(force.getNumExceptions()):
                    p1, p2, ch, si, ep = force.getExceptionParameters(i)
                    gsc_force.addExclusion(p1, p2)

        # Add interaction group for GSC potential
        gsc_force.addInteractionGroup(chemical_region, alchemical_region)
        solvated_system.addForce(gsc_force)

        return solvated_system, topology, positions

    def _create_vacuum_system(self, lambda_val):
        """
        Create vacuum system with alchemical scaling.
        """
        # Reading the system from files
        if self.solvent_name == 'omm_files':
            pdb = app.PDBFile(self.solute_pdb)
            forcefield_solute = app.ForceField(self.solute_xml)
            topology = pdb.topology
            positions = pdb.positions

        elif self.solvent_name == 'gro_files':
            pdb = app.GromacsGroFile(self.solute_gro)
            forcefield_solute = app.GromacsTopFile(self.solute_top)
            topology = forcefield_solute.topology
            positions = pdb.positions

        # From molecule and ffgenerator
        else:
            self.solute_ff.write_gromacs_files('solute_vacuum', 'MOL')
            gro = app.GromacsGroFile('solute_vacuum.gro')
            forcefield_solute = app.GromacsTopFile('solute_vacuum.top')
            topology = forcefield_solute.topology
            positions = gro.positions

        if self.solvent_name == 'omm_files':
            vacuum_system = forcefield_solute.createSystem(topology, nonbondedMethod=app.NoCutoff, constraints=self.constraints)

        else:
            vacuum_system = forcefield_solute.createSystem(nonbondedMethod=app.NoCutoff, constraints=self.constraints)
        
        gsc_force = self._get_gaussian_softcore_force(lambda_val)

        for force in vacuum_system.getForces():
            if isinstance(force, mm.NonbondedForce):
                for i in range(force.getNumParticles()):
                    charge, sigma, epsilon = force.getParticleParameters(i)
                    gsc_force.addParticle([sigma])

                    if self.stage == 3:
                        force.setParticleParameters(i, charge * (1 - lambda_val), sigma, epsilon * (1 - lambda_val))
                    elif self.stage == 4:
                        force.setParticleParameters(i, 0, 0, 0)
                
                # Handle exceptions (interaction exclusions)
                for i in range(force.getNumExceptions()):
                    p1, p2, ch, si, ep = force.getExceptionParameters(i)
                    gsc_force.addExclusion(p1, p2)

        vacuum_system.addForce(gsc_force)

        return vacuum_system, topology, positions

    def _get_gaussian_softcore_force(self, lambda_val):
        """
        Define the Gaussian softcore potential.
        """
        gsc_energy = 'lambda * alpha * exp(-beta * (r/sigma)^x); sigma = 0.5 * (sigma1 + sigma2);'
        gsc_force = mm.CustomNonbondedForce(gsc_energy)
        gsc_force.addGlobalParameter('lambda', lambda_val)
        gsc_force.addGlobalParameter('alpha', self.alpha)
        gsc_force.addGlobalParameter('beta', self.beta)
        gsc_force.addGlobalParameter('x', self.x)
        gsc_force.addPerParticleParameter('sigma')

        return gsc_force

    def _run_simulation(self, system, topology, positions, lambda_value):
        """
        Run the simulation using OpenMM. Return simulated time in ns and real elapsed time in seconds.
        """
        integrator = mm.LangevinIntegrator(self.temperature, 1.0 / unit.picoseconds, self.timestep)

        if self.platform:
            platform = mm.Platform.getPlatformByName(self.platform)
            simulation = app.Simulation(topology, system, integrator, platform)
        else:
            simulation = app.Simulation(topology, system, integrator)
        
        simulation.context.setPositions(positions)

        # Minimize energy
        simulation.minimizeEnergy()

        # Equilibration
        simulation.step(self.num_equil_steps)

        # Calculate production run time and interval
        interval = self.num_steps // self.number_of_snapshots
        simulated_ns = self.num_steps * self.timestep / unit.nanoseconds  # Simulated time in ns

        # Setup reporters
        output_folder = Path(self.output_folder)  
        # XTC reporter is optional because it affects performance!
        if self.save_trajectory_xtc:
            trajectory_filename = output_folder / f'trajectory_{lambda_value}_stage{self.stage}.xtc'
            simulation.reporters.append(app.XTCReporter(str(trajectory_filename), interval))
            self.ostream.print_info(f"Trajectory will be saved in {str(trajectory_filename)}")
            self.ostream.flush()
        # State data reporter
        energy_filename = output_folder / f'energy_{lambda_value}_stage{self.stage}.txt'
        simulation.reporters.append(app.StateDataReporter(str(energy_filename), interval,
                                                        step=True, potentialEnergy=True, temperature=True))

        # Write the system to a file
        if self.stage in [1, 2]:
            system_filename = output_folder / f'solvated_system_{lambda_value}_stage{self.stage}.xml'
            with open(system_filename, 'w') as f:
                f.write(mm.XmlSerializer.serialize(system))
            self.ostream.print_info(f"System XML written to {system_filename}")
            self.ostream.flush()
            # Name for the hdf5 file
            hdf5_filename = output_folder / f'positions_{lambda_value}_stage{self.stage}.h5'

        
        elif self.stage in [3, 4]:
            system_filename = output_folder / f'vacuum_system_{lambda_value}_stage{self.stage}.xml'
            with open(system_filename, 'w') as f:
                f.write(mm.XmlSerializer.serialize(system))
            self.ostream.print_info(f"System XML written to {system_filename}")
            
            # Name for the hdf5 file
            hdf5_filename = output_folder / f'positions_{lambda_value}_stage{self.stage}.h5'
            
        # Start the production run
        time_start = time.time()
        # Create the hdf5 file
        hf = h5py.File(hdf5_filename, 'w')
        
        # Snapshot counter for the hdf5 file labels
        snapshot = 0
        for s in range(self.num_steps):
            simulation.step(1)
            if (s + 1) % interval == 0:
                # Save the positions in the hdf5 file after stepping
                snapshot += 1
                state = simulation.context.getState(getPositions=True)
                positions = state.getPositions().value_in_unit(unit.nanometers)
                label = f'positions_{snapshot}'
                hf.create_dataset(label, data=positions) 
        hf.close()

        time_end = time.time()

        elapsed_time = time_end - time_start  # Elapsed real-world time in seconds

        self.ostream.print_info(f'Lambda {lambda_value} simulation time: {simulated_ns:.2f} ns. Elapsed time: {elapsed_time:.2f} s')
        self.ostream.flush()
        # Performance in ns/hour
        ns_per_hour = (simulated_ns / elapsed_time) * 3600
        self.ostream.print_info(f'Performance: {ns_per_hour:.2f} ns/hour')
        self.ostream.flush()

        return simulated_ns, elapsed_time

    def _fetch_files(self, lambdas, stage):
        """
        Fetch trajectories and forcefields generated during the simulation.
        """
        trajectories = []
        forcefields = []
        for lam in lambdas:
            lam = round(lam, 2)
            positions_path = self.output_folder / f'positions_{lam}_stage{stage}.h5'
            trajectories.append(str(positions_path))

            if stage in [1, 2]:
                forcefield_path = self.output_folder / f'solvated_system_{lam}_stage{stage}.xml'
            elif stage in [3, 4]:
                forcefield_path = self.output_folder / f'vacuum_system_{lam}_stage{stage}.xml'
            
            forcefields.append(str(forcefield_path))

        return trajectories, forcefields

    def _recalculate_energies(self, trajectories, forcefields, topology):

        u_kln = np.zeros((len(trajectories), len(forcefields), self.number_of_snapshots))

        # k loop for U_kln
        for k, trajectory in enumerate(trajectories):
            time_start_trajectory = time.time()
            self.ostream.print_info(f"Recalculating energies for trajectory {trajectory}...")
            self.ostream.flush()
            # Load the positions from the hdf5 file for recalculation
            positions = []
            with h5py.File(trajectory, 'r') as hf:
                positions = [hf[f'positions_{n+1}'][:] for n in range(self.number_of_snapshots)]

            # l loop for U_kln
            for l in range(len(forcefields)):
                time_start_forcefield = time.time()
                self.ostream.print_info(f"Recalculating energies for forcefield {l}...") 
                self.ostream.flush()
                integrator = mm.VerletIntegrator(1.0 * unit.femtoseconds)

                if self.platform:
                    platform = mm.Platform.getPlatformByName(self.platform)
                    simulation = app.Simulation(topology, forcefields[l], integrator, platform)
                else:
                    simulation = app.Simulation(topology, forcefields[l], integrator)

                # n loop for U_kln
                for n in range(self.number_of_snapshots):
                    positions_with_units = positions[n] * unit.nanometers
                    simulation.context.setPositions(positions_with_units)
                    state = simulation.context.getState(getEnergy=True)
                    u_kln[k, l, n] = state.getPotentialEnergy().value_in_unit(unit.kilojoule_per_mole)

                time_end_forcefield = time.time()
                elapsed_time_forcefield = time_end_forcefield - time_start_forcefield
                self.ostream.print_info(f"Forcefield {forcefields[l]} energy recalculation took {elapsed_time_forcefield:.2f} seconds.")
                self.ostream.flush()

                
            time_end_trajectory = time.time()
            elapsed_time_trajectory = time_end_trajectory - time_start_trajectory
            self.ostream.print_info(f"Trajectory {trajectory} energy recalculation took {elapsed_time_trajectory:.2f} seconds.")
            self.ostream.flush()

            # Delete the pdb file to save space
            Path.unlink(trajectory)

        return u_kln

    def _calculate_free_energy(self, u_kln):
        n_states = u_kln.shape[0]
        N_k = np.zeros(n_states)
        subsample_indices = []

        for k in range(n_states):
            t0, g, Neff_max = timeseries.detect_equilibration(u_kln[k, k, :])
            u_equil = u_kln[k, k, t0:]
            indices = timeseries.subsample_correlated_data(u_equil, g=g)
            subsample_indices.append(indices + t0)
            N_k[k] = len(indices)

        u_kln_reduced = np.zeros_like(u_kln)
        for k in range(n_states):
            for l in range(n_states):
                u_kln_reduced[k, l, :int(N_k[k])] = u_kln[k, l, subsample_indices[k]]

        if any(n <= self.number_of_snapshots // 4 for n in N_k):
            self.ostream.print_warning("MBAR may not converge due to insufficient sampling. Consider increasing the number of steps per lambda.")
            self.ostream.flush()
            mbar = MBAR(u_kln_reduced, N_k, solver_protocol='robust', n_bootstraps=50)
            delta_f = mbar.compute_free_energy_differences(uncertainty_method='bootstrap')

        else:
            mbar = MBAR(u_kln_reduced, N_k, solver_protocol='robust')
            delta_f = mbar.compute_free_energy_differences()

        return delta_f

    def _get_alchemical_regions(self, topology):
        """
        Define alchemical (perturbed) and chemical (unperturbed) regions.
        """
        alchemical_region = []
        chemical_region = []
<<<<<<< HEAD

        for res in topology.residues():
            if res.index == 0:
                for atom in res.atoms():
                    alchemical_region.append(atom.index)
            else:
                for atom in res.atoms():
                    chemical_region.append(atom.index)
=======
        
        if self.resname:
            for res in topology.residues():
                if res.name == self.resname:
                    for atom in res.atoms():
                        alchemical_region.append(atom.index)
                else:
                    for atom in res.atoms():
                        chemical_region.append(atom.index)
        else:
            for res in topology.residues():
                if res.index == 0:
                    for atom in res.atoms():
                        alchemical_region.append(atom.index)
                else:
                    for atom in res.atoms():
                        chemical_region.append(atom.index)

>>>>>>> 94c20d9c
        return alchemical_region, chemical_region
<|MERGE_RESOLUTION|>--- conflicted
+++ resolved
@@ -204,11 +204,7 @@
         delta_f, final_free_energy = self._run_stages()
         u_kln = self.u_kln_matrices
 
-<<<<<<< HEAD
-        return delta_f, final_free_energy, u_kln
-=======
         return delta_f, final_free_energy
->>>>>>> 94c20d9c
         
     def compute_solvation_from_omm_files(self, system_pdb, solute_pdb, solute_xml, other_xml_files):
         """
@@ -237,11 +233,7 @@
         delta_f, final_free_energy = self._run_stages()
         u_kln = self.u_kln_matrices
 
-<<<<<<< HEAD
-        return delta_f, final_free_energy, u_kln
-=======
         return delta_f, final_free_energy
->>>>>>> 94c20d9c
         
     def compute_solvation_from_gromacs_files(self, system_gro, system_top, solute_gro, solute_top):
         """
@@ -326,15 +318,6 @@
 
         # Calculate the final free energy
         final_free_energy = free_en_s1 + free_en_s2 - (free_en_s3 + free_en_s4)
-<<<<<<< HEAD
-        self.ostream.print_line(f"Final free energy: {final_free_energy} kJ/mol")
-        self.ostream.flush()
-
-        self.delta_f = [delta_f_1, delta_f_2, delta_f_3, delta_f_4]
-        self.final_free_energy = final_free_energy
-
-        return [delta_f_1, delta_f_2, delta_f_3, delta_f_4], final_free_energy
-=======
         self.ostream.print_line(f"Final free energy: {final_free_energy:.4f} kJ/mol")
         self.ostream.flush()
 
@@ -347,7 +330,6 @@
         self.final_free_energy = final_free_energy
 
         return delta_f, final_free_energy
->>>>>>> 94c20d9c
 
     def _run_lambda_simulations(self, stage, vacuum=False):
         """
@@ -782,16 +764,6 @@
         """
         alchemical_region = []
         chemical_region = []
-<<<<<<< HEAD
-
-        for res in topology.residues():
-            if res.index == 0:
-                for atom in res.atoms():
-                    alchemical_region.append(atom.index)
-            else:
-                for atom in res.atoms():
-                    chemical_region.append(atom.index)
-=======
         
         if self.resname:
             for res in topology.residues():
@@ -810,5 +782,4 @@
                     for atom in res.atoms():
                         chemical_region.append(atom.index)
 
->>>>>>> 94c20d9c
         return alchemical_region, chemical_region
