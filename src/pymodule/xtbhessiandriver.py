#
#                           VELOXCHEM 1.0-RC3
#         ----------------------------------------------------
#                     An Electronic Structure Code
#
#  Copyright © 2018-2022 by VeloxChem developers. All rights reserved.
#  Contact: https://veloxchem.org/contact
#
#  SPDX-License-Identifier: LGPL-3.0-or-later
#
#  This file is part of VeloxChem.
#
#  VeloxChem is free software: you can redistribute it and/or modify it under
#  the terms of the GNU Lesser General Public License as published by the Free
#  Software Foundation, either version 3 of the License, or (at your option)
#  any later version.
#
#  VeloxChem is distributed in the hope that it will be useful, but WITHOUT
#  ANY WARRANTY; without even the implied warranty of MERCHANTABILITY or
#  FITNESS FOR A PARTICULAR PURPOSE. See the GNU Lesser General Public
#  License for more details.
#
#  You should have received a copy of the GNU Lesser General Public License
#  along with VeloxChem. If not, see <https://www.gnu.org/licenses/>.

import numpy as np
import time as tm

from .veloxchemlib import mpi_master
from .molecule import Molecule
from .hessiandriver import HessianDriver
from .xtbdriver import XtbDriver


class XtbHessianDriver(HessianDriver):
    """
    Implements XTB Hessian driver.

    :param comm:
        The MPI communicator.
    :param ostream:
        The output stream.

    Instance variables
<<<<<<< HEAD
        - xtb_drv: The XTB driver.
=======
        - flag: The driver flag.
>>>>>>> b8b347f4
    """

    def __init__(self, comm=None, ostream=None):
        """
        Initializes XTB Hessian driver.
        """

        super().__init__(comm, ostream)

        self.flag = 'XTB Hessian Driver'

    def update_settings(self, method_dict, freq_dict=None):
        """
        Updates settings in XtbHessianDriver.

        :param method_dict:
            The input dictionary of method settings group.
        :param freq_dict:
            The input dictionary of Hessian/frequency settings group.
        """

        super().update_settings(method_dict, freq_dict)

        if freq_dict is None:
            freq_dict = {}

    def compute(self, molecule, xtb_drv):
        """
        Computes the numerical nuclear Hessian.

        :param molecule:
            The molecule.
        :param xtb_drv:
            The xTB driver.
        """

        self.print_header()

        start_time = tm.time()

        self.elec_energy = xtb_drv.get_energy()

        self.compute_numerical(molecule, xtb_drv)

        # print Hessian
        if self.do_print_hessian:
            self.print_geometry(molecule)
            self.ostream.print_blank()
            self.print_hessian(molecule)

        valstr = '*** Time spent in Hessian calculation: '
        valstr += '{:.2f} sec ***'.format(tm.time() - start_time)
        self.ostream.print_header(valstr)
        self.ostream.print_blank()
        self.ostream.print_blank()
        self.ostream.flush()

    def compute_numerical(self, molecule, xtb_drv):
        """
        Performs calculation of numerical Hessian.

        :param molecule:
            The molecule.
        :param xtb_drv:
            The xTB driver.
        """

        self.ostream.mute()

        # atom labels
        labels = molecule.get_labels()

        # number of atoms
        natm = molecule.number_of_atoms()

        # atom coordinates (nx3)
        coords = molecule.get_coordinates_in_bohr()

        # charge and spin multiplicity
        charge = molecule.get_charge()
        multiplicity = molecule.get_multiplicity()

        if self.rank == mpi_master():
            # Hessian
            hessian = np.zeros((natm, 3, natm, 3))

            # numerical dipole gradient (3 dipole components,
            # no. atoms x 3 atom coords)
            self.dipole_gradient = np.zeros((3, 3 * natm))

        if not self.do_four_point:
            for i in range(natm):
                for d in range(3):
                    coords[i, d] += self.delta_h
                    new_mol = Molecule(labels, coords, units='au')
                    new_mol.set_charge(charge)
                    new_mol.set_multiplicity(multiplicity)
                    # create a new XTB driver object;
                    # without this the energy is always zero...;
                    new_xtb_drv = XtbDriver(self.comm)
                    new_xtb_drv.set_method(xtb_drv.get_method())
                    new_xtb_drv.mute()
                    new_xtb_drv.compute(new_mol, self.ostream)

                    grad_plus = new_xtb_drv.get_gradient()

                    mu_plus = new_xtb_drv.get_dipole()

                    coords[i, d] -= 2.0 * self.delta_h
                    new_mol = Molecule(labels, coords, units='au')
                    new_mol.set_charge(charge)
                    new_mol.set_multiplicity(multiplicity)
                    new_xtb_drv = XtbDriver(self.comm)
                    new_xtb_drv.set_method(xtb_drv.get_method())
                    new_xtb_drv.mute()
                    new_xtb_drv.compute(new_mol, self.ostream)

                    grad_minus = new_xtb_drv.get_gradient()

                    mu_minus = new_xtb_drv.get_dipole()

                    coords[i, d] += self.delta_h

                    if self.rank == mpi_master():
                        for c in range(3):
                            self.dipole_gradient[c, 3 * i + d] = (
                                mu_plus[c] - mu_minus[c]) / (2.0 * self.delta_h)

                        hessian[i,
                                d, :, :] = (grad_plus -
                                            grad_minus) / (2.0 * self.delta_h)

        else:
            # Four-point numerical derivative approximation
            # [ f(x - 2h) - 8 f(x - h) + 8 f(x + h) - f(x + 2h) ] / ( 12h )
            for i in range(natm):
                for d in range(3):
                    coords[i, d] += self.delta_h
                    new_mol = Molecule(labels, coords, units='au')
                    new_mol.set_charge(charge)
                    new_mol.set_multiplicity(multiplicity)
                    new_xtb_drv = XtbDriver(self.comm)
                    new_xtb_drv.set_method(xtb_drv.get_method())
                    new_xtb_drv.mute()
                    new_xtb_drv.compute(new_mol, self.ostream)

                    grad_plus1 = new_xtb_drv.get_gradient()

                    mu_plus1 = new_xtb_drv.get_dipole()

                    coords[i, d] += self.delta_h
                    new_mol = Molecule(labels, coords, units='au')
                    new_mol.set_charge(charge)
                    new_mol.set_multiplicity(multiplicity)
                    new_xtb_drv = XtbDriver(self.comm)
                    new_xtb_drv.set_method(xtb_drv.get_method())
                    new_xtb_drv.mute()
                    new_xtb_drv.compute(new_mol, self.ostream)

                    grad_plus2 = new_xtb_drv.get_gradient()

                    mu_plus2 = new_xtb_drv.get_dipole()

                    coords[i, d] -= 3.0 * self.delta_h
                    new_mol = Molecule(labels, coords, units='au')
                    new_mol.set_charge(charge)
                    new_mol.set_multiplicity(multiplicity)
                    new_xtb_drv = XtbDriver(self.comm)
                    new_xtb_drv.set_method(xtb_drv.get_method())
                    new_xtb_drv.mute()
                    new_xtb_drv.compute(new_mol, self.ostream)

                    grad_minus1 = new_xtb_drv.get_gradient()

                    mu_minus1 = new_xtb_drv.get_dipole()

                    coords[i, d] -= self.delta_h
                    new_mol = Molecule(labels, coords, units='au')
                    new_mol.set_charge(charge)
                    new_mol.set_multiplicity(multiplicity)
                    new_xtb_drv = XtbDriver(self.comm)
                    new_xtb_drv.set_method(xtb_drv.get_method())
                    new_xtb_drv.mute()
                    new_xtb_drv.compute(new_mol, self.ostream)

                    grad_minus2 = new_xtb_drv.get_gradient()

                    mu_minus2 = new_xtb_drv.get_dipole()

                    coords[i, d] += 2.0 * self.delta_h

                    if self.rank == mpi_master():
                        for c in range(3):
                            self.dipole_gradient[
                                c, 3 * i +
                                d] = (mu_minus2[c] - 8.0 * mu_minus1[c] +
                                      8.0 * mu_plus1[c] -
                                      mu_plus2[c]) / (12.0 * self.delta_h)

                        # f'(x) ~ [ f(x - 2h) - 8 f(x - h)
                        # + 8 f(x + h) - f(x + 2h) ] / ( 12h )
                        hessian[i,
                                d, :, :] = (grad_minus2 - 8.0 * grad_minus1 +
                                            8.0 * grad_plus1 -
                                            grad_plus2) / (12.0 * self.delta_h)

        # reshaped Hessian as member variable
        if self.rank == mpi_master():
            self.hessian = hessian.reshape(3 * natm, 3 * natm)
        else:
            self.hessian = None

        self.ostream.unmute()<|MERGE_RESOLUTION|>--- conflicted
+++ resolved
@@ -42,11 +42,7 @@
         The output stream.
 
     Instance variables
-<<<<<<< HEAD
-        - xtb_drv: The XTB driver.
-=======
         - flag: The driver flag.
->>>>>>> b8b347f4
     """
 
     def __init__(self, comm=None, ostream=None):
