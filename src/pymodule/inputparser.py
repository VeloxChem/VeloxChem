--- conflicted
+++ resolved
@@ -396,8 +396,6 @@
             assert_msg_critical(False, err_type)
 
 
-<<<<<<< HEAD
-=======
 def print_keywords(input_keywords, ostream):
     """
     Prints input keywords to output stream.
@@ -418,7 +416,6 @@
     ostream.flush()
 
 
->>>>>>> 35e7b4a6
 def get_keyword_type(keyword_type):
     """
     Gets keyword type for printing.
@@ -426,16 +423,11 @@
         - 'int' -> 'integer'
         - 'float' -> 'float'
         - 'bool' -> 'boolean'
-<<<<<<< HEAD
-        - 'list' -> 'multiple-lines'
-        - 'seq_fixed_int', 'seq_fixed', 'seq_range' -> 'sequence'
-=======
         - 'list' -> 'multi-line'
         - 'seq_fixed_int', 'seq_fixed', 'seq_range' -> 'sequence'
 
     :return:
         The keyword type for printing.
->>>>>>> 35e7b4a6
     """
 
     return {
@@ -445,13 +437,6 @@
         'int': 'integer',
         'float': 'float',
         'bool': 'boolean',
-<<<<<<< HEAD
-        'list': 'multiple-lines',
-        'seq_fixed_int': 'sequence',
-        'seq_fixed': 'sequence',
-        'seq_range': 'sequence',
-    }[keyword_type]
-=======
         'list': 'multi-line',
         'seq_fixed_int': 'sequence',
         'seq_fixed': 'sequence',
@@ -467,5 +452,4 @@
         The datetime string (ISO format with ':' replaced by '.').
     """
 
-    return datetime.now().isoformat().replace(':', '.')
->>>>>>> 35e7b4a6
+    return datetime.now().isoformat().replace(':', '.')