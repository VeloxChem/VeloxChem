#
#                           VELOXCHEM 1.0-RC2
#         ----------------------------------------------------
#                     An Electronic Structure Code
#
#  Copyright © 2018-2021 by VeloxChem developers. All rights reserved.
#  Contact: https://veloxchem.org/contact
#
#  SPDX-License-Identifier: LGPL-3.0-or-later
#
#  This file is part of VeloxChem.
#
#  VeloxChem is free software: you can redistribute it and/or modify it under
#  the terms of the GNU Lesser General Public License as published by the Free
#  Software Foundation, either version 3 of the License, or (at your option)
#  any later version.
#
#  VeloxChem is distributed in the hope that it will be useful, but WITHOUT
#  ANY WARRANTY; without even the implied warranty of MERCHANTABILITY or
#  FITNESS FOR A PARTICULAR PURPOSE. See the GNU Lesser General Public
#  License for more details.
#
#  You should have received a copy of the GNU Lesser General Public License
#  along with VeloxChem. If not, see <https://www.gnu.org/licenses/>.

from pathlib import PurePath
import numpy as np
import sys
import re

from .errorhandler import assert_msg_critical


class InputParser:
    """
    Implements the input parser and provides functions for parsing VeloxChem
    input files into a format, which passes the needed information to the rest
    of the program.

    :param inpname:
        The name of the input file.
    :param outname:
        The name of the output file.

    Instance variables
        - input_dict: The input dictionary.
        - inpname: The name of the input file.
        - outname: The name of the output file.
        - is_basis_set: The flag for parsing a basis set file.
        - basis_set_name: The name of the basis set.
    """

    def __init__(self, inpname, outname=None):
        """
        Initializes the parser and parses the input file.
        """

        self.input_dict = {}

        self.inpname = inpname if isinstance(inpname, str) else str(inpname)
        self.outname = outname

        self.is_basis_set = False
        self.basis_set_name = ''

        self.parse()

    def parse(self):
        """
        Parses the input file.
        """

<<<<<<< HEAD
        self.input_dict = {}

        errmsg = f'InputParser: bad syntax in file {self.inpname}. '
        errmsg += 'You may check for incorrect, incomplete or empty groups.'
=======
        errmsg = f'InputParser: bad syntax in file {self.inpname}' + os.linesep
        errmsg += '    You may check for incorrect, incomplete or empty groups.'
>>>>>>> 4b50d866

        group = None

        input_groups = {}

        with open(str(self.inpname), 'r') as f_inp:

            for line in f_inp:

                # remove comment and extra space
                line = line.strip()
                line = re.sub(r'!.*', '', line)
                line = ' '.join(line.split())

                # skip empty line
                if not line:
                    continue

                # skip first line if reading basis set
                if (not self.is_basis_set) and (line[:10] == '@BASIS_SET'):
                    self.is_basis_set = True
                    self.basis_set_name = line.split()[1]
                    continue

                # begin of group
                if line[0] == '@' and line.lower() != '@end':
                    assert_msg_critical(group is None, errmsg)
                    group = '_'.join(line[1:].strip().lower().split())
                    input_groups[group] = []

                # end of group
                elif line.lower() == '@end':
                    assert_msg_critical(group is not None, errmsg)
                    group = None

                # inside group
                elif group is not None:
                    input_groups[group].append(line)

                # outside group
                else:
                    assert_msg_critical(self.is_basis_set, errmsg)

        self.input_dict = {}

        for group in input_groups:
            self.input_dict[group] = {}

            key = None
            lines_without_key = []

            for line in input_groups[group]:
                if ':' in line:
                    key, value = line.split(':')
                    key = '_'.join(key.strip().lower().split())
                    value = value.strip()
                    if value:
                        self.input_dict[group][key] = value
                    else:
                        self.input_dict[group][key] = []
                else:
                    if key is not None:
                        self.input_dict[group][key].append(line)
                    else:
                        lines_without_key.append(line)

            if key is None:
                self.input_dict[group] = lines_without_key

        # save basis set name
        if self.is_basis_set:
            self.input_dict['basis_set_name'] = self.basis_set_name
            return

        # check empty group
        for group in self.input_dict:
            assert_msg_critical(len(self.input_dict[group]), errmsg)

        # save filename
        if self.outname not in [None, sys.stdout]:
            f_path = PurePath(self.outname)
        else:
            f_path = PurePath(self.inpname)
        self.input_dict['filename'] = str(f_path.with_name(f_path.stem))

        # update checkpoint filename
        abbrev = {
            'scf': 'scf',
            'response': 'rsp',
            'exciton': 'exciton',
            'loprop': 'loprop',
        }

        for job_type in abbrev:
            if job_type not in self.input_dict:
                self.input_dict[job_type] = {}
            if 'checkpoint_file' not in self.input_dict[job_type]:
                checkpoint_file = str(
                    f_path.with_suffix(f'.{abbrev[job_type]}.h5'))
                self.input_dict[job_type]['checkpoint_file'] = checkpoint_file

        # verify options for loprop
        verifyers = {
            'loprop': {
                'checkpoint_file': (lambda v: True, 'Always OK'),
                'localize':
                    (lambda v: v in ['charges'], 'localize: {} illegal value')
            }
        }

        if 'loprop' in self.input_dict:
            for option, value in self.input_dict['loprop'].items():
                verify, msg = verifyers['loprop'][option]
                if not verify(value):
                    raise InputError(msg.format(value))

    def get_dict(self):
        """
        Gets the input dictonary.

        :return:
            A dictionary containing all information form the input file.
        """

        return self.input_dict


class InputError(Exception):
    pass


def parse_seq_fixed(input_seq, flag='float'):
    """
    Parses input sequence that has fixed number of elements, using comma and/or
    white space as delimiter.

    :param input_seq:
        The input sequence.
    :param flag:
        The flag for int/float.

    :return:
        A tuple.
    """

    if isinstance(input_seq, (tuple, list, np.ndarray)):
        return tuple(input_seq)

    elif isinstance(input_seq, str):
        seq_str = input_seq.replace(',', ' ')
        if flag == 'float':
            return tuple([float(x) for x in seq_str.split()])
        elif flag == 'int':
            return tuple([int(x) for x in seq_str.split()])
        else:
            assert_msg_critical(False,
                                f'parse_seq_fixed: invalid flag \'{flag}\'')

    else:
        errmsg = 'parse_seq_fixed: invalid type for input_seq'
        assert_msg_critical(False, errmsg)


def parse_seq_range(input_seq):
    """
    Parses input sequence that is specified by range.
    Input example: '0.0 - 0.2525 (0.0025), 0.5 - 1.0 (0.02), 2.0'

    :param input_seq:
        The input sequence.

    :return:
        A tuple.
    """

    if isinstance(input_seq, (tuple, list, np.ndarray)):
        return tuple(input_seq)

    elif isinstance(input_seq, str):
        seq = []

        for w in input_seq.split(','):
            if not w:
                continue

            m = re.search(r'^(.*)-(.*)\((.*)\)$', w)
            if m is None:
                m = re.search(r'^(.*)-(.*)-(.*)$', w)

            if m is not None:
                assert_msg_critical(
                    m is not None,
                    f'parse_seq_range: failed to read seqence \'{w}\'')

                start, stop, step = (float(m.group(1)), float(m.group(2)),
                                     float(m.group(3)))
                stop += 0.01 * step

                seq += list(np.arange(start, stop, step))

            else:
                seq.append(float(w))

        return tuple(seq)

    else:
        errmsg = 'parse_seq_range: invalid type for input_seq'
        assert_msg_critical(False, errmsg)


def parse_bool(input_bool):
    """
    Parses input boolean.

    :param input_bool:
        The input.

    :return:
        A boolean.
    """

    if isinstance(input_bool, bool):
        return input_bool

    elif isinstance(input_bool, str):
        if input_bool.lower() in ['yes', 'y']:
            return True
        elif input_bool.lower() in ['no', 'n']:
            return False
        else:
            assert_msg_critical(
                False, f'parse_bool: invalid boolean input \'{input_bool}\'')

    else:
        errmsg = 'parse_bool: invalid type for input_bool'
        assert_msg_critical(False, errmsg)


def parse_str(input_str, flag=None):
    """
    Parses input string.

    :param input_str:
        The input.
    :param flag:
        The flag for upper/lower case.

    :return:
        A string.
    """

    err_str = f'parse_str: invalid string input \'{input_str}\''
    assert_msg_critical(isinstance(input_str, str), err_str)

    if flag is None:
        return input_str
    elif flag == 'upper':
        return input_str.upper()
    elif flag == 'lower':
        return input_str.lower()
    else:
        assert_msg_critical(False, f'parse_str: invalid flag \'{flag}\'')


def parse_list(input_list):
    """
    Parses input list.

    :param input_list:
        The input.

    :return:
        A list.
    """

    err_list = f'parse_list: invalid list input \'{input_list}\''
    assert_msg_critical(isinstance(input_list, list), err_list)

    return list(input_list)


def parse_input(obj, keyword_types, input_dictionary):
    """
    Parses input keywords for object.
    - 'str' for string input, such as 'checkpoint_file: mycheckpoint.h5'
    - 'str_upper' for uppercase string input, such as 'qq_type: QQ_DEN'
    - 'str_lower' for lowercase string input, such as 'coordsys: tric'
    - 'int' for integer input, such as 'max_iter: 300'
    - 'float' for floating-point input, such as 'eri_thresh: 1.0e-12'
    - 'bool' for floating-point input, such as 'restart: no'
    - 'list' for multi-line input, such as 'constraints'
    - 'seq_fixed_int' for fixed-length integer sequence, such as 'cube_points: 80,80,80'
    - 'seq_fixed' for fixed-length sequence, such as 'cube_origin: 0.0,0.0,0.0'
    - 'seq_range' for sequence with range, such as 'frequencies: 0.0-0.1(0.02)'

    :param obj:
        The object.
    :param keyword_types:
        The data type associated with keyword.
    :param input_dictionary:
        The input dictionary.
    """

    for key, val in input_dictionary.items():
        if key not in keyword_types:
            continue

        # the value of certain keyword can be set to None
        if val is None:
            setattr(obj, key, val)

        elif keyword_types[key] == 'str':
            setattr(obj, key, parse_str(val))

        elif keyword_types[key] == 'str_upper':
            setattr(obj, key, parse_str(val, 'upper'))

        elif keyword_types[key] == 'str_lower':
            setattr(obj, key, parse_str(val, 'lower'))

        elif keyword_types[key] == 'int':
            setattr(obj, key, int(val))

        elif keyword_types[key] == 'float':
            setattr(obj, key, float(val))

        elif keyword_types[key] == 'bool':
            setattr(obj, key, parse_bool(val))

        elif keyword_types[key] == 'list':
            setattr(obj, key, parse_list(val))

        elif keyword_types[key] == 'seq_fixed_int':
            setattr(obj, key, parse_seq_fixed(val, 'int'))

        elif keyword_types[key] == 'seq_fixed':
            setattr(obj, key, parse_seq_fixed(val))

        elif keyword_types[key] == 'seq_range':
            setattr(obj, key, parse_seq_range(val))

        else:
            err_type = f'parse_input: invalid keyword type for \'{key}\''
            assert_msg_critical(False, err_type)<|MERGE_RESOLUTION|>--- conflicted
+++ resolved
@@ -70,15 +70,8 @@
         Parses the input file.
         """
 
-<<<<<<< HEAD
-        self.input_dict = {}
-
         errmsg = f'InputParser: bad syntax in file {self.inpname}. '
         errmsg += 'You may check for incorrect, incomplete or empty groups.'
-=======
-        errmsg = f'InputParser: bad syntax in file {self.inpname}' + os.linesep
-        errmsg += '    You may check for incorrect, incomplete or empty groups.'
->>>>>>> 4b50d866
 
         group = None
 
@@ -136,13 +129,20 @@
                     key = '_'.join(key.strip().lower().split())
                     value = value.strip()
                     if value:
+                        # single-line input
+                        # key and value are in the same line
                         self.input_dict[group][key] = value
                     else:
+                        # multi-line input
+                        # key is followed by multiple lines
                         self.input_dict[group][key] = []
                 else:
                     if key is not None:
+                        # multi-line input
+                        # key is followed by multiple lines
                         self.input_dict[group][key].append(line)
                     else:
+                        # multi-line input without key
                         lines_without_key.append(line)
 
             if key is None:
