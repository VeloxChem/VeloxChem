--- conflicted
+++ resolved
@@ -34,7 +34,6 @@
 from io import StringIO
 import numpy as np
 import h5py
-<<<<<<< HEAD
 import sys
 import scipy
 from .profiler import Profiler
@@ -42,10 +41,6 @@
 from mpi4py import MPI
 
 
-from .outputstream import OutputStream
-=======
-
->>>>>>> 9f0f4b79
 from .errorhandler import assert_msg_critical
 from .inputparser import (parse_input, print_keywords, print_attributes)
 
@@ -96,10 +91,16 @@
         """
         # if comm is None:
         #     comm = MPI.COMM_WORLD
+        # if comm is None:
+        #     comm = MPI.COMM_WORLD
 
         # if ostream is None:
         #     ostream = OutputStream(sys.stdout)
-
+        # if ostream is None:
+        #     ostream = OutputStream(sys.stdout)
+
+        # self.comm = None
+        # self.ostream = ostream
         # self.comm = None
         # self.ostream = ostream
 
