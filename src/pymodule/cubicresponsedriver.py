--- conflicted
+++ resolved
@@ -689,7 +689,6 @@
                 val_X2 = NaB2Ncd + NaC2Nbd + NaD2Nbc
                 val_A3 = -(NdA3NbNc + NdA3NcNb + NbA3NcNd + NbA3NdNc + NcA3NbNd + NcA3NdNb)
                 val_A2 = NbA2Ncd + NcdA2Nb + NcA2Nbd + NbdA2Nc + NdA2Nbc + NbcA2Nd
-<<<<<<< HEAD
 
                 # flip sign for T4 and E3
                 if op_a_type == 'real':
@@ -717,50 +716,11 @@
                         val_A3 *= -1.0
                         val_A2 *= -1.0
 
-                # Cubic response function
-                crf_rsp_func = val_T4 + val_E3 + val_X3 + val_A3 + val_X2 + val_A2
-=======
-
-                # flip sign for T4 and E3
-                if op_a_type == 'real':
-                    if (op_c_type == op_d_type) and (op_c_type != op_b_type):
-                        val_T4 *= -1.0
-                        val_E3 *= -1.0
-                    if op_b_type == 'imag':
-                        val_T4 *= -1.0
-                        val_E3 *= -1.0
-                elif op_a_type == 'imag':
-                    if (op_b_type != op_c_type) or (op_c_type != op_d_type):
-                        val_T4 *= -1.0
-                        val_E3 *= -1.0
-
-                # flip sign for A3 and A2
-                if op_a_type == 'real':
-                    if (op_c_type == op_d_type) and (op_c_type != op_b_type):
-                        val_A3 *= -1.0
-                        val_A2 *= -1.0
-                    if op_b_type == 'imag':
-                        val_A3 *= -1.0
-                        val_A2 *= -1.0
-                elif op_a_type == 'imag':
-                    if (op_b_type == op_c_type) and (op_c_type == op_d_type):
-                        val_A3 *= -1.0
-                        val_A2 *= -1.0
-
                 extra_sign = 1.0
->>>>>>> af10d89c
 
                 # flip sign for response function
                 if op_a_type == 'real':
                     if (op_b_type != op_c_type) or (op_c_type != op_d_type):
-<<<<<<< HEAD
-                        crf_rsp_func *= -1.0
-                elif op_a_type == 'imag':
-                    if (op_b_type != op_c_type) and (op_c_type == op_d_type):
-                        crf_rsp_func *= -1.0
-                    if op_b_type == 'imag':
-                        crf_rsp_func *= -1.0
-=======
                         extra_sign *= -1.0
                 elif op_a_type == 'imag':
                     if (op_b_type != op_c_type) and (op_c_type == op_d_type):
@@ -777,7 +737,6 @@
 
                 # cubic response function
                 crf_rsp_func = val_T4 + val_E3 + val_X3 + val_A3 + val_X2 + val_A2
->>>>>>> af10d89c
 
                 self.ostream.print_blank()
                 w_str = 'Cubic response function: << {};{},{},{} >>  ({},{},{})'.format(
@@ -796,23 +755,12 @@
 
                 result[('crf', wb, wc, wd)] = crf_rsp_func
 
-<<<<<<< HEAD
-                result['crf_terms'] = {
-                    ('crf_T4_term', wb, wc, wd): val_T4,
-                    ('crf_E3_term', wb, wc, wd): val_E3,
-                    ('crf_X3_term', wb, wc, wd): val_X3,
-                    ('crf_X2_term', wb, wc, wd): val_X2,
-                    ('crf_A3_term', wb, wc, wd): val_A3,
-                    ('crf_A2_term', wb, wc, wd): val_A2,
-                }
-=======
                 result[('crf_T4_term', wb, wc, wd)] = val_T4
                 result[('crf_E3_term', wb, wc, wd)] = val_E3
                 result[('crf_X3_term', wb, wc, wd)] = val_X3
                 result[('crf_X2_term', wb, wc, wd)] = val_X2
                 result[('crf_A3_term', wb, wc, wd)] = val_A3
                 result[('crf_A2_term', wb, wc, wd)] = val_A2
->>>>>>> af10d89c
 
         profiler.check_memory_usage('End of CRF')
 
