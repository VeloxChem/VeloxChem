--- conflicted
+++ resolved
@@ -135,13 +135,10 @@
 from .errorhandler import assert_msg_critical
 from .qqscheme import get_qq_type
 from .qqscheme import get_qq_scheme
-<<<<<<< HEAD
+from .features import print_features
 from .import_from_pyscf import overlap_deriv
 from .import_from_pyscf import fock_deriv
 from .import_from_pyscf import eri_deriv
-=======
-from .features import print_features
->>>>>>> 1d50d239
 
 # Environment variable: basis set path, number of OpenMP threads, MKL linking
 from .environ import (set_vlxbasispath, set_omp_num_threads, get_basis_path,
