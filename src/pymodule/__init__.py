--- conflicted
+++ resolved
@@ -60,7 +60,7 @@
 from .veloxchemlib import FockGeom1100Driver
 from .veloxchemlib import FockGeom1010Driver
 from .veloxchemlib import RIFockDriver
-<<<<<<< HEAD
+from .veloxchemlib import RIFockGradDriver
 from .veloxchemlib import XCIntegrator
 from .veloxchemlib import XCFunctional
 from .veloxchemlib import XCMolecularGradient
@@ -68,9 +68,6 @@
 
 # for backward compatibility only
 from .veloxchemlib import ElectricDipoleIntegralsDriver
-=======
-from .veloxchemlib import RIFockGradDriver
->>>>>>> 118a1ee7
 
 # C++ functions
 from .veloxchemlib import is_chemical_element
