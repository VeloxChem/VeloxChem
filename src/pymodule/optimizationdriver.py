--- conflicted
+++ resolved
@@ -45,11 +45,6 @@
 
     :param grad_drv:
         The gradient driver.
-<<<<<<< HEAD
-    :param flag:
-        The flag ("SCF", "XTB" or "OPENMM").
-=======
->>>>>>> fc27b4dd
 
     Instance variables
         - rank: The rank of MPI process.
@@ -117,11 +112,7 @@
         if 'filename' in opt_dict:
             self.filename = opt_dict['filename']
 
-<<<<<<< HEAD
-    def compute(self, molecule, ao_basis=None, min_basis=None):
-=======
     def compute(self, molecule, *args):
->>>>>>> fc27b4dd
         """
         Performs geometry optimization.
 
