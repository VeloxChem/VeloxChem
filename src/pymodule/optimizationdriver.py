--- conflicted
+++ resolved
@@ -74,29 +74,7 @@
         Initializes optimization driver.
         """
 
-<<<<<<< HEAD
-        if isinstance(drv, (ScfRestrictedDriver, ScfUnrestrictedDriver,
-                            ScfRestrictedOpenDriver)):
-            grad_drv = ScfGradientDriver(drv)
-
-        elif isinstance(drv, OpenMMDriver):
-            grad_drv = OpenMMGradientDriver(drv)
-
-        elif isinstance(drv, MMDriver):
-            grad_drv = MMGradientDriver(drv)
-
-        elif (isinstance(drv, ScfGradientDriver) or
-              isinstance(drv, OpenMMGradientDriver) or
-              isinstance(drv, MMGradientDriver)):
-            grad_drv = drv
-
-        else:
-            assert_msg_critical(
-                False,
-                'OptimizationDriver: Invalid argument for initialization')
-=======
         grad_drv = self._pick_driver(drv)
->>>>>>> 30e29c3b
 
         self.comm = grad_drv.comm
         self.rank = grad_drv.comm.Get_rank()
@@ -207,9 +185,6 @@
                             ScfRestrictedOpenDriver)):
             grad_drv = ScfGradientDriver(drv)
 
-        elif isinstance(drv, XtbDriver):
-            grad_drv = XtbGradientDriver(drv)
-
         elif isinstance(drv, OpenMMDriver):
             grad_drv = OpenMMGradientDriver(drv)
 
@@ -217,7 +192,6 @@
             grad_drv = MMGradientDriver(drv)
 
         elif (isinstance(drv, ScfGradientDriver) or
-              isinstance(drv, XtbGradientDriver) or
               isinstance(drv, OpenMMGradientDriver) or
               isinstance(drv, MMGradientDriver)):
             grad_drv = drv
