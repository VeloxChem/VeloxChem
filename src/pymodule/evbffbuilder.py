#
#                                   VELOXCHEM
#              ----------------------------------------------------
#                          An Electronic Structure Code
#
#  SPDX-License-Identifier: BSD-3-Clause
#
#  Copyright 2018-2025 VeloxChem developers
#
#  Redistribution and use in source and binary forms, with or without modification,
#  are permitted provided that the following conditions are met:
#
#  1. Redistributions of source code must retain the above copyright notice, this
#     list of conditions and the following disclaimer.
#  2. Redistributions in binary form must reproduce the above copyright notice,
#     this list of conditions and the following disclaimer in the documentation
#     and/or other materials provided with the distribution.
#  3. Neither the name of the copyright holder nor the names of its contributors
#     may be used to endorse or promote products derived from this software without
#     specific prior written permission.
#
#  THIS SOFTWARE IS PROVIDED BY THE COPYRIGHT HOLDERS AND CONTRIBUTORS "AS IS" AND
#  ANY EXPRESS OR IMPLIED WARRANTIES, INCLUDING, BUT NOT LIMITED TO, THE IMPLIED
#  WARRANTIES OF MERCHANTABILITY AND FITNESS FOR A PARTICULAR PURPOSE ARE
#  DISCLAIMED. IN NO EVENT SHALL THE COPYRIGHT HOLDER OR CONTRIBUTORS BE LIABLE
#  FOR ANY DIRECT, INDIRECT, INCIDENTAL, SPECIAL, EXEMPLARY, OR CONSEQUENTIAL
#  DAMAGES (INCLUDING, BUT NOT LIMITED TO, PROCUREMENT OF SUBSTITUTE GOODS OR
#  SERVICES; LOSS OF USE, DATA, OR PROFITS; OR BUSINESS INTERRUPTION)
#  HOWEVER CAUSED AND ON ANY THEORY OF LIABILITY, WHETHER IN CONTRACT, STRICT
#  LIABILITY, OR TORT (INCLUDING NEGLIGENCE OR OTHERWISE) ARISING IN ANY WAY OUT
#  OF THE USE OF THIS SOFTWARE, EVEN IF ADVISED OF THE POSSIBILITY OF SUCH DAMAGE.

from mpi4py import MPI
import numpy as np
import networkx as nx
import sys
import os
import copy
import math
from .veloxchemlib import mpi_master
from .sanitychecks import molecule_sanity_check
from .molecule import Molecule
from .molecularbasis import MolecularBasis
from .scfunrestdriver import ScfUnrestrictedDriver
from .scfrestdriver import ScfRestrictedDriver
from .respchargesdriver import RespChargesDriver
from .xtbdriver import XtbDriver
from .xtbhessiandriver import XtbHessianDriver
from .optimizationdriver import OptimizationDriver
from .mmforcefieldgenerator import MMForceFieldGenerator
from .reactionmatcher import ReactionMatcher
from .outputstream import OutputStream
from .veloxchemlib import Point
from .waterparameters import get_water_parameters

try:
    import openmm as mm
    import openmm.app as mmapp
    import openmm.unit as mmunit
except ImportError:
    pass


class EvbForceFieldBuilder():

    def __init__(self, comm=None, ostream=None):
        if comm is None:
            comm = MPI.COMM_WORLD

        if ostream is None:
            if comm.Get_rank() == mpi_master():
                ostream = OutputStream(sys.stdout)
            else:
                ostream = OutputStream(None)

        # output stream
        self.ostream = ostream

        # mpi information
        self.comm = comm
        self.rank = self.comm.Get_rank()
        self.nodes = self.comm.Get_size()

        self.optimize: bool = False
        self.reparameterize: bool = True

        self.input_folder: str = "input_files"

        self.reactant: MMForceFieldGenerator = None
        self.product: MMForceFieldGenerator = None

        self.mute_scf: bool = True

        self.optimize_ff: bool = True
        self.water_model: str

    def build_forcefields(
            self,
            reactant_input: list[dict],
            product_input: list[dict],
            reactant_total_multiplicity: int,
            product_total_multiplicity: int,
            ordered_input: bool = False,
            breaking_bonds: set[tuple[int, int]] = set(),
    ):

        reactants: list[MMForceFieldGenerator] = []
        for input in reactant_input:
            reactants.append(
                self.get_forcefield(input, self.reparameterize, self.optimize))

        self.ostream.print_info("Creating combined reactant force field")
        self.ostream.flush()
        reamol = self._combine_molecule(
            [rea['molecule'] for rea in reactant_input],
            reactant_total_multiplicity)
        self.ostream.print_info(
            f"Combined reactant with total charge {reamol.get_charge()} and multiplicity {reamol.get_multiplicity()}"
        )
        self.reactant = self._combine_forcefield(reactants)
        self.reactant.molecule = reamol

        products: list[MMForceFieldGenerator] = []

        for input in product_input:
            products.append(
                self.get_forcefield(input, self.reparameterize, self.optimize))

        self.ostream.print_info("Creating combined product force field")
        self.ostream.flush()
        promol = self._combine_molecule(
            [pro['molecule'] for pro in product_input],
            product_total_multiplicity)
        self.ostream.print_info(
            f"Combined product with total charge {promol.get_charge()} and multiplicity {promol.get_multiplicity()}"
        )
        self.product = self._combine_forcefield(products)
        self.product.molecule = promol

        if not ordered_input:
            self.ostream.print_info(
                "Matching reactant and product force fields")
            self.ostream.flush()
            self.product = self._match_reactant_and_product(
                self.reactant, reamol.get_element_ids(), self.product,
                promol.get_element_ids(), breaking_bonds)

        formed_bonds, broken_bonds = self._summarise_reaction(
            self.reactant, self.product)

        if self.optimize_ff:
            self.reactant.molecule = self._optimize_molecule(
                self.reactant.molecule.get_element_ids(),
                self.reactant,
                formed_bonds,
                note='reactant',
            )
            self.product.molecule = self._optimize_molecule(
                self.product.molecule.get_element_ids(),
                self.product,
                broken_bonds,
                note='product',
            )

        return self.reactant, self.product, formed_bonds, broken_bonds, reactants, products

    @staticmethod
    def _combine_molecule(molecules, total_multiplicity):

        combined_molecule = Molecule()
        # pos = []
        charge = 0
        Sm1 = 0
        for mol in molecules:
            charge += mol.get_charge()
            Sm1 += mol.get_multiplicity() - 1
            if combined_molecule.number_of_atoms() > 0:
                max_x = max(combined_molecule.get_coordinates_in_angstrom()[:,
                                                                            0])
                min_x = min(combined_molecule.get_coordinates_in_angstrom()[:,
                                                                            0])
                shift = max_x - min_x + 2
            else:
                shift = 0

            for elem, coord in zip(mol.get_element_ids(),
                                   mol.get_coordinates_in_angstrom()):
                coord[0] += shift
                # pos.append(coord)
                combined_molecule.add_atom(int(elem), Point(coord), 'angstrom')
        combined_molecule.set_charge(charge)
        if total_multiplicity > -1:
            combined_molecule.set_multiplicity(total_multiplicity)
        else:
            combined_molecule.set_multiplicity(Sm1 + 1)

        molecule_sanity_check(combined_molecule)
        return combined_molecule

    def _optimize_molecule(self,
                           elemental_ids,
                           forcefield,
                           changing_bonds,
                           name='MOL',
                           note=None):
        # for i, ff in enumerate(forcefields):
        changing_atoms = []
        for bond in changing_bonds:
            s1 = forcefield.atoms[bond[0]]['sigma']
            s2 = forcefield.atoms[bond[1]]['sigma']
            e1 = forcefield.atoms[bond[0]]['epsilon']
            e2 = forcefield.atoms[bond[1]]['epsilon']
            if bond[0] not in changing_atoms:
                changing_atoms.append(bond[0])
            if bond[1] not in changing_atoms:
                changing_atoms.append(bond[1])
            s = (s1 + s2) / 2
            e = math.sqrt(e1 * e2)
            
            rmin = s*(2**(1/6))  # rmin = sigma * 2^(1/6)
            fc = 250000 * e  # force constant in kJ/mol/angstrom^2
            forcefield.bonds.update(
                {bond: {
                    'equilibrium': rmin,
                    'force_constant': fc
                }})
            self.ostream.print_info(
<<<<<<< HEAD
                f"Adding bond {bond} with r {s:.3f} for equilibration of {note}"
=======
                f"Adding bond {bond} with r {rmin:.3f} and fc {fc:.3f} for equilibration {note}"
>>>>>>> c0aced52
            )

        self.ostream.flush()

        #merging of systems through openmm files is shaky, as it depends on the atom naming working. See atom renaming in combine_forcefield
        #todo find a better way to do this
        forcefield.write_openmm_files(name, name)

        for bond in changing_bonds:
            forcefield.bonds.pop(bond)

        pdb = mmapp.PDBFile(f'{name}.pdb')
        ff = mmapp.ForceField(f'{name}.xml')

        modeller = mmapp.Modeller(pdb.topology, pdb.positions)

        top = modeller.getTopology()
        pos = modeller.getPositions()

        mmsys = ff.createSystem(
            top,
            nonbondedMethod=mmapp.CutoffNonPeriodic,
            nonbondedCutoff=1.0 * mmunit.nanometers,
        )

        nbforce = [
            force for force in mmsys.getForces()
            if isinstance(force, mm.NonbondedForce)
        ][0]
        existing_exceptions = {}
        for i in range(nbforce.getNumExceptions()):
            params = nbforce.getExceptionParameters(i)
            if params[0] in changing_atoms or params[1] in changing_atoms:
                sorted_tuple = (params[0], params[1])
                existing_exceptions.update({sorted_tuple: i})
        added_exceptions = {}
        for bond in changing_bonds:
            if bond in existing_exceptions.keys():
                nbforce.setExceptionParameters(
                    existing_exceptions[bond], bond[0], bond[1], 0, 1, 0)
            elif (bond[1], bond[0]) in existing_exceptions.keys():
                nbforce.setExceptionParameters(
                    existing_exceptions[(bond[1], bond[0])], bond[0], bond[1],
                    0, 1, 0)
            else:
                index = nbforce.addException(bond[0], bond[1], 0, 1, 0)
                added_exceptions.update({bond: index})
        with open(f'{name}_sys.xml', 'w') as f:
            f.write(mm.XmlSerializer.serialize(mmsys))
        os.unlink(f'{name}.xml')
        os.unlink(f'{name}.pdb')
        os.unlink(f'{name}_sys.xml')
        integrator = mm.VerletIntegrator(0.001)
        sim = mmapp.Simulation(top, mmsys, integrator)
        sim.context.setPositions(pos)
        sim.minimizeEnergy()
        sim.context.setVelocitiesToTemperature(300 * mmunit.kelvin)
        sim.step(100)
        sim.minimizeEnergy()

        state = sim.context.getState(getPositions=True)
        pos = state.getPositions(asNumpy=True).value_in_unit(mmunit.angstrom)

        new_molecule = Molecule()
        for i, elem in enumerate(elemental_ids):
            point = Point(pos[i])
            new_molecule.add_atom(int(elem), point, 'angstrom')
        new_molecule.set_charge(forcefield.molecule.get_charge())
        new_molecule.set_multiplicity(forcefield.molecule.get_multiplicity())
        return new_molecule

    def get_forcefield(
        self,
        input: dict,
        reparameterize: bool,
        optimize: bool,
    ) -> MMForceFieldGenerator:

        molecule = input["molecule"]

        # # If charges exist, load them into the forcefield object before creating the topology

        # The topology creation will calculate charges if they're not already set

        if input["forcefield"] is not None:
            forcefield = input["forcefield"]
            forcefield.molecule = molecule
        else:
            if input["optimize"] and optimize:
                scf_drv = XtbDriver(ostream=self.ostream)
                opt_drv = OptimizationDriver(scf_drv)
                opt_drv.hessian = "last"
                if self.mute_scf:
                    self.ostream.print_info("Optimising the geometry with xtb.")
                    self.ostream.mute()
                opt_results = opt_drv.compute(molecule)
                self.ostream.unmute()
                molecule = Molecule.from_xyz_string(
                    opt_results["final_geometry"])

            forcefield = MMForceFieldGenerator(ostream=self.ostream)

            forcefield.eq_param = False
            #Load or calculate the charges

            if input["charges"] is not None:
                assert len(input["charges"]) == molecule.number_of_atoms(
                ), "The number of provided charges does not match the number of atoms in the molecule"
                charge_sum = sum(input["charges"])
                if charge_sum - round(charge_sum) > 0.001:
                    self.ostream.print_warning(
                        f"Sum of charges is {charge_sum} is not close to an integer. Confirm that the input is correct."
                    )
                forcefield.partial_charges = input["charges"]
                self.ostream.print_info("Creating topology")
                self.ostream.flush()
                forcefield.create_topology(molecule,
                                           water_model=self.water_model)
            else:
                if max(molecule.get_masses()) > 84:
                    basis = MolecularBasis.read(molecule,
                                                "STO-6G",
                                                ostream=None)
                    self.ostream.print_info(
                        f"Heavy ({max(molecule.get_masses())}) atom found. Using STO-6G basis (only comes in for RESP calculation)."
                    )
                else:
                    basis = MolecularBasis.read(molecule,
                                                "6-31G*",
                                                ostream=None)
                if molecule.get_multiplicity() == 1:
                    scf_drv = ScfRestrictedDriver(ostream=self.ostream)
                else:
                    scf_drv = ScfUnrestrictedDriver(ostream=self.ostream)

                if self.mute_scf:
                    self.ostream.print_info("Calculating SCF for RESP charges")
                    self.ostream.mute()
                scf_results = scf_drv.compute(molecule, basis)
                if not scf_drv.is_converged:
                    scf_drv.conv_thresh = 1.0e-4
                    scf_drv.max_iter = 200
                    scf_results = scf_drv.compute(molecule, basis)
                self.ostream.unmute()
                assert scf_drv.is_converged, f"SCF calculation for RESP charges did not converge, aborting"
                resp_drv = RespChargesDriver(ostream=self.ostream)
                self.ostream.flush()
                if self.mute_scf:
                    self.ostream.print_info("Calculating RESP charges")
                    self.ostream.mute()
                forcefield.partial_charges = resp_drv.compute(
                    molecule, basis, scf_results, 'resp')

                self.ostream.unmute()
                self.ostream.flush()
                self.ostream.print_info("Creating topology")
                forcefield.create_topology(
                    molecule,
                    basis,
                    scf_results=scf_results,
                    water_model=self.water_model,
                )

            # The atomtypeidentifier returns water with no Lennard-Jones on the hydrogens, which leads to unstable simulations
            atom_types = [atom['type'] for atom in forcefield.atoms.values()]
            if 'ow' in atom_types and 'hw' in atom_types and len(
                    atom_types) == 3:
                water_model = get_water_parameters()[self.water_model]
                for atom_id, atom in forcefield.atoms.items():
                    forcefield.atoms[atom_id] = copy.copy(
                        water_model[atom['type']])
                    forcefield.atoms[atom_id]['name'] = forcefield.atoms[
                        atom_id]['name'][0] + str(atom_id)
                for bond_id in forcefield.bonds.keys():
                    forcefield.bonds[bond_id] = water_model['bonds']
                for ang_id in forcefield.angles.keys():
                    forcefield.angles[ang_id] = water_model['angles']

            #Reparameterize the forcefield if necessary and requested
            unknowns_params = 'Guessed' in [
                par['comment'] for par in list(forcefield.bonds.values()) +
                list(forcefield.angles.values())
            ]
            if reparameterize and unknowns_params:
                self.ostream.print_info("Reparameterising force field.")

                if input["hessian"] is not None:
                    hessian = input["hessian"]
                else:
                    xtb_drv = XtbDriver()
                    xtb_hessian_drv = XtbHessianDriver(xtb_drv)
                    self.ostream.flush()
                    xtb_hessian_drv.compute(molecule)
                    hessian = np.copy(xtb_hessian_drv.hessian)  # type: ignore
                self.ostream.flush()
                forcefield.reparameterize(hessian=hessian)
        return forcefield

    #Match the indices of the reactant and product forcefield generators
    def _match_reactant_and_product(
        self,
        reactant_ff: MMForceFieldGenerator,
        rea_elems: list,
        product_ff: MMForceFieldGenerator,
        pro_elems: list,
        breaking_bonds: set[tuple[int, int]],
    ) -> MMForceFieldGenerator:
        assert len(reactant_ff.atoms) == len(
            product_ff.atoms
        ), "The number of atoms in the reactant and product do not match"
        # Turn the reactand and product into graphs

        rm = ReactionMatcher(ostream=self.ostream)
        total_mapping, breaking_bonds, forming_bonds = rm.get_mapping(
            reactant_ff, rea_elems, product_ff, pro_elems, breaking_bonds)
        if total_mapping is None:
            raise ValueError(
                "Could not find a mapping between the reactant and product force fields."
            )
        total_mapping = {v: k for k, v in total_mapping.items()}
        self.ostream.print_info(f"Mapping: {total_mapping}")
        self.ostream.flush()
        product_ff = EvbForceFieldBuilder._apply_mapping_to_forcefield(
            product_ff,
            total_mapping,
        )

        product_ff.molecule = EvbForceFieldBuilder._apply_mapping_to_molecule(
            product_ff.molecule,
            total_mapping,
        )
        return product_ff

        # Merge a list of forcefield generators into a single forcefield generator while taking care of the atom indices

    @staticmethod
    def _combine_forcefield(
            forcefields: list[MMForceFieldGenerator]) -> MMForceFieldGenerator:
        forcefield = MMForceFieldGenerator()
        forcefield.atoms = {}
        forcefield.bonds = {}
        forcefield.angles = {}
        forcefield.dihedrals = {}
        forcefield.impropers = {}
        atom_count = 0
        forcefield.unique_atom_types = []
        forcefield.pairs = {}

        for i, ff in enumerate(forcefields):
            # Shift all atom keys by the current atom count so that every atom has a unique ID
            shift = atom_count
            mapping = {atom_key: atom_key + shift for atom_key in ff.atoms}
            EvbForceFieldBuilder._apply_mapping_to_forcefield(ff, mapping)
            atom_count += len(ff.atoms)
            for atom in ff.atoms.values():
                atom['name'] = f"{atom['name']}{i+1}"
            forcefield.atoms.update(ff.atoms)
            forcefield.bonds.update(ff.bonds)
            forcefield.angles.update(ff.angles)
            forcefield.dihedrals.update(ff.dihedrals)
            forcefield.impropers.update(ff.impropers)
            if hasattr(ff, 'unique_atom_types'):
                forcefield.unique_atom_types += ff.unique_atom_types
            if hasattr(ff, 'pairs'):
                forcefield.pairs.update(ff.pairs)

        return forcefield

    # Remap indices in the forcefield to the new indices
    @staticmethod
    def _apply_mapping_to_forcefield(
            forcefield: MMForceFieldGenerator,
            mapping: dict[int, int]) -> MMForceFieldGenerator:
        new_product_atoms = {}
        for atom_key in forcefield.atoms:
            key = mapping[atom_key]
            val = forcefield.atoms[atom_key]
            new_product_atoms.update({key: val})

        # Sort the atoms by index
        forcefield.atoms = dict(sorted(new_product_atoms.items()))

        forcefield.bonds = EvbForceFieldBuilder._apply_mapping_to_parameters(
            forcefield.bonds, mapping)
        forcefield.angles = EvbForceFieldBuilder._apply_mapping_to_parameters(
            forcefield.angles, mapping)
        forcefield.dihedrals = EvbForceFieldBuilder._apply_mapping_to_parameters(
            forcefield.dihedrals, mapping)
        forcefield.impropers = EvbForceFieldBuilder._apply_mapping_to_parameters(
            forcefield.impropers, mapping)
        return forcefield

    @staticmethod
    def _apply_mapping_to_molecule(molecule, mapping):
        new_molecule = Molecule()
        positions = molecule.get_coordinates_in_angstrom()
        element_ids = molecule.get_element_ids()
        sorted_ids = dict(sorted(mapping.items(),
                                 key=lambda item: item[1])).keys()
        for id in sorted_ids:
            new_molecule.add_atom(int(element_ids[id]), Point(positions[id]),
                                  'angstrom')
        return new_molecule
        # int(elem), Point(coord), 'angstrom'

    #Remap the indices in a specific set of parameters
    @staticmethod
    def _apply_mapping_to_parameters(
            old_parameters: dict[tuple, dict],
            mapping: dict[int, int]) -> dict[tuple, dict]:
        new_parameters = {}
        for old_key in old_parameters:
            new_key = tuple([mapping[atom_key] for atom_key in old_key])
            val = old_parameters[old_key]

            # Make sure that the new key is still properly ordered§
            if new_key[-1] < new_key[0]:
                new_key = new_key[::-1]
            new_parameters.update({new_key: val})
        return new_parameters

    def _summarise_reaction(self, reactant, product):
        """
        Summarises the reaction by printing the bonds that are being broken and formed.

        Returns:
            None
        """
        reactant_bonds = set(reactant.bonds)
        product_bonds = set(product.bonds)
        formed_bonds = product_bonds - reactant_bonds
        broken_bonds = reactant_bonds - product_bonds
        self.ostream.print_info(f"{len(broken_bonds)} breaking bonds:")
        if len(broken_bonds) > 0:
            self.ostream.print_info(
                "ReaType, ProType, ID - ReaType, ProType, ID")
        for bond_key in broken_bonds:
            reactant_type0 = reactant.atoms[bond_key[0]]["type"]
            product_type0 = product.atoms[bond_key[0]]["type"]
            id0 = bond_key[0]
            reactant_type1 = reactant.atoms[bond_key[1]]["type"]
            product_type1 = product.atoms[bond_key[1]]["type"]
            id1 = bond_key[1]
            self.ostream.print_info(
                f"{reactant_type0:<9}{product_type0:<9}{id0:<2} - {reactant_type1:<9}{product_type1:<9}{id1:<2}"
            )

        self.ostream.print_info(f"{len(formed_bonds)} forming bonds:")
        if len(formed_bonds) > 0:
            self.ostream.print_info(
                "ReaType, ProType, ID - ReaType, ProType, ID")
        for bond_key in formed_bonds:
            reactant_type0 = reactant.atoms[bond_key[0]]["type"]
            product_type0 = product.atoms[bond_key[0]]["type"]
            id0 = bond_key[0]
            reactant_type1 = reactant.atoms[bond_key[1]]["type"]
            product_type1 = product.atoms[bond_key[1]]["type"]
            id1 = bond_key[1]
            self.ostream.print_info(
                f"{reactant_type0:<9}{product_type0:<9}{id0:<2} - {reactant_type1:<9}{product_type1:<9}{id1:<2}"
            )

        return formed_bonds, broken_bonds<|MERGE_RESOLUTION|>--- conflicted
+++ resolved
@@ -216,8 +216,8 @@
                 changing_atoms.append(bond[1])
             s = (s1 + s2) / 2
             e = math.sqrt(e1 * e2)
-            
-            rmin = s*(2**(1/6))  # rmin = sigma * 2^(1/6)
+
+            rmin = s * (2**(1 / 6))  # rmin = sigma * 2^(1/6)
             fc = 250000 * e  # force constant in kJ/mol/angstrom^2
             forcefield.bonds.update(
                 {bond: {
@@ -225,11 +225,7 @@
                     'force_constant': fc
                 }})
             self.ostream.print_info(
-<<<<<<< HEAD
-                f"Adding bond {bond} with r {s:.3f} for equilibration of {note}"
-=======
                 f"Adding bond {bond} with r {rmin:.3f} and fc {fc:.3f} for equilibration {note}"
->>>>>>> c0aced52
             )
 
         self.ostream.flush()
@@ -268,8 +264,8 @@
         added_exceptions = {}
         for bond in changing_bonds:
             if bond in existing_exceptions.keys():
-                nbforce.setExceptionParameters(
-                    existing_exceptions[bond], bond[0], bond[1], 0, 1, 0)
+                nbforce.setExceptionParameters(existing_exceptions[bond],
+                                               bond[0], bond[1], 0, 1, 0)
             elif (bond[1], bond[0]) in existing_exceptions.keys():
                 nbforce.setExceptionParameters(
                     existing_exceptions[(bond[1], bond[0])], bond[0], bond[1],
