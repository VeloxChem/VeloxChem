--- conflicted
+++ resolved
@@ -193,17 +193,11 @@
             if self.debug:
                 self._save_state(equil_simulation, f"minim_{l:.3f}")
 
-<<<<<<< HEAD
             sz = equil_step_size * mmunit.picoseconds
             equil_simulation.integrator.setStepSize(sz)
             self.ostream.print_info(
                 f"Running equilibration with step size {equil_simulation.integrator.getStepSize()}"
             )
-=======
-            # equilibrate
-            simulation.integrator.setStepSize(equil_step_size * mmunit.picoseconds)
-            self.ostream.print_info(f"Running equilibration with step size {simulation.integrator.getStepSize()}")
->>>>>>> 2ea76514
             self.ostream.flush()
             if self.debug:
                 equil_simulation.reporters.append(
