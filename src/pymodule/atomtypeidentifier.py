#
#                           VELOXCHEM 1.0-RC3
#         ----------------------------------------------------
#                     An Electronic Structure Code
#
#  Copyright © 2018-2022 by VeloxChem developers. All rights reserved.
#  Contact: https://veloxchem.org/contact
#
#  SPDX-License-Identifier: LGPL-3.0-or-later
#
#  This file is part of VeloxChem.
#
#  VeloxChem is free software: you can redistribute it and/or modify it under
#  the terms of the GNU Lesser General Public License as published by the Free
#  Software Foundation, either version 3 of the License, or (at your option)
#  any later version.
#
#  VeloxChem is distributed in the hope that it will be useful, but WITHOUT
#  ANY WARRANTY; without even the implied warranty of MERCHANTABILITY or
#  FITNESS FOR A PARTICULAR PURPOSE. See the GNU Lesser General Public
#  License for more details.
#
#  You should have received a copy of the GNU Lesser General Public License
#  along with VeloxChem. If not, see <https://www.gnu.org/licenses/>.

from mpi4py import MPI
import numpy as np
import networkx as nx
import sys
import re
from collections import defaultdict

from .veloxchemlib import mpi_master, bohr_in_angstrom
from .outputstream import OutputStream


class AtomTypeIdentifier:
    """
    A class to identify atom types in a molecule using GAFF (General Amber
    Force Field) atom types based on a VeloxChem molecule object.

    The class processes a molecule object containing the atomic coordinates of
    a molecule to determine the types of atoms according to the GAFF. It
    involves several steps including reading the file, determining covalent
    radii, creating a connectivity matrix, identifying cyclic structures, and
    assigning atom types.

    :param comm:
        The MPI communicator.
    :param ostream:
        The output stream.

    Instance variables
        - atomic_symbols: A list of atomic symbols for each atom in the
          molecule.
        - coordinates: A 2D numpy array of atomic coordinates for each atom in
          the molecule.
        - covalent_radii: A list of covalent radii for each atom in the
          molecule.
        - connectivity_matrix: A 2D numpy array indicating which atoms are
          bonded.
        - distance_matrix: A 2D numpy array containing the distances between
          atoms.
        - cyclic_atoms: A set of atom indices that are part of a cyclic
          structure.
        - aromaticity: A list of aromaticity classifications for each cyclic
          structure.
        - atom_cycle_info: A dictionary containing cycle information for each
          atom.
        - atom_info_dict: A dictionary containing detailed information for each
          atom.
        - atom_types_dict: A dictionary containing the GAFF atom types for each
          atom.

    """

    def __init__(self, comm=None, ostream=None):
        """
        Initializes the AtomTypeIdentifier instance.
        """

        if comm is None:
            comm = MPI.COMM_WORLD

        if ostream is None:
            if comm.Get_rank() == mpi_master():
                ostream = OutputStream(sys.stdout)
            else:
                ostream = OutputStream(None)

        # mpi information
        self.comm = comm
        self.rank = self.comm.Get_rank()
        self.nodes = self.comm.Get_size()

        # output stream
        self.ostream = ostream

    def create_connectivity_matrix(self, factor=1.3):
        """
        Creates a connectivity matrix for the molecule based on the atomic
        coordinates and covalent radii, determining which atoms are bonded.

        :param factor:
            A scaling factor for the covalent radii to account for the bond
            threshold.  Default value is 1.3.
        """

        num_atoms = self.coordinates.shape[0]

        self.connectivity_matrix = np.zeros((num_atoms, num_atoms),
                                            dtype='int32')
        self.distance_matrix = np.zeros((num_atoms, num_atoms))

        for i in range(num_atoms):
            for j in range(i + 1, num_atoms):
                distance = self.measure_length(self.coordinates[i],
                                               self.coordinates[j])
                adjusted_threshold = (self.covalent_radii[i] +
                                      self.covalent_radii[j]) * factor

                if distance <= adjusted_threshold:
                    self.connectivity_matrix[i][j] = 1
                    self.connectivity_matrix[j][i] = 1
                    self.distance_matrix[i][j] = distance
                    self.distance_matrix[j][i] = distance

    def plot_connectivity_map_3D(self):
        """
        Plots a 3D connectivity map of the molecule using Matplotlib.
        """

        try:
            import matplotlib.pyplot as plt
        except ImportError:
            raise ImportError('Unable to import Matplotlib')

        fig = plt.figure(figsize=(8, 8))
        ax = fig.add_subplot(111, projection='3d')

        # Plot bonds based on the connectivity matrix
        for i in range(len(self.atomic_symbols)):
            for j in range(i + 1, len(self.atomic_symbols)):
                if self.connectivity_matrix[i][j] == 1:
                    x = [self.coordinates[i, 0], self.coordinates[j, 0]]
                    y = [self.coordinates[i, 1], self.coordinates[j, 1]]
                    z = [self.coordinates[i, 2], self.coordinates[j, 2]]
                    ax.plot(x, y, z, 'k-', linewidth=2)

        # Add atom labels
        for i, symbol in enumerate(self.atomic_symbols):
            ax.text(self.coordinates[i, 0],
                    self.coordinates[i, 1],
                    self.coordinates[i, 2],
                    symbol,
                    fontsize=12,
                    ha='center',
                    va='center')

        # Set labels and title
        ax.set_xlabel('X')
        ax.set_ylabel('Y')
        ax.set_zlabel('Z')
        ax.set_title('Connectivity Map in 3D')
        plt.show()

    def is_sp2_carbon(self, atom_idx):
        """
        Determines if a C atom, identified by its index, is sp2 hybridized.

        :param atom_idx:
            Index of the atom in the molecule.

        :return:
            True if the atom is sp2 hybridized, False otherwise.
        """

        return (self.atomic_symbols[atom_idx] == 'C' and
                len(list(self.graph.neighbors(atom_idx))) == 3)

    def is_sp2_nitrogen(self, atom_idx):
        """
        Determines if a N atom, identified by its index, is sp2 hybridized.

        :param atom_idx:
            Index of the atom in the molecule.

        :return:
            True if the atom is sp2 hybridized, False otherwise.
        """

        return (self.atomic_symbols[atom_idx] == 'N' and
                len(list(self.graph.neighbors(atom_idx))) == 2)

    def detect_closed_cyclic_structures(self):
        """
        Detects closed cyclic structures in a molecule and determines their
        aromaticity.
        """

        self.graph = nx.Graph()
        for i in range(len(self.atomic_symbols)):
            self.graph.add_node(i)
            for j in range(i + 1, len(self.atomic_symbols)):
                if self.connectivity_matrix[i][j] == 1:
                    self.graph.add_edge(i, j)

        all_cycles = list(nx.simple_cycles(self.graph))

        # Sort by cycle length
        all_cycles = sorted(all_cycles, key=len)

        # Filter only the cycles of size 3 to 6
        filtered_cycles = [
            cycle for cycle in all_cycles if 3 <= len(cycle) <= 6
        ]

        # Remove super-cycles (cycles that contain smaller cycles)
        cycles_to_remove = set()
        for cycle in filtered_cycles:
            for other_cycle in filtered_cycles:
                if (len(cycle) < len(other_cycle) and
                        set(cycle).issubset(set(other_cycle))):
                    cycles_to_remove.add(tuple(other_cycle))

        # Build reduced_cycles by excluding the ones in cycles_to_remove
        self.reduced_cycles = [
            cycle for cycle in filtered_cycles
            if tuple(cycle) not in cycles_to_remove
        ]

        self.cyclic_atoms = set()
        self.aromaticity = []
        self.atom_cycle_info = {}

        # Assignation of aromaticity to all the reduced cycles

        for cycle in self.reduced_cycles:
            self.cyclic_atoms.update(cycle)

            cycle_elements = [self.atomic_symbols[i] for i in cycle]

            cc_bond_distances = []
            for ind, a_i in enumerate(cycle):
                a_j = cycle[(ind + 1) % len(cycle)]
                if (self.atomic_symbols[a_i] == 'C' and
                        self.atomic_symbols[a_j] == 'C'):
                    cc_bond_distances.append(self.distance_matrix[a_i][a_j])

            max_distance, min_distance = 0.0, 0.0
            if cc_bond_distances:
                max_distance = max(cc_bond_distances)
                min_distance = min(cc_bond_distances)

            only_carbon_nitrogen_in_cycle = all(
                [elem in ['C', 'N'] for elem in cycle_elements])

            all_carbons_sp2 = all([
                self.is_sp2_carbon(atom_idx)
                for atom_idx in cycle
                if self.atomic_symbols[atom_idx] == 'C'
            ])

            all_nitrogens_sp2 = all([
                self.is_sp2_nitrogen(atom_idx)
                for atom_idx in cycle
                if self.atomic_symbols[atom_idx] == 'N'
            ])

            all_nitrogens_likely_sp2 = True
            for atom_idx in cycle:
                if self.atomic_symbols[atom_idx] == 'N':
                    n_neighbors = list(self.graph.neighbors(atom_idx))
                    if len(n_neighbors) == 2:
                        continue
                    elif len(n_neighbors) == 3:
                        for n_neighbor_idx in n_neighbors:
                            if n_neighbor_idx in cycle:
                                if (self.atomic_symbols[n_neighbor_idx] == 'C'
                                        and self.is_sp2_carbon(n_neighbor_idx)):
                                    continue
                                elif (self.atomic_symbols[n_neighbor_idx] == 'N'
                                      and self.is_sp2_nitrogen(n_neighbor_idx)):
                                    continue
                                else:
                                    all_nitrogens_likely_sp2 = False
                                    break
                    else:
                        all_nitrogens_likely_sp2 = False
                        break

            if len(cycle) == 6 and only_carbon_nitrogen_in_cycle:

                if all_carbons_sp2 and all_nitrogens_sp2:
                    if max_distance - min_distance <= 0.08:
                        aro = 'pure_aromatic'
                    else:
                        aro = 'non_pure_aromatic'
                elif all_carbons_sp2 and (max_distance - min_distance <= 0.08):
                    aro = 'non_pure_aromatic'
                elif all_carbons_sp2 and all_nitrogens_likely_sp2:
                    aro = 'non_pure_aromatic'
                else:
                    aro = 'non_aromatic'

            elif len(cycle) == 5 and all_carbons_sp2:

                if 'S' in cycle_elements or 'O' in cycle_elements:
                    has_ss_so_oo_bond = False
                    max_s_or_o_neighbors = 0
                    for atom_idx, elem in zip(cycle, cycle_elements):
                        if elem not in ['S', 'O']:
                            continue
                        s_or_o_neighbors = [
                            self.atomic_symbols[i]
                            for i in list(self.graph.neighbors(atom_idx))
                        ]
                        if 'S' in s_or_o_neighbors or 'O' in s_or_o_neighbors:
                            has_ss_so_oo_bond = True
                        if len(s_or_o_neighbors) > max_s_or_o_neighbors:
                            max_s_or_o_neighbors = len(s_or_o_neighbors)
                    if (not has_ss_so_oo_bond) and max_s_or_o_neighbors == 2:
                        if 'N' in cycle_elements:
                            aro = ('non_pure_aromatic' if
                                   all_nitrogens_likely_sp2 else 'non_aromatic')
                        else:
                            aro = 'non_pure_aromatic'
                    else:
                        aro = 'non_aromatic'
                else:
                    if 'N' in cycle_elements:
                        aro = ('non_pure_aromatic'
                               if all_nitrogens_likely_sp2 else 'non_aromatic')
                    else:
                        aro = 'non_aromatic'

            elif len(cycle) == 4:

                if set(cycle_elements) == {'C'} and all_carbons_sp2:
                    aro = 'non_pure_aromatic'
                else:
                    aro = 'non_aromatic'

            else:

                aro = 'non_aromatic'

            self.aromaticity.append(aro)

            for atom in cycle:
                if atom not in self.atom_cycle_info:
                    self.atom_cycle_info[atom] = {
                        'sizes': [],
                        'aromaticities': []
                    }
                self.atom_cycle_info[atom]['sizes'].append(len(cycle))
                self.atom_cycle_info[atom]['aromaticities'].append(aro)

        # Additional logic for reassignment of aromaticity in special cases
        # where 3 atoms are shared with aromatic rings.
        for index, cycle in enumerate(self.reduced_cycles):
            # Check if all carbons in the cycle are sp2
            all_carbons_sp2 = all(
                self.is_sp2_carbon(atom_idx)
                for atom_idx in cycle
                if self.atomic_symbols[atom_idx] == "C")
            if (len(cycle) == 5 and all_carbons_sp2 and
                    self.aromaticity[index] == 'non_aromatic'):
                count_pure_aromatic_atoms = sum([
                    1 for atom in cycle if 'pure_aromatic' in
                    self.atom_cycle_info[atom]['aromaticities']
                ])
                if count_pure_aromatic_atoms >= 3:
                    self.aromaticity[index] = 'non_pure_aromatic'
                    for atom in cycle:
                        self.atom_cycle_info[atom]['aromaticities'] = [
                            'non_pure_aromatic' if a == 'non_aromatic' else a
                            for a in self.atom_cycle_info[atom]['aromaticities']
                        ]

    def create_atom_info_dict(self):
        """
        Creates a dictionary containing detailed information for each atom in
        the molecule.
        """

        self.atom_info_dict = {}

        for i, symbol in enumerate(self.atomic_symbols):
            num_connected_atoms = np.sum(self.connectivity_matrix[i])
            connected_atoms_numbers = [
                j + 1
                for j in range(len(self.atomic_symbols))
                if self.connectivity_matrix[i][j] == 1
            ]
            connected_atoms_symbols = [
                self.atomic_symbols[j]
                for j in range(len(self.atomic_symbols))
                if self.connectivity_matrix[i][j] == 1
            ]
            connected_atoms_distances = [
                self.distance_matrix[i][j]
                for j in range(len(self.atomic_symbols))
                if self.connectivity_matrix[i][j] == 1
            ]

            info = {
                "AtomicSymbol": symbol,
                "AtomNumber": i + 1,
                "NumConnectedAtoms": num_connected_atoms,
                "ConnectedAtoms": connected_atoms_symbols,
                "ConnectedAtomsNumbers": connected_atoms_numbers,
                "ConnectedAtomsDistances": connected_atoms_distances
            }

            if i in self.cyclic_atoms:
                info["CyclicStructure"] = "cycle"
                info["CycleSize"] = self.atom_cycle_info[i]['sizes']
                info["Aromaticity"] = self.atom_cycle_info[i]['aromaticities']
                info["CycleNumber"] = [
                    c_ind for c_ind, c in enumerate(self.reduced_cycles)
                    if i in c
                ]
            else:
                info["CyclicStructure"] = "none"

            self.atom_info_dict[i + 1] = info

    def decide_atom_type(self):
        """
        Analyzes the molecular structure information to assign atom types to
        each atom in the molecule.
        """

        self.atom_types_dict = {}

        self.bad_hydrogen = False

        for atom_number, info in self.atom_info_dict.items():

            # Chemical environment information
            connected_symbols = set(info['ConnectedAtoms'])

            # Carbon type decision

            if info['AtomicSymbol'] == 'C':

                # Pure aromatic cycles

                if (info.get('CyclicStructure') == 'cycle' and
                        'pure_aromatic' in info.get('Aromaticity')):

                    if info['NumConnectedAtoms'] == 3:

                        # Check for identifying biphenyls
                        # connected_carbons_in_diff_cycle_and_pure_aromatic
                        connected_carbon_atom = None

                        for connected_atom_number in info[
                                'ConnectedAtomsNumbers']:
                            connected_atom_info = self.atom_info_dict[
                                connected_atom_number]

                            if (connected_atom_info.get('AtomicSymbol') == 'C'
                                    and
                                    connected_atom_info.get('CycleNumber') and
                                    not set(
                                        connected_atom_info.get('CycleNumber'))
                                    & set(info.get('CycleNumber')) and
                                    'pure_aromatic'
                                    in connected_atom_info.get('Aromaticity')):

                                connected_carbon_atom = connected_atom_number
                                break

                        if connected_symbols == {'C', 'H'}:
                            carbon_type = {'opls': 'opls_145', 'gaff': 'ca'}

                        elif connected_symbols == {'C', 'N', 'H'}:
                            carbon_type = {'opls': 'opls_521', 'gaff': 'ca'}

                        elif connected_carbon_atom is not None:
                            carbon_type = {'opls': 'opls_521', 'gaff': 'cp'}

                            index_in_distances = info[
                                'ConnectedAtomsNumbers'].index(
                                    connected_carbon_atom)
                            d = info['ConnectedAtomsDistances'][
                                index_in_distances]

                            if d > 1.4685:
                                biphenyl_carbon = {
                                    'opls': 'opls_521',
                                    'gaff': 'cp'
                                }
                            else:
                                biphenyl_carbon = {
                                    'opls': 'opls_CQ',
                                    'gaff': 'cq'
                                }

                            # Store the atomtype in the dictionary for the
                            # biphenyl carbon
                            self.atom_types_dict[
                                f'C{connected_carbon_atom}'] = biphenyl_carbon

                        else:
                            carbon_type = {'opls': 'opls_145', 'gaff': 'ca'}

                    else:

                        carbon_type = {
                            'opls': f'opls_x{info["AtomNumber"]}',
                            'gaff': f'cx{info["AtomNumber"]}'
                        }

                # Non-pure aromatic cycles

                elif (info.get('CyclicStructure') == 'cycle' and
                      'non_pure_aromatic' in info.get('Aromaticity')):

                    has_terminal_oxygen = False
                    has_terminal_sulfur = False
                    for connected_atom_number in info['ConnectedAtomsNumbers']:
                        if ((self.atom_info_dict[connected_atom_number]
                             ['AtomicSymbol'] == 'O') and
                            (self.atom_info_dict[connected_atom_number]
                             ['CyclicStructure'] == 'none') and
                            (self.atom_info_dict[connected_atom_number]
                             ['NumConnectedAtoms'] == 1)):
                            has_terminal_oxygen = True
                        elif ((self.atom_info_dict[connected_atom_number]
                               ['AtomicSymbol'] == 'S') and
                              (self.atom_info_dict[connected_atom_number]
                               ['CyclicStructure'] == 'none') and
                              (self.atom_info_dict[connected_atom_number]
                               ['NumConnectedAtoms'] == 1)):
                            has_terminal_sulfur = True

                    if has_terminal_oxygen:
                        # Carbonyl Carbon
                        carbon_type = {'opls': 'opls_235', 'gaff': 'c'}

                    elif has_terminal_sulfur:
                        # Carbon double bonded to Sulfur
                        carbon_type = {'opls': 'opls_cs', 'gaff': 'cs'}

                    else:
                        carbon_type = {'opls': 'opls_508', 'gaff': 'cc'}

                # Non-aromatic cycles

                elif (info.get('CyclicStructure') == 'cycle' and
                      'non_aromatic' in info.get('Aromaticity')):

                    if info['NumConnectedAtoms'] == 4:

                        if 3 in info['CycleSize']:
                            carbon_type = {'opls': 'opls_CX', 'gaff': 'cx'}

                        elif 4 in info['CycleSize']:
                            carbon_type = {'opls': 'opls_CY', 'gaff': 'cy'}

                        elif 5 in info['CycleSize']:
                            carbon_type = {'opls': 'opls_c5', 'gaff': 'c5'}

                        elif 6 in info['CycleSize']:
                            carbon_type = {'opls': 'opls_c6', 'gaff': 'c6'}

                        else:
                            carbon_type = {'opls': 'opls_135', 'gaff': 'c3'}

                    elif info['NumConnectedAtoms'] == 3:

                        has_terminal_oxygen = False
                        has_terminal_sulfur = False
                        for connected_atom_number in info[
                                'ConnectedAtomsNumbers']:
                            if ((self.atom_info_dict[connected_atom_number]
                                 ['AtomicSymbol'] == 'O') and
                                (self.atom_info_dict[connected_atom_number]
                                 ['NumConnectedAtoms'] == 1)):
                                has_terminal_oxygen = True
                            elif ((self.atom_info_dict[connected_atom_number]
                                   ['AtomicSymbol'] == 'S') and
                                  (self.atom_info_dict[connected_atom_number]
                                   ['NumConnectedAtoms'] == 1)):
                                has_terminal_sulfur = True

                        if has_terminal_oxygen:
                            # Carbonyl Carbon
                            carbon_type = {'opls': 'opls_235', 'gaff': 'c'}

                        elif has_terminal_sulfur:
                            # Carbon double bonded to Sulfur
                            carbon_type = {'opls': 'opls_cs', 'gaff': 'cs'}

                        elif 3 in info['CycleSize']:
                            carbon_type = {'opls': 'opls_CU', 'gaff': 'cu'}

                        elif 4 in info['CycleSize']:
                            carbon_type = {'opls': 'opls_CV', 'gaff': 'cv'}

                        elif 'C' in connected_symbols or 'N' in connected_symbols:
                            # Count the number of sp2/sp1 hybridized C and N
                            # connected to the current carbon
                            sp2_carbon_count = sum(
                                1 for num in info['ConnectedAtomsNumbers']
                                if self.atom_info_dict[num]['AtomicSymbol'] ==
                                'C' and self.atom_info_dict[num]
                                ['NumConnectedAtoms'] == 3)
                            sp1_carbon_count = sum(
                                1 for num in info['ConnectedAtomsNumbers']
                                if self.atom_info_dict[num]['AtomicSymbol'] ==
                                'C' and self.atom_info_dict[num]
                                ['NumConnectedAtoms'] == 2)
                            n2_count = sum(
                                1 for num in info['ConnectedAtomsNumbers']
                                if self.atom_info_dict[num]['AtomicSymbol'] ==
                                'N' and self.atom_info_dict[num]
                                ['NumConnectedAtoms'] == 2)

                            if (sp2_carbon_count + sp1_carbon_count == 2 or
                                    sp2_carbon_count + sp1_carbon_count == 3 or
                                    sp2_carbon_count + sp1_carbon_count +
                                    n2_count == 2):
                                carbon_type = {'opls': 'opls_XXX', 'gaff': 'ce'}

                            else:
                                carbon_type = {'opls': 'opls_141', 'gaff': 'c2'}

                        else:
                            carbon_type = {'opls': 'opls_141', 'gaff': 'c2'}

                    else:
                        carbon_type = {
                            'opls': f'opls_x{info["AtomNumber"]}',
                            'gaff': f'cx{info["AtomNumber"]}'
                        }

                # Non-cyclic

                elif info.get('CyclicStructure') == 'none':

                    if info['NumConnectedAtoms'] == 4:

                        carbon_type = {'opls': 'opls_135', 'gaff': 'c3'}

                    elif info['NumConnectedAtoms'] == 3:

                        has_terminal_oxygen = False
                        has_terminal_sulfur = False
                        for connected_atom_number in info[
                                'ConnectedAtomsNumbers']:
                            if ((self.atom_info_dict[connected_atom_number]
                                 ['AtomicSymbol'] == 'O') and
                                (self.atom_info_dict[connected_atom_number]
                                 ['NumConnectedAtoms'] == 1)):
                                has_terminal_oxygen = True
                            elif ((self.atom_info_dict[connected_atom_number]
                                   ['AtomicSymbol'] == 'S') and
                                  (self.atom_info_dict[connected_atom_number]
                                   ['NumConnectedAtoms'] == 1)):
                                has_terminal_sulfur = True

                        if has_terminal_oxygen:
                            # Carbonyl Carbon
                            carbon_type = {'opls': 'opls_235', 'gaff': 'c'}

                        elif has_terminal_sulfur:
                            # Carbon double bonded to Sulfur
                            carbon_type = {'opls': 'opls_cs', 'gaff': 'cs'}

                        elif 'C' in connected_symbols or 'N' in connected_symbols:
                            # Count the number of sp2/sp1 hybridized C and N
                            # connected to the current carbon
                            sp2_carbon_count = sum(
                                1 for num in info['ConnectedAtomsNumbers']
                                if self.atom_info_dict[num]['AtomicSymbol'] ==
                                'C' and self.atom_info_dict[num]
                                ['NumConnectedAtoms'] == 3)
                            sp1_carbon_count = sum(
                                1 for num in info['ConnectedAtomsNumbers']
                                if self.atom_info_dict[num]['AtomicSymbol'] ==
                                'C' and self.atom_info_dict[num]
                                ['NumConnectedAtoms'] == 2)
                            n2_count = sum(
                                1 for num in info['ConnectedAtomsNumbers']
                                if self.atom_info_dict[num]['AtomicSymbol'] ==
                                'N' and self.atom_info_dict[num]
                                ['NumConnectedAtoms'] == 2)

                            if (sp2_carbon_count + sp1_carbon_count == 2 or
                                    sp2_carbon_count + sp1_carbon_count == 3 or
                                    sp2_carbon_count + sp1_carbon_count +
                                    n2_count == 2):
                                carbon_type = {'opls': 'opls_XXX', 'gaff': 'ce'}

                            else:
                                carbon_type = {'opls': 'opls_141', 'gaff': 'c2'}

                        else:
                            carbon_type = {'opls': 'opls_141', 'gaff': 'c2'}

                    elif info['NumConnectedAtoms'] == 2:

                        if 'O' in connected_symbols:
                            # Carbon in carbonyl group or acid anhydride
                            carbon_type = {'opls': 'opls_235', 'gaff': 'c1'}

                        else:
                            # Count the number of sp2/sp1 hybridized C and N
                            # connected to the current carbon
                            sp2_carbon_count = sum(
                                1 for num in info['ConnectedAtomsNumbers']
                                if self.atom_info_dict[num]['AtomicSymbol'] ==
                                'C' and self.atom_info_dict[num]
                                ['NumConnectedAtoms'] == 3)
                            sp1_carbon_count = sum(
                                1 for num in info['ConnectedAtomsNumbers']
                                if self.atom_info_dict[num]['AtomicSymbol'] ==
                                'C' and self.atom_info_dict[num]
                                ['NumConnectedAtoms'] == 2)
                            n_count = sum(
                                1 for num in info['ConnectedAtomsNumbers']
                                if self.atom_info_dict[num]['AtomicSymbol'] ==
                                'N' and self.atom_info_dict[num]
                                ['NumConnectedAtoms'] == 1)
                            n2_count = sum(
                                1 for num in info['ConnectedAtomsNumbers']
                                if self.atom_info_dict[num]['AtomicSymbol'] ==
                                'N' and self.atom_info_dict[num]
                                ['NumConnectedAtoms'] == 2)

                            if sp2_carbon_count == 2:
                                carbon_type = {'opls': 'opls_235', 'gaff': 'c1'}

                            elif (sp2_carbon_count + sp1_carbon_count + n_count
                                  == 2 or
                                  sp2_carbon_count + sp1_carbon_count + n2_count
                                  == 2):
                                # Check bond length
                                vec_ji = (
                                    self.coordinates[
                                        info['ConnectedAtomsNumbers'][0] - 1] -
                                    self.coordinates[info['AtomNumber'] - 1])
                                vec_jk = (
                                    self.coordinates[
                                        info['ConnectedAtomsNumbers'][1] - 1] -
                                    self.coordinates[info['AtomNumber'] - 1])
                                bond_length_ji = np.linalg.norm(vec_ji)
                                bond_length_jk = np.linalg.norm(vec_jk)

                                if (bond_length_ji <= 1.3475 and
                                        bond_length_jk <= 1.3475):
                                    carbon_type = {
                                        'opls': 'opls_235',
                                        'gaff': 'c1'
                                    }
                                else:
                                    carbon_type = {
                                        'opls': 'opls_XXX',
                                        'gaff': 'cg'
                                    }

                            else:
                                carbon_type = {'opls': 'opls_235', 'gaff': 'c1'}

                    else:

                        carbon_type = {
                            'opls': f'opls_x{info["AtomNumber"]}',
                            'gaff': f'cx{info["AtomNumber"]}'
                        }

                else:

                    carbon_type = {
                        'opls': f'opls_x{info["AtomNumber"]}',
                        'gaff': f'cx{info["AtomNumber"]}'
                    }

                # Assignment for the Hydrogens linked to the carbons
                # ewd = Electron withdrawing atoms
                ewd_atoms = ['N', 'Br', 'Cl', 'I', 'F', 'S', 'O']

                ewd_count = sum(
                    1 for num in info['ConnectedAtomsNumbers']
                    if self.atom_info_dict[num]['AtomicSymbol'] in ewd_atoms)

                for connected_atom_number in info['ConnectedAtomsNumbers']:
                    connected_atom_info = self.atom_info_dict[
                        connected_atom_number]

                    if (connected_atom_info['AtomicSymbol'] == 'H' and
                            connected_atom_info['NumConnectedAtoms'] == 1):

                        # sp1 carbon
                        if carbon_type == {'opls': 'opls_235', 'gaff': 'c1'}:

                            hydrogen_type = {'opls': 'opls_146', 'gaff': 'ha'}

                        # sp2 carbon
                        elif carbon_type == {
                                'opls': 'opls_CU',
                                'gaff': 'cu'
                        } or carbon_type == {
                                'opls': 'opls_CV',
                                'gaff': 'cv'
                        } or carbon_type == {
                                'opls': 'opls_141',
                                'gaff': 'c2'
                        } or carbon_type == {
                                'opls': 'opls_145',
                                'gaff': 'ca'
                        } or carbon_type == {
                                'opls': 'opls_XXX',
                                'gaff': 'ce'
                        } or carbon_type == {
                                'opls': 'opls_508',
                                'gaff': 'cc'
                        } or carbon_type == {
                                'opls': 'opls_XXX',
                                'gaff': 'cf'
                        } or carbon_type == {
                                'opls': 'opls_XXX',
                                'gaff': 'cd'
                        } or carbon_type == {
                                'opls': 'opls_cs',
                                'gaff': 'cs'
                        } or carbon_type == {
                                'opls': 'opls_235',
                                'gaff': 'c'
                        }:

                            if ewd_count == 1:
                                hydrogen_type = {
                                    'opls': 'opls_146',
                                    'gaff': 'h4'
                                }

                            elif ewd_count == 2:
                                hydrogen_type = {
                                    'opls': 'opls_xxx',
                                    'gaff': 'h5'
                                }

                            else:
                                hydrogen_type = {
                                    'opls': 'opls_146',
                                    'gaff': 'ha'
                                }

                        # Hydrogens connected to C in heterocycle with N as in
                        # pyridine C-N-C
                        elif carbon_type == {'opls': 'opls_521', 'gaff': 'ca'}:

                            hydrogen_type = {'opls': 'opls_146', 'gaff': 'h4'}

                        # sp3 carbon
                        elif carbon_type == {
                                'opls': 'opls_135',
                                'gaff': 'c3'
                        } or carbon_type == {
                                'opls': 'opls_c5',
                                'gaff': 'c5'
                        } or carbon_type == {
                                'opls': 'opls_c6',
                                'gaff': 'c6'
                        } or carbon_type == {
                                'opls': 'opls_CX',
                                'gaff': 'cx'
                        } or carbon_type == {
                                'opls': 'opls_CY',
                                'gaff': 'cy'
                        }:

                            if ewd_count == 1:
                                hydrogen_type = {
                                    'opls': 'opls_140',
                                    'gaff': 'h1'
                                }

                            elif ewd_count == 2:
                                hydrogen_type = {
                                    'opls': 'opls_xxx',
                                    'gaff': 'h2'
                                }

                            elif ewd_count == 3:
                                hydrogen_type = {
                                    'opls': 'opls_xxx',
                                    'gaff': 'h3'
                                }

                            else:
                                hydrogen_type = {
                                    'opls': 'opls_140',
                                    'gaff': 'hc'
                                }

                        else:

                            hydrogen_type = {
                                'opls': f'opls_x{info["AtomNumber"]}',
                                'gaff': f'hx{info["AtomNumber"]}'
                            }

                        self.atom_types_dict[
                            f"H{connected_atom_info['AtomNumber']}"] = hydrogen_type

                self.atom_types_dict[f"C{info['AtomNumber']}"] = carbon_type

            # Oxygen type decision

            elif info['AtomicSymbol'] == 'O':

                # Non-cyclic

                if info.get('CyclicStructure') == 'none':

                    if (info['NumConnectedAtoms'] == 2 and
                            connected_symbols == {'H'}):

                        oxygen_type = {'opls': 'opls_154', 'gaff': 'ow'}

                    elif (info['NumConnectedAtoms'] == 2 and
                          'H' in connected_symbols):

                        oxygen_type = {'opls': 'opls_154', 'gaff': 'oh'}

                    elif info['NumConnectedAtoms'] == 2:

                        oxygen_type = {'opls': 'opls_XXX', 'gaff': 'os'}

                    elif info['NumConnectedAtoms'] == 1:

                        # If necessary we could check if the carbon connected
                        # to the oxygen is connected to another oxygen. It is
                        # useful to identify carboxylic acids and esters.

                        # carbons = [
                        #     atom for atom in info['ConnectedAtomsNumbers']
                        #     if self.atom_info_dict[atom]['AtomicSymbol'] == 'C'
                        # ]
                        # if any('O' in self.atom_info_dict[carbon]['ConnectedAtoms']
                        #        for carbon in carbons):
                        #     ...

                        oxygen_type = {'opls': 'opls_XXX', 'gaff': 'o'}

                    else:

                        oxygen_type = {
                            'opls': f'opls_x{info["AtomNumber"]}',
                            'gaff': f'ox{info["AtomNumber"]}'
                        }

                # Cyclic

                elif info.get('CyclicStructure') == 'cycle':

                    if (info['NumConnectedAtoms'] == 2 and
                            connected_symbols == {'H'}):

                        oxygen_type = {'opls': 'opls_154', 'gaff': 'oh'}

                    elif info['NumConnectedAtoms'] == 2:

                        oxygen_type = {'opls': 'opls_XXX', 'gaff': 'os'}

                    elif info['NumConnectedAtoms'] == 1:

                        # If necessary we could check if the carbon connected
                        # to the oxygen is connected to another oxygen. It is
                        # useful to identify carboxylic acids and esters.

                        # carbons = [
                        #     atom for atom in info['ConnectedAtomsNumbers']
                        #     if self.atom_info_dict[atom]['AtomicSymbol'] == 'C'
                        # ]
                        # if any('O' in self.atom_info_dict[carbon]['ConnectedAtoms']
                        #        for carbon in carbons):
                        #     ...

                        oxygen_type = {'opls': 'opls_XXX', 'gaff': 'o'}

                    else:

                        oxygen_type = {
                            'opls': f'opls_x{info["AtomNumber"]}',
                            'gaff': f'ox{info["AtomNumber"]}'
                        }

                self.atom_types_dict[f"O{info['AtomNumber']}"] = oxygen_type

                # Hydrogen type assignment based on oxygen type
                for connected_atom_number in info['ConnectedAtomsNumbers']:
                    connected_atom_info = self.atom_info_dict[
                        connected_atom_number]

                    if (connected_atom_info['AtomicSymbol'] == 'H' and
                            connected_atom_info['NumConnectedAtoms'] == 1):

                        if oxygen_type == {'opls': 'opls_154', 'gaff': 'oh'}:

                            hydrogen_type = {'opls': 'opls_155', 'gaff': 'ho'}

                        else:

                            hydrogen_type = {
                                'opls': f'opls_x{info["AtomNumber"]}',
                                'gaff': f'hox{info["AtomNumber"]}'
                            }

                        self.atom_types_dict[
                            f"H{connected_atom_info['AtomNumber']}"] = hydrogen_type

            # Nitrogen type decision

            elif info['AtomicSymbol'] == 'N':

                connected_atoms = info['ConnectedAtoms']
                connected_atoms_numbers = info['ConnectedAtomsNumbers']

                num_hydrogens = sum(
                    [1 for symbol in connected_atoms if symbol == 'H'])

                # Non-cyclic

                if info.get('CyclicStructure') == 'none':

                    if info['NumConnectedAtoms'] == 4:

                        if num_hydrogens == 4:

                            nitrogen_type = {'opls': 'opls_XXX', 'gaff': 'n+'}

                        elif num_hydrogens == 3:

                            # Sp3 N with three hydrogen atoms
                            nitrogen_type = {'opls': 'opls_XXX', 'gaff': 'nz'}

                        elif num_hydrogens == 2:

                            # Sp3 N with two hydrogen atoms
                            nitrogen_type = {'opls': 'opls_XXX', 'gaff': 'ny'}

                        elif num_hydrogens == 1:

                            # Sp3 N with one hydrogen atom
                            nitrogen_type = {'opls': 'opls_XXX', 'gaff': 'nx'}

                        else:

                            # Sp3 N with four connected atoms, but no hydrogens
                            nitrogen_type = {'opls': 'opls_XXX', 'gaff': 'n4'}

                    elif info['NumConnectedAtoms'] == 3:

                        # This case is highly dependent on the environment of
                        # the nitrogen
                        # Create flags to check for specific cases

                        # List of flags
                        found_nitro = False
                        found_amide = False
                        found_aromatic = False
                        found_sp2_carbon = False

                        if (sorted(info['ConnectedAtoms']) in [
                                sorted(['C', 'O', 'O']),
                                sorted(['N', 'O', 'O']),
                                sorted(['O', 'O', 'O']),
                        ]):

                            found_nitro = True

                        elif 'C' in connected_symbols:

                            for idx, atom in enumerate(connected_atoms_numbers):
                                if connected_atoms[idx] != 'C':
                                    continue

                                # Check for aromaticity
                                if ('cycle' in self.atom_info_dict[atom]
                                    ['CyclicStructure'] and
                                        'pure_aromatic' in self.
                                        atom_info_dict[atom]['Aromaticity']):

                                    found_aromatic = True

                                elif self.atom_info_dict[atom][
                                        'NumConnectedAtoms'] == 3:

                                    # Check for amide
                                    for connected_to_carbon in self.atom_info_dict[
                                            atom]['ConnectedAtomsNumbers']:
                                        atom_symbol = self.atom_info_dict[
                                            connected_to_carbon]['AtomicSymbol']
                                        atom_connectivity = self.atom_info_dict[
                                            connected_to_carbon][
                                                'NumConnectedAtoms']

                                        if ((atom_symbol == 'O' and
                                             atom_connectivity == 1) or
                                            (atom_symbol == 'S' and
                                             atom_connectivity == 1)):

                                            found_amide = True
                                            break

                                    if not found_amide:
                                        found_sp2_carbon = True

                        # Now assign nitrogen types based on the flags using
                        # the following hierarchy:
                        # 1. Nitro
                        # 2. Amide
                        # 3. Aromatic / sp2 carbon

                        if found_nitro:

                            # Nitro N
                            nitrogen_type = {'opls': 'opls_XXX', 'gaff': 'no'}

                        elif found_amide:

                            if num_hydrogens == 1:
                                nitrogen_type = {
                                    'opls': 'opls_XXX',
                                    'gaff': 'ns'
                                }

                            elif num_hydrogens == 2:
                                nitrogen_type = {
                                    'opls': 'opls_XXX',
                                    'gaff': 'nt'
                                }

                            else:
                                nitrogen_type = {
                                    'opls': 'opls_XXX',
                                    'gaff': 'n'
                                }

                        elif found_aromatic or found_sp2_carbon:

                            if num_hydrogens == 1:
                                nitrogen_type = {
                                    'opls': 'opls_901',
                                    'gaff': 'nu'
                                }

                            elif num_hydrogens == 2:
                                nitrogen_type = {
                                    'opls': 'opls_901',
                                    'gaff': 'nv'
                                }

                            else:
                                nitrogen_type = {
                                    'opls': 'opls_901',
                                    'gaff': 'nh'
                                }

                        else:

                            if num_hydrogens == 1:
                                nitrogen_type = {
                                    'opls': 'opls_300',
                                    'gaff': 'n7'
                                }

                            elif num_hydrogens == 2:
                                nitrogen_type = {
                                    'opls': 'opls_300',
                                    'gaff': 'n8'
                                }

                            else:
                                nitrogen_type = {
                                    'opls': 'opls_300',
                                    'gaff': 'n3'
                                }

                    elif info['NumConnectedAtoms'] == 2:

                        has_sp1_nitrogen = any([
                            self.atom_info_dict[atom]['AtomicSymbol'] == 'N' and
                            self.atom_info_dict[atom]['NumConnectedAtoms'] == 1
                            for atom in connected_atoms_numbers
                        ])

                        sp2_carbon_count = sum(
                            1 for num in connected_atoms_numbers if
                            self.atom_info_dict[num]['AtomicSymbol'] == 'C' and
                            self.atom_info_dict[num]['NumConnectedAtoms'] == 3)
                        sp1_carbon_count = sum(
                            1 for num in connected_atoms_numbers if
                            self.atom_info_dict[num]['AtomicSymbol'] == 'C' and
                            self.atom_info_dict[num]['NumConnectedAtoms'] == 2)
                        n2_count = sum(
                            1 for num in connected_atoms_numbers if
                            self.atom_info_dict[num]['AtomicSymbol'] == 'N' and
                            self.atom_info_dict[num]['NumConnectedAtoms'] == 2)

                        # Check if the Nitrogen is connected to another
                        # Nitrogen with sp1 hybridization
                        if has_sp1_nitrogen:
                            nitrogen_type = {'opls': 'opls_753', 'gaff': 'n1'}

                        elif sp2_carbon_count + sp1_carbon_count + n2_count == 2:
                            nitrogen_type = {'opls': 'opls_XXX', 'gaff': 'ne'}

                        else:
                            # Check bond angle
                            vec_ji = (
                                self.coordinates[connected_atoms_numbers[0] - 1]
                                - self.coordinates[info['AtomNumber'] - 1])
                            vec_jk = (
                                self.coordinates[connected_atoms_numbers[1] - 1]
                                - self.coordinates[info['AtomNumber'] - 1])
                            theta_ijk = np.arccos(
                                np.dot(vec_ji, vec_jk) /
                                (np.linalg.norm(vec_ji) *
                                 np.linalg.norm(vec_jk)))

                            if theta_ijk * 180.0 / np.pi > 170.0:
                                nitrogen_type = {
                                    'opls': 'opls_753',
                                    'gaff': 'n1'
                                }
                            else:
                                nitrogen_type = {
                                    'opls': 'opls_XXX',
                                    'gaff': 'n2'
                                }

                    elif info['NumConnectedAtoms'] == 1:

                        nitrogen_type = {'opls': 'opls_753', 'gaff': 'n1'}

                    else:

                        nitrogen_type = {
                            'opls': f'opls_x{info["AtomNumber"]}',
                            'gaff': f'nx{info["AtomNumber"]}'
                        }

                # Cyclic

                elif info.get('CyclicStructure') == 'cycle':

                    if (info['NumConnectedAtoms'] == 2 and
                            'pure_aromatic' in info.get('Aromaticity')):

                        # Sp2 N in pure aromatic systems
                        nitrogen_type = {'opls': 'opls_520', 'gaff': 'nb'}

                    elif (info['NumConnectedAtoms'] == 2 and
                          'non_pure_aromatic' in info.get('Aromaticity')):

                        # Sp2 N in non-pure aromatic systems
                        nitrogen_type = {'opls': 'opls_520', 'gaff': 'nc'}

                    elif (info['NumConnectedAtoms'] == 3 and
                          'pure_aromatic' in info.get('Aromaticity')):

                        # Pyridine as a ligand in an organometallic complex
                        nitrogen_type = {'opls': 'opls_XXX', 'gaff': 'nb'}

                    elif (info['NumConnectedAtoms'] == 3 and
                          'non_pure_aromatic' in info.get('Aromaticity')):

                        # Default assignment
                        # General n3 case
                        nitrogen_type = {'opls': 'opls_na', 'gaff': 'na'}

                        if 'C' in connected_symbols:
                            # Check for amides and sulfamides by checking the
                            # connected atoms to the carbon
                            found_CO = False

                            for idx, atom in enumerate(connected_atoms_numbers):
                                if connected_atoms[idx] != 'C':
                                    continue

                                for connected_to_carbon in self.atom_info_dict[
                                        atom]['ConnectedAtomsNumbers']:
                                    atom_symbol = self.atom_info_dict[
                                        connected_to_carbon]['AtomicSymbol']
                                    atom_connectivity = self.atom_info_dict[
                                        connected_to_carbon][
                                            'NumConnectedAtoms']

                                    if ((atom_symbol == 'O' and
                                         atom_connectivity == 1) or
                                        (atom_symbol == 'S' and
                                         atom_connectivity == 1)):

                                        if num_hydrogens == 1:
                                            nitrogen_type = {
                                                'opls': 'opls_XXX',
                                                'gaff': 'ns'
                                            }

                                        elif num_hydrogens == 2:
                                            nitrogen_type = {
                                                'opls': 'opls_XXX',
                                                'gaff': 'nt'
                                            }

                                        else:
                                            nitrogen_type = {
                                                'opls': 'opls_XXX',
                                                'gaff': 'n'
                                            }

                                        found_CO = True
                                        break

                                if found_CO:
                                    break

                    # Nitrogens in Non-aromatic cycles
                    elif (info['NumConnectedAtoms'] == 3 and
                          'non_aromatic' in info.get('Aromaticity')):

                        if 'C' in connected_symbols:
                            # Check for amides and sulfamides by checking the
                            # connected atoms to the carbon
                            found_CO = False

                            for idx, atom in enumerate(connected_atoms_numbers):
                                if connected_atoms[idx] != 'C':
                                    continue

                                for connected_to_carbon in self.atom_info_dict[
                                        atom]['ConnectedAtomsNumbers']:
                                    atom_symbol = self.atom_info_dict[
                                        connected_to_carbon]['AtomicSymbol']
                                    atom_connectivity = self.atom_info_dict[
                                        connected_to_carbon][
                                            'NumConnectedAtoms']

                                    if ((atom_symbol == 'O' and
                                         atom_connectivity == 1) or
                                        (atom_symbol == 'S' and
                                         atom_connectivity == 1)):

                                        if num_hydrogens == 1:
                                            nitrogen_type = {
                                                'opls': 'opls_XXX',
                                                'gaff': 'ns'
                                            }

                                        elif num_hydrogens == 2:
                                            nitrogen_type = {
                                                'opls': 'opls_XXX',
                                                'gaff': 'nt'
                                            }

                                        else:
                                            nitrogen_type = {
                                                'opls': 'opls_XXX',
                                                'gaff': 'n'
                                            }

                                        found_CO = True
                                        break

                                if found_CO:
                                    break

                            if not found_CO:
                                # Check if the nitrogen is connected to a sp2 C or N
                                connected_to_sp2_carbon = any([
                                    self.atom_info_dict[atom]['AtomicSymbol']
                                    == 'C' and self.atom_info_dict[atom]
                                    ['NumConnectedAtoms'] == 3
                                    for atom in connected_atoms_numbers
                                ])
                                connected_to_sp2_nitrogen = any([
                                    self.atom_info_dict[atom]['AtomicSymbol']
                                    == 'N' and self.atom_info_dict[atom]
                                    ['NumConnectedAtoms'] == 2
                                    for atom in connected_atoms_numbers
                                ])

                                if connected_to_sp2_carbon or connected_to_sp2_nitrogen:

                                    if num_hydrogens == 1:
                                        nitrogen_type = {
                                            'opls': 'opls_901',
                                            'gaff': 'nu'
                                        }

                                    elif num_hydrogens == 2:
                                        nitrogen_type = {
                                            'opls': 'opls_901',
                                            'gaff': 'nv'
                                        }

                                    else:
                                        nitrogen_type = {
                                            'opls': 'opls_901',
                                            'gaff': 'nh'
                                        }

                                else:
                                    # n3 and special cases

                                    if num_hydrogens == 1:

                                        if 3 in info.get('CycleSize'):
                                            nitrogen_type = {
                                                'opls': 'opls_n5',
                                                'gaff': 'n5'
                                            }

                                        elif 4 in info.get('CycleSize'):
                                            nitrogen_type = {
                                                'opls': 'opls_n6',
                                                'gaff': 'n6'
                                            }

                                        else:
                                            nitrogen_type = {
                                                'opls': 'opls_300',
                                                'gaff': 'n7'
                                            }

                                    elif num_hydrogens == 2:

                                        nitrogen_type = {
                                            'opls': 'opls_300',
                                            'gaff': 'n8'
                                        }

                                    else:

                                        nitrogen_type = {
                                            'opls': 'opls_300',
                                            'gaff': 'n3'
                                        }

                        # Check for special RG3 and RG4 cases
                        else:

                            if num_hydrogens == 1:

                                if 3 in info.get('CycleSize'):
                                    nitrogen_type = {
                                        'opls': 'opls_n5',
                                        'gaff': 'n5'
                                    }

                                elif 4 in info.get('CycleSize'):
                                    nitrogen_type = {
                                        'opls': 'opls_n6',
                                        'gaff': 'n6'
                                    }

                                else:
                                    nitrogen_type = {
                                        'opls': 'opls_300',
                                        'gaff': 'n7'
                                    }

                            elif num_hydrogens == 0:

                                if 3 in info.get('CycleSize'):
                                    nitrogen_type = {
                                        'opls': 'opls_np',
                                        'gaff': 'np'
                                    }

                                elif 4 in info.get('CycleSize'):
                                    nitrogen_type = {
                                        'opls': 'opls_nq',
                                        'gaff': 'nq'
                                    }

                                else:
                                    nitrogen_type = {
                                        'opls': 'opls_300',
                                        'gaff': 'n3'
                                    }

                            else:

                                nitrogen_type = {
                                    'opls': f'opls_x{info["AtomNumber"]}',
                                    'gaff': f'nx{info["AtomNumber"]}'
                                }

                    elif (info['NumConnectedAtoms'] == 2 and
                          'non_aromatic' in info.get('Aromaticity')):

                        sp2_carbon_count = sum(
                            1 for num in connected_atoms_numbers if
                            self.atom_info_dict[num]['AtomicSymbol'] == 'C' and
                            self.atom_info_dict[num]['NumConnectedAtoms'] == 3)
                        sp1_carbon_count = sum(
                            1 for num in connected_atoms_numbers if
                            self.atom_info_dict[num]['AtomicSymbol'] == 'C' and
                            self.atom_info_dict[num]['NumConnectedAtoms'] == 2)
                        n2_count = sum(
                            1 for num in connected_atoms_numbers if
                            self.atom_info_dict[num]['AtomicSymbol'] == 'N' and
                            self.atom_info_dict[num]['NumConnectedAtoms'] == 2)

                        if sp2_carbon_count + sp1_carbon_count + n2_count == 2:
                            nitrogen_type = {'opls': 'opls_XXX', 'gaff': 'ne'}

                        else:
                            nitrogen_type = {'opls': 'opls_XXX', 'gaff': 'n2'}

                    else:

                        nitrogen_type = {
                            'opls': f'opls_x{info["AtomNumber"]}',
                            'gaff': f'nx{info["AtomNumber"]}'
                        }

                else:

                    nitrogen_type = {
                        'opls': f'opls_x{info["AtomNumber"]}',
                        'gaff': f'nx{info["AtomNumber"]}'
                    }

                self.atom_types_dict[f"N{info['AtomNumber']}"] = nitrogen_type

                # Hydrogen type assignment based on nitrogen type
                for connected_atom_number in info['ConnectedAtomsNumbers']:
                    connected_atom_info = self.atom_info_dict[
                        connected_atom_number]

                    if (connected_atom_info['AtomicSymbol'] == 'H' and
                            connected_atom_info['NumConnectedAtoms'] == 1):

                        hydrogen_type = {'opls': 'opls_240', 'gaff': 'hn'}

                        self.atom_types_dict[
                            f"H{connected_atom_info['AtomNumber']}"] = hydrogen_type

            # Phosphorus type decision

            elif info['AtomicSymbol'] == 'P':

                if info.get('CyclicStructure') == 'none':

                    # Phosphate groups or phosphoric acid
                    if (info['NumConnectedAtoms'] == 4 and
                            'O' in connected_symbols):
                        oxygen_count = info['ConnectedAtoms'].count('O')

                        if oxygen_count == 4:
                            # Simplified, it could be tetrahedral phosphate
                            phosphorus_type = {
                                'opls': 'opls_900P',
                                'gaff': 'p5'
                            }

                        else:
                            phosphorus_type = {
                                'opls': f'opls_x{info["AtomNumber"]}',
                                'gaff': f'px{info["AtomNumber"]}'
                            }

                    # Phosphine
                    elif (info['NumConnectedAtoms'] == 3 and
                          'H' in connected_symbols):
                        hydrogen_count = info['ConnectedAtoms'].count('H')

                        if hydrogen_count == 3:
                            phosphorus_type = {
                                'opls': 'opls_901P',
                                'gaff': 'ph3'
                            }

                        else:
                            phosphorus_type = {
                                'opls': f'opls_x{info["AtomNumber"]}',
                                'gaff': f'px{info["AtomNumber"]}'
                            }

                    # Phosphine oxides
                    elif (info['NumConnectedAtoms'] == 4 and
                          'O' in connected_symbols):
                        hydrogen_count = info['ConnectedAtoms'].count('H')

                        if hydrogen_count == 3:
                            phosphorus_type = {
                                'opls': 'opls_902P',
                                'gaff': 'po'
                            }

                        else:
                            phosphorus_type = {
                                'opls': f'opls_x{info["AtomNumber"]}',
                                'gaff': f'px{info["AtomNumber"]}'
                            }

                    # Phosphonates and Phosphites
                    elif (info['NumConnectedAtoms'] == 3 and
                          'O' in connected_symbols):
                        oxygen_count = info['ConnectedAtoms'].count('O')

                        if oxygen_count == 2:
                            # Again simplified, could distinguish between
                            # phosphonates and phosphites
                            phosphorus_type = {
                                'opls': 'opls_903P',
                                'gaff': 'p3'
                            }

                        else:
                            phosphorus_type = {
                                'opls': f'opls_x{info["AtomNumber"]}',
                                'gaff': f'px{info["AtomNumber"]}'
                            }

                    else:

                        phosphorus_type = {
                            'opls': f'opls_x{info["AtomNumber"]}',
                            'gaff': f'px{info["AtomNumber"]}'
                        }

                    self.atom_types_dict[
                        f"P{info['AtomNumber']}"] = phosphorus_type

                    # Note: Hydrogens in phosphine groups are less commonly
                    # parameterized in force fields and hence not added here.

            # Sulfur type decision

            elif info['AtomicSymbol'] == 'S':

                # S with one connected atom
                if info['NumConnectedAtoms'] == 1:

                    sulfur_type = {'opls': 'opls_920S', 'gaff': 's'}

                # S with two connected atom, involved at least one double bond
                elif info['NumConnectedAtoms'] == 2:

                    if 'H' in connected_symbols:
                        sulfur_type = {'opls': 'opls_924S', 'gaff': 'sh'}

                    elif all([
                            self.atom_info_dict[num]['AtomicSymbol']
                            in ['C', 'N', 'S', 'O']
                            for num in info['ConnectedAtomsNumbers']
                    ]):
                        # Both connected atoms are carbons or one carbon and
                        # one nitrogen
                        # Thio-ether or Thio-ester
                        sulfur_type = {'opls': 'opls_SS', 'gaff': 'ss'}

                    else:
                        sulfur_type = {'opls': 'opls_921S', 'gaff': 's2'}

                # S with three connected atoms
                elif info['NumConnectedAtoms'] == 3:

                    has_sp2_carbon = any([
                        self.atom_info_dict[num]['AtomicSymbol'] == 'C' and
                        self.atom_info_dict[num]['NumConnectedAtoms'] == 3
                        for num in info['ConnectedAtomsNumbers']
                    ])
                    has_sp2_nitrogen = any([
                        self.atom_info_dict[num]['AtomicSymbol'] == 'N' and
                        self.atom_info_dict[num]['NumConnectedAtoms'] == 2
                        for num in info['ConnectedAtomsNumbers']
                    ])

                    if has_sp2_carbon or has_sp2_nitrogen:
                        sulfur_type = {'opls': 'opls_922X', 'gaff': 'sx'}

                    else:
                        sulfur_type = {'opls': 'opls_922S', 'gaff': 's4'}

                # S with four connected atoms
                elif info['NumConnectedAtoms'] == 4:

                    if any(self.atom_info_dict[num]['AtomicSymbol'] == 'C' and
                           self.atom_info_dict[num]['NumConnectedAtoms'] == 3
                           for num in info['ConnectedAtomsNumbers']):
                        sulfur_type = {'opls': 'opls_922X', 'gaff': 'sy'}

                    else:
                        sulfur_type = {'opls': 'opls_923S', 'gaff': 's6'}

                    # TODO: Sp3 S connected with hydrogen

                else:

                    sulfur_type = {
                        'opls': f'opls_x{info["AtomNumber"]}',
                        'gaff': f'sx{info["AtomNumber"]}'
                    }

                self.atom_types_dict[f"S{info['AtomNumber']}"] = sulfur_type

                # Hydrogen assignment in the case of thiols
                for connected_atom_number in info['ConnectedAtomsNumbers']:
                    connected_atom_info = self.atom_info_dict[
                        connected_atom_number]

                    if (connected_atom_info['AtomicSymbol'] == 'H' and
                            connected_atom_info['NumConnectedAtoms'] == 1):

                        if sulfur_type == {'opls': 'opls_924S', 'gaff': 'sh'}:
                            hydrogen_type = {'opls': 'opls_926H', 'gaff': 'hs'}

                        else:
                            hydrogen_type = {
                                'opls': f'opls_x{info["AtomNumber"]}',
                                'gaff': f'hsx{info["AtomNumber"]}'
                            }

                        self.atom_types_dict[
                            f"H{connected_atom_info['AtomNumber']}"] = hydrogen_type

            # Decision for halogens

            elif info['AtomicSymbol'] in ['F', 'Cl', 'Br', 'I']:

                if info['AtomicSymbol'] == 'F':
                    halogen_type = {'opls': 'opls_XXX', 'gaff': 'f'}

                elif info['AtomicSymbol'] == 'Cl':
                    halogen_type = {'opls': 'opls_XXX', 'gaff': 'cl'}

                elif info['AtomicSymbol'] == 'Br':
                    halogen_type = {'opls': 'opls_XXX', 'gaff': 'br'}

                elif info['AtomicSymbol'] == 'I':
                    halogen_type = {'opls': 'opls_XXX', 'gaff': 'i'}

                self.atom_types_dict[
                    f"{info['AtomicSymbol']}{info['AtomNumber']}"] = halogen_type

                if 'H' in info['ConnectedAtoms']:
                    hydrogen_type = {'opls': 'opls_h_x', 'gaff': 'h_x'}
                    atom_num = info['ConnectedAtomsNumbers'][
                        info['ConnectedAtoms'].index('H')]
                    self.atom_types_dict[f'H{atom_num}'] = hydrogen_type
                    self.bad_hydrogen = True

            # Decision for Transition Metals

            elif info['AtomicSymbol'] not in [
                    'C', 'H', 'O', 'N', 'S', 'P', 'F', 'Cl', 'Br', 'I'
            ]:

                # Assign atom types based on AtomicSymbol and AtomNumber
                atom_type = {
                    'opls': f'opls_{info["AtomicSymbol"]}{info["AtomNumber"]}',
                    'gaff': f'{info["AtomicSymbol"]}{info["AtomNumber"]}'
                }

                self.atom_types_dict[
                    f"{info['AtomicSymbol']}{info['AtomNumber']}"] = atom_type

                if 'H' in info['ConnectedAtoms']:
                    hydrogen_type = {'opls': 'opls_h_x', 'gaff': 'h_x'}
                    atom_num = info['ConnectedAtomsNumbers'][
                        info['ConnectedAtoms'].index('H')]
                    self.atom_types_dict[f'H{atom_num}'] = hydrogen_type
                    self.bad_hydrogen = True

            else:
                # Else for the cases falling off the decision tree
                # The Hydrogen are assigned outside the main branches of the
                # decision tree
                # Therefore, they need to be out of the else case.

                if info['AtomicSymbol'] != 'H':
                    self.ostream.print_warning(
                        f"{info['AtomicSymbol']}{info['AtomNumber']}" +
                        'Has not been found in the decision tree, check it carefully'
                    )
                    self.ostream.flush()

    def extract_gaff_atom_types(self):
        """
        Extracts GAFF atom types from the atom types dictionary.
        """

        # Initialize the list of gaff atom types
        self.gaff_atom_types = []

        # Sort atom types based on the number after the atomic symbol
        sorted_atom_types = sorted(self.atom_types_dict.keys(),
                                   key=self.get_atom_number)

        # Append the gaff atom types to the list
        for atom_type in sorted_atom_types:
            if isinstance(self.atom_types_dict[atom_type], dict):
                gaff_type = self.atom_types_dict[atom_type].get('gaff', None)
                if gaff_type:
                    self.gaff_atom_types.append(gaff_type)

    def check_alternating_atom_types(self):
        """
        Checks alternating atom types in GAFF, including cc, cd, ce, cf, cg,
        ch, nc, nd, ne and nf.
        """

        atom_types = list(self.gaff_atom_types)

        # Look for bonds formed between cc, ce, cg, nc

        assigned_bonds = []
        counted_atom_ids = []

        while True:

            counted_atom_ids_prev = list(counted_atom_ids)

            # attempt to update counted_atom_ids and assigned_bonds by
            # following the chain of bonds (note that the ordering in
            # counted_atom_ids is important)

            for i in counted_atom_ids:
                for j in range(len(atom_types)):
                    if (j not in counted_atom_ids and
                            atom_types[j] in ['cc', 'ce', 'cg', 'nc', 'ne'] and
                            self.connectivity_matrix[i][j] == 1):
                        assigned_bonds.append((i, j))
                        counted_atom_ids.append(j)

            # in case counted_atom_ids remains unchanged, look for a new chain
            # of bonds

            if counted_atom_ids_prev == counted_atom_ids:

                all_found = True
                new_index = None

                for i in range(len(atom_types)):
                    if (atom_types[i] in ['cc', 'ce', 'cg', 'nc', 'ne'] and
                            i not in counted_atom_ids):
                        all_found = False
                        new_index = i
                        break

                if all_found:
                    break
                else:
                    counted_atom_ids.append(new_index)

        # Check distances for alternation

        conjugated_atom_type_pairs = {
            'cc': ('cc', 'cd'),
            'cd': ('cc', 'cd'),
            'ce': ('ce', 'cf'),
            'cf': ('ce', 'cf'),
            'cg': ('cg', 'ch'),
            'ch': ('cg', 'ch'),
            'nc': ('nc', 'nd'),
            'nd': ('nc', 'nd'),
            'ne': ('ne', 'nf'),
            'nf': ('ne', 'nf'),
        }

        for i, j in assigned_bonds:

            is_c_n_bond = (
                (atom_types[i][0] == 'c' and atom_types[j][0] == 'n') or
                (atom_types[i][0] == 'n' and atom_types[j][0] == 'c'))

            is_n_n_bond = (atom_types[i][0] == 'n' and atom_types[j][0] == 'n')

            has_sp1_carbon = (atom_types[i] in ['cg', 'ch'] or
                              atom_types[j] in ['cg', 'ch'])

            if is_c_n_bond or is_n_n_bond or has_sp1_carbon:
                single_bond_thresh = 1.3475
            else:
                single_bond_thresh = 1.3985

            if self.distance_matrix[i][j] <= single_bond_thresh:
                if atom_types[i] in ['cc', 'ce', 'cg', 'nc', 'ne']:
                    atom_types[j] = conjugated_atom_type_pairs[atom_types[j]][1]
                else:
                    atom_types[j] = conjugated_atom_type_pairs[atom_types[j]][0]
            else:
                if atom_types[i] in ['cc', 'ce', 'cg', 'nc', 'ne']:
                    atom_types[j] = conjugated_atom_type_pairs[atom_types[j]][0]
                else:
                    atom_types[j] = conjugated_atom_type_pairs[atom_types[j]][1]

        self.gaff_atom_types = atom_types

    def generate_gaff_atomtypes(self, molecule):
        """
        Generates GAFF (General Amber Force Field) atom types for a given molecule.

        :param molecule:
            A VeloxChem molecule object.

        :return:
            A list of GAFF atom types for each atom in the molecule.
        """

        # Workflow of the method
        self.coordinates = molecule.get_coordinates_in_angstrom()
        self.atomic_symbols = molecule.get_labels()
        self.covalent_radii = (molecule.covalent_radii_to_numpy() *
                               bohr_in_angstrom())
        self.create_connectivity_matrix()
        self.detect_closed_cyclic_structures()
        self.create_atom_info_dict()
        self.decide_atom_type()
        self.extract_gaff_atom_types()
        self.check_alternating_atom_types()

        # Printing output
        self.ostream.print_info("VeloxChem Atom Type Identification")
        self.ostream.print_info("-" * 40)  # Dashed line

        # Detected number of atoms
        num_atoms = molecule.number_of_atoms()
        self.ostream.print_info(f"Detected number of atoms: {num_atoms}")

        # Print table header
        self.ostream.print_info("{:<30} {:<20}".format(
            "Symbol (id)", "GAFF atom type assigned"))

        # Print atom symbol, atom number, and GAFF atom type for each atom
        for i, (symbol, gaff_type) in enumerate(zip(self.atomic_symbols,
                                                    self.gaff_atom_types),
                                                start=1):
            self.ostream.print_info("{:<30} {:<20}".format(
                f"{symbol} ({i})", gaff_type))

        # Print cycle information (aromaticity) for each cycle
        cycle_sizes = [len(cycle) for cycle in self.reduced_cycles]

        if cycle_sizes:
            cycle_suffix = 's' if len(cycle_sizes) > 1 else ''
            self.ostream.print_blank()
            self.ostream.print_info(
                f"Detected {len(cycle_sizes)} cycle{cycle_suffix}:")

        for size, aromaticity in zip(cycle_sizes, self.aromaticity):
            if aromaticity == "non_aromatic":
                self.ostream.print_info(
                    f"Cycle size {size}: Non-aromatic Cycle")
            elif aromaticity == "non_pure_aromatic":
                self.ostream.print_info(
                    f"Cycle size {size}: Non-pure Aromatic Cycle")
            elif aromaticity == "pure_aromatic":
                self.ostream.print_info(
                    f"Cycle size {size}: Pure Aromatic Cycle")

        if self.bad_hydrogen:
            self.ostream.print_warning('Hydrogen type not defined in GAFF')

        self.ostream.flush()

<<<<<<< HEAD
        return self.gaff_atom_types
    
    def identify_equivalences(self, depth=4):
        """
        Identifies equivalent atoms in the molecule.
        The depth parameter specifies how many bonds are considered for the equivalence.
        The default value is 4.

        :param depth:
            Depth of the equivalence search

        """

        def gather_neighbors(atom_index, current_depth=0, path=()):
            """
            Nested function to gather the paths to neighbors of an atom up to a certain depth.
            """
            if current_depth == depth:
                return []

            neighbors = []
            for i, connected in enumerate(connectivity_matrix[atom_index]):
                if connected and i not in path:
                    new_path = path + (i,)
                    neighbors.append(new_path)
                    if current_depth < depth - 1:
                        neighbors.extend(
                            gather_neighbors(i, current_depth + 1, new_path))

            return neighbors

        # Main logic for identifying equivalences
        connectivity_matrix = self.connectivity_matrix

        atom_type_counts = defaultdict(int)
        for atom in self.gaff_atom_types:
            atom_type_counts[atom] += 1

        repeated_atomtypes = [
            atom for atom, count in atom_type_counts.items() if count > 1
        ]
        self.equivalent_atoms = defaultdict(list)

        # Adjust for one-indexing in the equivalent_atoms dictionary
        for atom_type in repeated_atomtypes:
            atom_paths = defaultdict(list)

            for i, atom in enumerate(self.gaff_atom_types,
                                    start=1):  # Start indexing from 1
                if atom == atom_type:
                    paths = gather_neighbors(
                        i -
                        1)  # Convert back to zero-index for internal processing
                    path_types = tuple(
                        tuple(self.gaff_atom_types[step]
                            for step in path)
                        for path in paths)
                    atom_paths[path_types].append(i)  # Use one-indexing

            for index, (path_set, indices) in enumerate(atom_paths.items()):
                for atom_index in indices:
                    self.equivalent_atoms[
                        atom_index] = f"{atom_type}_{index:02d}"

        # Adjusting for one-indexing in the printing and equal_charges_str generation
        # Printing section using ostream
        self.ostream.print_blank()
        self.ostream.print_info("VeloxChem Atom Type Equivalence")
        self.ostream.print_info("-" * 40)  # Dashed line
        self.ostream.print_info("Equivalent atoms:")
        self.ostream.print_info("Atom\tEquivalent atoms")
        for key, value in self.equivalent_atoms.items():
            self.ostream.print_info(f"{key}\t{value}")

        # Temporary dictionary to group equivalent atoms (now using one-indexed format)
        temp_equivalent_groups = defaultdict(list)
        for atom_index, equivalence_class in self.equivalent_atoms.items():
            temp_equivalent_groups[equivalence_class].append(atom_index)

        # Generating the formatted string for equivalent charges (one-indexed)
        equal_charges_str = []
        for group in temp_equivalent_groups.values():
            if len(group) > 1:  # Only consider groups with more than one member
                group_str = ' = '.join(map(str, group))  # Already one-indexed
                equal_charges_str.append(group_str)

        # Combine all group strings into one comma-separated string
        self.equivalent_charges = {
            "equal_charges": ', '.join(equal_charges_str)
        }

        # Update atom types with equivalence indices
        self.equivalent_atom_names = [
            atom if i +
            1 not in self.equivalent_atoms else self.equivalent_atoms[i + 1]
            for i, atom in enumerate(self.gaff_atom_types)
        ]

        # Append "_00" to the atomtypes that are not equivalent
        for i, atom in enumerate(self.gaff_atom_types, start=1):
            if i not in self.equivalent_atoms:
                self.equivalent_atom_names[
                    i - 1] = f"{atom}_00"  # Correct index in the list
                
    def check_for_bad_assignations(self, ff_data_lines):
        '''
        Method that checks if there are any atom types that have not been
        assigned properly. To do that, the method will check if any of the 
        bonds assigned do not exist in the GAFF force field. 

        :param gaff_force_field:
            The dat file containing the force field information

        '''

        # Create a dictionary with the assigned bond types
        assigned_bonds = {}
        atom_types = self.gaff_atom_types
        distances = self.distance_matrix

        for i in range(len(atom_types)):
            for j in range(
                    i + 1,
                    len(atom_types)):  # Avoid checking the same bond twice
                # Append the bond and the atom ids to the dictionary
                if distances[i][j] != 0:
                    atomtype1 = atom_types[i]
                    atom_id1 = i + 1
                    atomtype2 = atom_types[j]
                    atom_id2 = j + 1
                    bond = (atomtype1, atomtype2)
                    assigned_bonds[bond] = (atom_id1, atom_id2)

        start_bonds_section = False
        # Save a list with the bonds in the force field
        bonds = {}

        for line in ff_data_lines:
            if 'hn  ho  hs  n   na  nc  nd  ne  nf  n2  n3  n4' in line:
                start_bonds_section = True
                continue
            elif line.strip() == '':
                start_bonds_section = False
            elif start_bonds_section:
                # Bonds sections always are xy-zw or x -zw, so, the atom
                # types are always in the same position
                atomtype1 = line[0:2].strip()
                element1 = atomtype1[0]
                atomtype2 = line[3:5].strip()
                element2 = atomtype2[0]
                bond = (atomtype1, atomtype2)
                bonds[bond] = (element1, element2)

        # Check if the assigned bonds are in the force field

        bad_bonds = {
        }  # Dictionary with the bad bonds format {(atomtype1, atomtype2): (atom_id1, atom_id2)}
        for bond in assigned_bonds:
            # Check if the bond or the reverse bond is in the force field
            if bond not in bonds and bond[::-1] not in bonds:
                print('Warning:')
                print(f'The atom type {bond[0]} with id {assigned_bonds[bond][0]}')
                print(f'and the atom type {bond[1]} with id {assigned_bonds[bond][1]}')
                print('may have not been assigned properly')

                bad_bonds[bond] = assigned_bonds[bond]
            else:
                continue

        if bad_bonds == {}: 
            self.ostream.print_info('All atom types seems to be assigned properly')


        # Print the definition of the atom types that have been assigned wrong
        first_atoms = []
        second_atoms = []

        for key, value in bad_bonds.items():
            first_atom = key[0]
            first_atoms.append(first_atom)
            second_atom = key[1]
            second_atoms.append(second_atom)
            found_first_atom = found_second_atom = False
            for line in ff_data_lines[1:100]:
                # Look for first atom type
                if not found_first_atom and first_atom in line:
                    parts = line.split()
                    comment = ' '.join(parts[3:])
                    print(f'{first_atom} is {comment}')
                    found_first_atom = True
                elif not found_second_atom and second_atom in line:
                    parts = line.split()
                    comment = ' '.join(parts[3:])
                    print(f'{second_atom} is {comment}')
                    found_second_atom = True
                if found_first_atom and found_second_atom:
                    break
=======
        return list(self.gaff_atom_types)
>>>>>>> 955f6094

    @staticmethod
    def get_atom_number(atom_type_str):
        """
        Extracts the numeric part from an atom type string.

        This static method uses regular expression to find the first sequence
        of digits in the atom type string, which typically represents the atom
        number.

        :param atom_type_str:
            The atom type string containing a numeric suffix.

        :return:
            The numeric part extracted from the atom type string. Returns 0 if
            no number is found.
        """

        at_match = re.search(r'\d+', atom_type_str)

        return (int(at_match.group()) if at_match else 0)

    @staticmethod
    def measure_length(v1, v2):
        """
        Calculates the distance between v1 and v2
        """

        return np.linalg.norm(np.array(v1) - np.array(v2))
        

<|MERGE_RESOLUTION|>--- conflicted
+++ resolved
@@ -24,11 +24,11 @@
 #  along with VeloxChem. If not, see <https://www.gnu.org/licenses/>.
 
 from mpi4py import MPI
+from collections import defaultdict
 import numpy as np
 import networkx as nx
 import sys
 import re
-from collections import defaultdict
 
 from .veloxchemlib import mpi_master, bohr_in_angstrom
 from .outputstream import OutputStream
@@ -1966,9 +1966,37 @@
 
         self.ostream.flush()
 
-<<<<<<< HEAD
-        return self.gaff_atom_types
-    
+        return list(self.gaff_atom_types)
+
+    @staticmethod
+    def get_atom_number(atom_type_str):
+        """
+        Extracts the numeric part from an atom type string.
+
+        This static method uses regular expression to find the first sequence
+        of digits in the atom type string, which typically represents the atom
+        number.
+
+        :param atom_type_str:
+            The atom type string containing a numeric suffix.
+
+        :return:
+            The numeric part extracted from the atom type string. Returns 0 if
+            no number is found.
+        """
+
+        at_match = re.search(r'\d+', atom_type_str)
+
+        return (int(at_match.group()) if at_match else 0)
+
+    @staticmethod
+    def measure_length(v1, v2):
+        """
+        Calculates the distance between v1 and v2
+        """
+
+        return np.linalg.norm(np.array(v1) - np.array(v2))
+
     def identify_equivalences(self, depth=4):
         """
         Identifies equivalent atoms in the molecule.
@@ -1977,12 +2005,12 @@
 
         :param depth:
             Depth of the equivalence search
-
         """
 
         def gather_neighbors(atom_index, current_depth=0, path=()):
             """
-            Nested function to gather the paths to neighbors of an atom up to a certain depth.
+            Nested function to gather the paths to neighbors of an atom up to a
+            certain depth.
             """
             if current_depth == depth:
                 return []
@@ -2015,14 +2043,14 @@
             atom_paths = defaultdict(list)
 
             for i, atom in enumerate(self.gaff_atom_types,
-                                    start=1):  # Start indexing from 1
+                                     start=1):  # Start indexing from 1
                 if atom == atom_type:
                     paths = gather_neighbors(
                         i -
                         1)  # Convert back to zero-index for internal processing
                     path_types = tuple(
                         tuple(self.gaff_atom_types[step]
-                            for step in path)
+                              for step in path)
                         for path in paths)
                     atom_paths[path_types].append(i)  # Use one-indexing
 
@@ -2070,17 +2098,16 @@
             if i not in self.equivalent_atoms:
                 self.equivalent_atom_names[
                     i - 1] = f"{atom}_00"  # Correct index in the list
-                
+
     def check_for_bad_assignations(self, ff_data_lines):
-        '''
+        """
         Method that checks if there are any atom types that have not been
-        assigned properly. To do that, the method will check if any of the 
-        bonds assigned do not exist in the GAFF force field. 
+        assigned properly. To do that, the method will check if any of the
+        bonds assigned do not exist in the GAFF force field.
 
         :param gaff_force_field:
             The dat file containing the force field information
-
-        '''
+        """
 
         # Create a dictionary with the assigned bond types
         assigned_bonds = {}
@@ -2091,7 +2118,7 @@
             for j in range(
                     i + 1,
                     len(atom_types)):  # Avoid checking the same bond twice
-                # Append the bond and the atom ids to the dictionary
+                # Append the bond and the atom ids to the dictionary
                 if distances[i][j] != 0:
                     atomtype1 = atom_types[i]
                     atom_id1 = i + 1
@@ -2122,25 +2149,31 @@
 
         # Check if the assigned bonds are in the force field
 
-        bad_bonds = {
-        }  # Dictionary with the bad bonds format {(atomtype1, atomtype2): (atom_id1, atom_id2)}
+        # Dictionary with the bad bonds format
+        # {(atomtype1, atomtype2): (atom_id1, atom_id2)}
+        bad_bonds = {}
+
         for bond in assigned_bonds:
-            # Check if the bond or the reverse bond is in the force field
+            # Check if the bond or the reverse bond is in the force field
             if bond not in bonds and bond[::-1] not in bonds:
                 print('Warning:')
-                print(f'The atom type {bond[0]} with id {assigned_bonds[bond][0]}')
-                print(f'and the atom type {bond[1]} with id {assigned_bonds[bond][1]}')
+                print(
+                    f'The atom type {bond[0]} with id {assigned_bonds[bond][0]}'
+                )
+                print(
+                    f'and the atom type {bond[1]} with id {assigned_bonds[bond][1]}'
+                )
                 print('may have not been assigned properly')
 
                 bad_bonds[bond] = assigned_bonds[bond]
             else:
                 continue
 
-        if bad_bonds == {}: 
-            self.ostream.print_info('All atom types seems to be assigned properly')
-
-
-        # Print the definition of the atom types that have been assigned wrong
+        if bad_bonds == {}:
+            self.ostream.print_info(
+                'All atom types seems to be assigned properly')
+
+        # Print the definition of the atom types that have been assigned wrong
         first_atoms = []
         second_atoms = []
 
@@ -2163,38 +2196,4 @@
                     print(f'{second_atom} is {comment}')
                     found_second_atom = True
                 if found_first_atom and found_second_atom:
-                    break
-=======
-        return list(self.gaff_atom_types)
->>>>>>> 955f6094
-
-    @staticmethod
-    def get_atom_number(atom_type_str):
-        """
-        Extracts the numeric part from an atom type string.
-
-        This static method uses regular expression to find the first sequence
-        of digits in the atom type string, which typically represents the atom
-        number.
-
-        :param atom_type_str:
-            The atom type string containing a numeric suffix.
-
-        :return:
-            The numeric part extracted from the atom type string. Returns 0 if
-            no number is found.
-        """
-
-        at_match = re.search(r'\d+', atom_type_str)
-
-        return (int(at_match.group()) if at_match else 0)
-
-    @staticmethod
-    def measure_length(v1, v2):
-        """
-        Calculates the distance between v1 and v2
-        """
-
-        return np.linalg.norm(np.array(v1) - np.array(v2))
-        
-
+                    break