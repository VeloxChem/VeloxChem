--- conflicted
+++ resolved
@@ -157,8 +157,8 @@
             True if the atom is sp2 hybridized, False otherwise.
         """
 
-        return (self.atomic_symbols[atom_idx] == 'C'
-                and len(list(self.graph.neighbors(atom_idx))) == 3)
+        return (self.atomic_symbols[atom_idx] == 'C' and
+                len(list(self.graph.neighbors(atom_idx))) == 3)
 
     def is_sp2_nitrogen(self, atom_idx):
         """
@@ -171,8 +171,8 @@
             True if the atom is sp2 hybridized, False otherwise.
         """
 
-        return (self.atomic_symbols[atom_idx] == 'N'
-                and len(list(self.graph.neighbors(atom_idx))) == 2)
+        return (self.atomic_symbols[atom_idx] == 'N' and
+                len(list(self.graph.neighbors(atom_idx))) == 2)
 
     def detect_closed_cyclic_structures(self):
         """
@@ -201,8 +201,8 @@
         cycles_to_remove = set()
         for cycle in filtered_cycles:
             for other_cycle in filtered_cycles:
-                if (len(cycle) < len(other_cycle)
-                        and set(cycle).issubset(set(other_cycle))):
+                if (len(cycle) < len(other_cycle) and
+                        set(cycle).issubset(set(other_cycle))):
                     cycles_to_remove.add(tuple(other_cycle))
 
         # Build reduced_cycles by excluding the ones in cycles_to_remove
@@ -225,8 +225,8 @@
             cc_bond_distances = []
             for ind, a_i in enumerate(cycle):
                 a_j = cycle[(ind + 1) % len(cycle)]
-                if (self.atomic_symbols[a_i] == 'C'
-                        and self.atomic_symbols[a_j] == 'C'):
+                if (self.atomic_symbols[a_i] == 'C' and
+                        self.atomic_symbols[a_j] == 'C'):
                     cc_bond_distances.append(self.distance_matrix[a_i][a_j])
 
             max_distance, min_distance = 0.0, 0.0
@@ -238,12 +238,14 @@
                 [elem in ['C', 'N'] for elem in cycle_elements])
 
             all_carbons_sp2 = all([
-                self.is_sp2_carbon(atom_idx) for atom_idx in cycle
+                self.is_sp2_carbon(atom_idx)
+                for atom_idx in cycle
                 if self.atomic_symbols[atom_idx] == 'C'
             ])
 
             all_nitrogens_sp2 = all([
-                self.is_sp2_nitrogen(atom_idx) for atom_idx in cycle
+                self.is_sp2_nitrogen(atom_idx)
+                for atom_idx in cycle
                 if self.atomic_symbols[atom_idx] == 'N'
             ])
 
@@ -343,10 +345,11 @@
         for index, cycle in enumerate(self.reduced_cycles):
             # Check if all carbons in the cycle are sp2
             all_carbons_sp2 = all(
-                self.is_sp2_carbon(atom_idx) for atom_idx in cycle
+                self.is_sp2_carbon(atom_idx)
+                for atom_idx in cycle
                 if self.atomic_symbols[atom_idx] == "C")
-            if (len(cycle) == 5 and all_carbons_sp2
-                    and self.aromaticity[index] == 'non_aromatic'):
+            if (len(cycle) == 5 and all_carbons_sp2 and
+                    self.aromaticity[index] == 'non_aromatic'):
                 count_pure_aromatic_atoms = sum([
                     1 for atom in cycle if 'pure_aromatic' in
                     self.atom_cycle_info[atom]['aromaticities']
@@ -370,11 +373,13 @@
         for i, symbol in enumerate(self.atomic_symbols):
             num_connected_atoms = np.sum(self.connectivity_matrix[i])
             connected_atoms_numbers = [
-                j + 1 for j in range(len(self.atomic_symbols))
+                j + 1
+                for j in range(len(self.atomic_symbols))
                 if self.connectivity_matrix[i][j] == 1
             ]
             connected_atoms_symbols = [
-                self.atomic_symbols[j] for j in range(len(self.atomic_symbols))
+                self.atomic_symbols[j]
+                for j in range(len(self.atomic_symbols))
                 if self.connectivity_matrix[i][j] == 1
             ]
             connected_atoms_distances = [
@@ -423,8 +428,8 @@
             if gaff_version_minor:
                 gaff_version_minor = gaff_version_minor[0]
             if gaff_version_major.isdigit() and gaff_version_minor.isdigit():
-                using_gaff_220 = (int(gaff_version_major) >= 2
-                                  and int(gaff_version_minor) >= 2)
+                using_gaff_220 = (int(gaff_version_major) >= 2 and
+                                  int(gaff_version_minor) >= 2)
 
         for atom_number, info in self.atom_info_dict.items():
 
@@ -437,8 +442,8 @@
 
                 # Pure aromatic cycles
 
-                if (info.get('CyclicStructure') == 'cycle'
-                        and 'pure_aromatic' in info.get('Aromaticity')):
+                if (info.get('CyclicStructure') == 'cycle' and
+                        'pure_aromatic' in info.get('Aromaticity')):
 
                     if info['NumConnectedAtoms'] == 3:
 
@@ -462,8 +467,8 @@
                                 continue
 
                             common_cycle_numbers = (
-                                set(connected_atom_info.get('CycleNumber'))
-                                & set(info.get('CycleNumber')))
+                                set(connected_atom_info.get('CycleNumber')) &
+                                set(info.get('CycleNumber')))
 
                             # Note: Here we count both pure_aromatic and
                             # non_pure_aromatic rings
@@ -498,25 +503,25 @@
 
                 # Non-pure aromatic cycles
 
-                elif (info.get('CyclicStructure') == 'cycle'
-                      and 'non_pure_aromatic' in info.get('Aromaticity')):
+                elif (info.get('CyclicStructure') == 'cycle' and
+                      'non_pure_aromatic' in info.get('Aromaticity')):
 
                     has_terminal_oxygen = False
                     has_terminal_sulfur = False
                     for connected_atom_number in info['ConnectedAtomsNumbers']:
                         if ((self.atom_info_dict[connected_atom_number]
-                             ['AtomicSymbol'] == 'O')
-                                and (self.atom_info_dict[connected_atom_number]
-                                     ['CyclicStructure'] == 'none')
-                                and (self.atom_info_dict[connected_atom_number]
-                                     ['NumConnectedAtoms'] == 1)):
+                             ['AtomicSymbol'] == 'O') and
+                            (self.atom_info_dict[connected_atom_number]
+                             ['CyclicStructure'] == 'none') and
+                            (self.atom_info_dict[connected_atom_number]
+                             ['NumConnectedAtoms'] == 1)):
                             has_terminal_oxygen = True
                         elif ((self.atom_info_dict[connected_atom_number]
-                               ['AtomicSymbol'] == 'S')
-                              and (self.atom_info_dict[connected_atom_number]
-                                   ['CyclicStructure'] == 'none')
-                              and (self.atom_info_dict[connected_atom_number]
-                                   ['NumConnectedAtoms'] == 1)):
+                               ['AtomicSymbol'] == 'S') and
+                              (self.atom_info_dict[connected_atom_number]
+                               ['CyclicStructure'] == 'none') and
+                              (self.atom_info_dict[connected_atom_number]
+                               ['NumConnectedAtoms'] == 1)):
                             has_terminal_sulfur = True
 
                     if has_terminal_oxygen:
@@ -532,8 +537,8 @@
 
                 # Non-aromatic cycles
 
-                elif (info.get('CyclicStructure') == 'cycle'
-                      and 'non_aromatic' in info.get('Aromaticity')):
+                elif (info.get('CyclicStructure') == 'cycle' and
+                      'non_aromatic' in info.get('Aromaticity')):
 
                     if info['NumConnectedAtoms'] == 4:
 
@@ -602,9 +607,9 @@
                                 'N' and self.atom_info_dict[num]
                                 ['NumConnectedAtoms'] == 2)
 
-                            if (sp2_carbon_count + sp1_carbon_count == 2
-                                    or sp2_carbon_count + sp1_carbon_count == 3
-                                    or sp2_carbon_count + sp1_carbon_count +
+                            if (sp2_carbon_count + sp1_carbon_count == 2 or
+                                    sp2_carbon_count + sp1_carbon_count == 3 or
+                                    sp2_carbon_count + sp1_carbon_count +
                                     n2_count == 2):
                                 carbon_type = {'opls': 'opls_XXX', 'gaff': 'ce'}
 
@@ -672,9 +677,9 @@
                                 'N' and self.atom_info_dict[num]
                                 ['NumConnectedAtoms'] == 2)
 
-                            if (sp2_carbon_count + sp1_carbon_count == 2
-                                    or sp2_carbon_count + sp1_carbon_count == 3
-                                    or sp2_carbon_count + sp1_carbon_count +
+                            if (sp2_carbon_count + sp1_carbon_count == 2 or
+                                    sp2_carbon_count + sp1_carbon_count == 3 or
+                                    sp2_carbon_count + sp1_carbon_count +
                                     n2_count == 2):
                                 carbon_type = {'opls': 'opls_XXX', 'gaff': 'ce'}
 
@@ -718,8 +723,9 @@
                                 carbon_type = {'opls': 'opls_235', 'gaff': 'c1'}
 
                             elif (sp2_carbon_count + sp1_carbon_count + n_count
-                                  == 2 or sp2_carbon_count + sp1_carbon_count +
-                                  n2_count == 2):
+                                  == 2 or
+                                  sp2_carbon_count + sp1_carbon_count + n2_count
+                                  == 2):
                                 # Check bond length
                                 vec_ji = (
                                     self.coordinates[
@@ -732,8 +738,8 @@
                                 bond_length_ji = np.linalg.norm(vec_ji)
                                 bond_length_jk = np.linalg.norm(vec_jk)
 
-                                if (bond_length_ji <= 1.3475
-                                        and bond_length_jk <= 1.3475):
+                                if (bond_length_ji <= 1.3475 and
+                                        bond_length_jk <= 1.3475):
                                     carbon_type = {
                                         'opls': 'opls_235',
                                         'gaff': 'c1'
@@ -773,8 +779,8 @@
                     connected_atom_info = self.atom_info_dict[
                         connected_atom_number]
 
-                    if (connected_atom_info['AtomicSymbol'] == 'H'
-                            and connected_atom_info['NumConnectedAtoms'] == 1):
+                    if (connected_atom_info['AtomicSymbol'] == 'H' and
+                            connected_atom_info['NumConnectedAtoms'] == 1):
 
                         # sp1 carbon
                         if carbon_type == {'opls': 'opls_235', 'gaff': 'c1'}:
@@ -900,13 +906,13 @@
 
                 if info.get('CyclicStructure') == 'none':
 
-                    if (info['NumConnectedAtoms'] == 2
-                            and connected_symbols == {'H'}):
+                    if (info['NumConnectedAtoms'] == 2 and
+                            connected_symbols == {'H'}):
 
                         oxygen_type = {'opls': 'opls_111', 'gaff': 'ow'}
 
-                    elif (info['NumConnectedAtoms'] == 2
-                          and 'H' in connected_symbols):
+                    elif (info['NumConnectedAtoms'] == 2 and
+                          'H' in connected_symbols):
 
                         oxygen_type = {'opls': 'opls_154', 'gaff': 'oh'}
 
@@ -941,8 +947,8 @@
 
                 elif info.get('CyclicStructure') == 'cycle':
 
-                    if (info['NumConnectedAtoms'] == 2
-                            and connected_symbols == {'H'}):
+                    if (info['NumConnectedAtoms'] == 2 and
+                            connected_symbols == {'H'}):
 
                         oxygen_type = {'opls': 'opls_154', 'gaff': 'oh'}
 
@@ -980,8 +986,8 @@
                     connected_atom_info = self.atom_info_dict[
                         connected_atom_number]
 
-                    if (connected_atom_info['AtomicSymbol'] == 'H'
-                            and connected_atom_info['NumConnectedAtoms'] == 1):
+                    if (connected_atom_info['AtomicSymbol'] == 'H' and
+                            connected_atom_info['NumConnectedAtoms'] == 1):
 
                         if oxygen_type == {'opls': 'opls_111', 'gaff': 'ow'}:
 
@@ -1069,8 +1075,8 @@
 
                                 # Check for aromaticity
                                 if ('cycle' in self.atom_info_dict[atom]
-                                    ['CyclicStructure']
-                                        and 'pure_aromatic' in self.
+                                    ['CyclicStructure'] and
+                                        'pure_aromatic' in self.
                                         atom_info_dict[atom]['Aromaticity']):
 
                                     found_aromatic = True
@@ -1087,10 +1093,10 @@
                                             connected_to_carbon][
                                                 'NumConnectedAtoms']
 
-                                        if ((atom_symbol == 'O'
-                                             and atom_connectivity == 1) or
-                                            (atom_symbol == 'S'
-                                             and atom_connectivity == 1)):
+                                        if ((atom_symbol == 'O' and
+                                             atom_connectivity == 1) or
+                                            (atom_symbol == 'S' and
+                                             atom_connectivity == 1)):
 
                                             found_amide = True
                                             break
@@ -1237,26 +1243,26 @@
 
                 elif info.get('CyclicStructure') == 'cycle':
 
-                    if (info['NumConnectedAtoms'] == 2
-                            and 'pure_aromatic' in info.get('Aromaticity')):
+                    if (info['NumConnectedAtoms'] == 2 and
+                            'pure_aromatic' in info.get('Aromaticity')):
 
                         # Sp2 N in pure aromatic systems
                         nitrogen_type = {'opls': 'opls_520', 'gaff': 'nb'}
 
-                    elif (info['NumConnectedAtoms'] == 2
-                          and 'non_pure_aromatic' in info.get('Aromaticity')):
+                    elif (info['NumConnectedAtoms'] == 2 and
+                          'non_pure_aromatic' in info.get('Aromaticity')):
 
                         # Sp2 N in non-pure aromatic systems
                         nitrogen_type = {'opls': 'opls_520', 'gaff': 'nc'}
 
-                    elif (info['NumConnectedAtoms'] == 3
-                          and 'pure_aromatic' in info.get('Aromaticity')):
+                    elif (info['NumConnectedAtoms'] == 3 and
+                          'pure_aromatic' in info.get('Aromaticity')):
 
                         # Pyridine as a ligand in an organometallic complex
                         nitrogen_type = {'opls': 'opls_XXX', 'gaff': 'nb'}
 
-                    elif (info['NumConnectedAtoms'] == 3
-                          and 'non_pure_aromatic' in info.get('Aromaticity')):
+                    elif (info['NumConnectedAtoms'] == 3 and
+                          'non_pure_aromatic' in info.get('Aromaticity')):
 
                         # Default assignment
                         # General n3 case
@@ -1279,10 +1285,10 @@
                                         connected_to_carbon][
                                             'NumConnectedAtoms']
 
-                                    if ((atom_symbol == 'O'
-                                         and atom_connectivity == 1)
-                                            or (atom_symbol == 'S'
-                                                and atom_connectivity == 1)):
+                                    if ((atom_symbol == 'O' and
+                                         atom_connectivity == 1) or
+                                        (atom_symbol == 'S' and
+                                         atom_connectivity == 1)):
 
                                         if num_hydrogens == 1:
                                             nitrogen_type = {
@@ -1309,8 +1315,8 @@
                                     break
 
                     # Nitrogens in Non-aromatic cycles
-                    elif (info['NumConnectedAtoms'] == 3
-                          and 'non_aromatic' in info.get('Aromaticity')):
+                    elif (info['NumConnectedAtoms'] == 3 and
+                          'non_aromatic' in info.get('Aromaticity')):
 
                         if 'C' in connected_symbols:
                             # Check for amides and sulfamides by checking the
@@ -1329,10 +1335,10 @@
                                         connected_to_carbon][
                                             'NumConnectedAtoms']
 
-                                    if ((atom_symbol == 'O'
-                                         and atom_connectivity == 1)
-                                            or (atom_symbol == 'S'
-                                                and atom_connectivity == 1)):
+                                    if ((atom_symbol == 'O' and
+                                         atom_connectivity == 1) or
+                                        (atom_symbol == 'S' and
+                                         atom_connectivity == 1)):
 
                                         if num_hydrogens == 1:
                                             nitrogen_type = {
@@ -1480,8 +1486,8 @@
                                     'gaff': f'nx{info["AtomNumber"]}'
                                 }
 
-                    elif (info['NumConnectedAtoms'] == 2
-                          and 'non_aromatic' in info.get('Aromaticity')):
+                    elif (info['NumConnectedAtoms'] == 2 and
+                          'non_aromatic' in info.get('Aromaticity')):
 
                         sp2_carbon_count = sum(
                             1 for num in connected_atoms_numbers if
@@ -1523,8 +1529,8 @@
                     connected_atom_info = self.atom_info_dict[
                         connected_atom_number]
 
-                    if (connected_atom_info['AtomicSymbol'] == 'H'
-                            and connected_atom_info['NumConnectedAtoms'] == 1):
+                    if (connected_atom_info['AtomicSymbol'] == 'H' and
+                            connected_atom_info['NumConnectedAtoms'] == 1):
 
                         hydrogen_type = {'opls': 'opls_240', 'gaff': 'hn'}
 
@@ -1534,19 +1540,22 @@
             # Phosphorus type decision
 
             elif info['AtomicSymbol'] == 'P':
-
+                
                 # Disclaimer: Only non-cyclic structures and non-conjugated cases are considered for now.
                 if info.get('CyclicStructure') == 'none':
 
                     # hypervalent phosphorus, 4 subst.
-                    if (info['NumConnectedAtoms'] == 4
-                            and 'O' in connected_symbols):
-
-                        phosphorus_type = {'opls': 'opls_900P', 'gaff': 'p5'}
-
-                    # sp3 phosphorus, 3 subst.
+                    if (info['NumConnectedAtoms'] == 4 and
+                            'O' in connected_symbols):
+
+                        phosphorus_type = {
+                            'opls': 'opls_900P',
+                            'gaff': 'p5'
+                        }
+                                                
+                    # sp3 phosphorus, 3 subst. 
                     elif info['NumConnectedAtoms'] == 3:
-
+                        
                         # Oxygen determines if the phosphorus is hypervalent or not
                         if 'O' in connected_symbols:
                             oxygen_count = info['ConnectedAtoms'].count('O')
@@ -1559,17 +1568,20 @@
                                 'opls': 'opls_901P',
                                 'gaff': 'p3'
                             }
-
+                        
                         #  hypervalent phosphorus, 3 subst.
                         else:
                             phosphorus_type = {
                                 'opls': 'opls_900P',
                                 'gaff': 'p4'
                             }
-
+                                                
                     # sp2 phosphorus (C=P, etc.)
                     elif info['NumConnectedAtoms'] == 2:
-                        phosphorus_type = {'opls': 'opls_900P', 'gaff': 'p2'}
+                        phosphorus_type = {
+                            'opls': 'opls_900P',
+                            'gaff': 'p2'
+                        }
 
                     # Undefined phosphorus
                     else:
@@ -1578,8 +1590,7 @@
                             'gaff': f'px{info["AtomNumber"]}'
                         }
 
-                    self.atom_types_dict[
-                        f"P{info['AtomNumber']}"] = phosphorus_type
+                    self.atom_types_dict[f"P{info['AtomNumber']}"] = phosphorus_type
 
                     # Hydrogens based on the phosphorus type
                     # If px then hx, else hp
@@ -1591,9 +1602,9 @@
                                 connected_atom_info['NumConnectedAtoms'] == 1):
 
                             if phosphorus_type == {
-                                    'opls': f'opls_x{info["AtomNumber"]}',
-                                    'gaff': f'px{info["AtomNumber"]}'
-                            }:
+                                'opls': f'opls_x{info["AtomNumber"]}',
+                                'gaff': f'px{info["AtomNumber"]}'
+                                }:
 
                                 # Undefined hydrogen
                                 hydrogen_type = {
@@ -1609,7 +1620,7 @@
                             self.atom_types_dict[
                                 f"H{connected_atom_info['AtomNumber']}"] = hydrogen_type
 
-                # Other cases
+                # Other cases 
                 else:
                     phosphorus_type = {
                         'opls': f'opls_x{info["AtomNumber"]}',
@@ -1618,7 +1629,7 @@
 
                     self.atom_types_dict[
                         f"P{info['AtomNumber']}"] = phosphorus_type
-
+                    
                     # Assign hydrogen types if necessary
                     for connected_atom_number in info['ConnectedAtomsNumbers']:
                         connected_atom_info = self.atom_info_dict[
@@ -1627,11 +1638,14 @@
                         if (connected_atom_info['AtomicSymbol'] == 'H' and
                                 connected_atom_info['NumConnectedAtoms'] == 1):
 
-                            hydrogen_type = {'opls': 'opls_XXX', 'gaff': 'hx'}
+                            hydrogen_type = {
+                                'opls': 'opls_XXX',
+                                'gaff': 'hx'
+                            }
 
                             self.atom_types_dict[
                                 f"H{connected_atom_info['AtomNumber']}"] = hydrogen_type
-
+                            
             # Sulfur type decision
 
             elif info['AtomicSymbol'] == 'S':
@@ -1664,13 +1678,13 @@
                 elif info['NumConnectedAtoms'] == 3:
 
                     has_sp2_carbon = any([
-                        self.atom_info_dict[num]['AtomicSymbol'] == 'C'
-                        and self.atom_info_dict[num]['NumConnectedAtoms'] == 3
+                        self.atom_info_dict[num]['AtomicSymbol'] == 'C' and
+                        self.atom_info_dict[num]['NumConnectedAtoms'] == 3
                         for num in info['ConnectedAtomsNumbers']
                     ])
                     has_sp2_nitrogen = any([
-                        self.atom_info_dict[num]['AtomicSymbol'] == 'N'
-                        and self.atom_info_dict[num]['NumConnectedAtoms'] == 2
+                        self.atom_info_dict[num]['AtomicSymbol'] == 'N' and
+                        self.atom_info_dict[num]['NumConnectedAtoms'] == 2
                         for num in info['ConnectedAtomsNumbers']
                     ])
 
@@ -1707,8 +1721,8 @@
                     connected_atom_info = self.atom_info_dict[
                         connected_atom_number]
 
-                    if (connected_atom_info['AtomicSymbol'] == 'H'
-                            and connected_atom_info['NumConnectedAtoms'] == 1):
+                    if (connected_atom_info['AtomicSymbol'] == 'H' and
+                            connected_atom_info['NumConnectedAtoms'] == 1):
 
                         if sulfur_type == {'opls': 'opls_924S', 'gaff': 'sh'}:
                             hydrogen_type = {'opls': 'opls_926H', 'gaff': 'hs'}
@@ -1825,9 +1839,9 @@
 
             for i in counted_atom_ids:
                 for j in range(len(atom_types)):
-                    if (j not in counted_atom_ids
-                            and atom_types[j] in ['cc', 'ce', 'cg', 'nc', 'ne']
-                            and self.connectivity_matrix[i][j] == 1):
+                    if (j not in counted_atom_ids and
+                            atom_types[j] in ['cc', 'ce', 'cg', 'nc', 'ne'] and
+                            self.connectivity_matrix[i][j] == 1):
                         assigned_bonds.append((i, j))
                         counted_atom_ids.append(j)
 
@@ -1840,8 +1854,8 @@
                 new_index = None
 
                 for i in range(len(atom_types)):
-                    if (atom_types[i] in ['cc', 'ce', 'cg', 'nc', 'ne']
-                            and i not in counted_atom_ids):
+                    if (atom_types[i] in ['cc', 'ce', 'cg', 'nc', 'ne'] and
+                            i not in counted_atom_ids):
                         all_found = False
                         new_index = i
                         break
@@ -1868,14 +1882,14 @@
 
         for i, j in assigned_bonds:
 
-            is_c_n_bond = ((atom_types[i][0] == 'c' and atom_types[j][0] == 'n')
-                           or (atom_types[i][0] == 'n'
-                               and atom_types[j][0] == 'c'))
+            is_c_n_bond = (
+                (atom_types[i][0] == 'c' and atom_types[j][0] == 'n') or
+                (atom_types[i][0] == 'n' and atom_types[j][0] == 'c'))
 
             is_n_n_bond = (atom_types[i][0] == 'n' and atom_types[j][0] == 'n')
 
-            has_sp1_carbon = (atom_types[i] in ['cg', 'ch']
-                              or atom_types[j] in ['cg', 'ch'])
+            has_sp1_carbon = (atom_types[i] in ['cg', 'ch'] or
+                              atom_types[j] in ['cg', 'ch'])
 
             if is_c_n_bond or is_n_n_bond or has_sp1_carbon:
                 single_bond_thresh = 1.3475
@@ -1897,8 +1911,8 @@
 
         for i, at_i in enumerate(atom_types):
             for j, at_j in enumerate(atom_types):
-                if (j > i and self.connectivity_matrix[i][j] == 1
-                        and at_i in ['cp', 'cq'] and at_j in ['cp', 'cq']):
+                if (j > i and self.connectivity_matrix[i][j] == 1 and
+                        at_i in ['cp', 'cq'] and at_j in ['cp', 'cq']):
                     if self.get_common_cycles(i, j, 'pure_aromatic'):
                         atom_types[j] = 'cq' if atom_types[i] == 'cp' else 'cp'
                     else:
@@ -1922,8 +1936,8 @@
         """
 
         common_cycle_numbers = (
-            set(self.atom_info_dict[i + 1].get('CycleNumber'))
-            & set(self.atom_info_dict[j + 1].get('CycleNumber')))
+            set(self.atom_info_dict[i + 1].get('CycleNumber')) &
+            set(self.atom_info_dict[j + 1].get('CycleNumber')))
 
         if cycle_type in ['pure_aromatic', 'non_pure_aromatic', 'non_aromatic']:
             return [
@@ -1952,7 +1966,7 @@
             self.connectivity_matrix = molecule.get_connectivity_matrix()
         else:
             # For the add bond feature
-            self.connectivity_matrix = connectivity_matrix.copy()
+            self.connectivity_matrix = connectivity_matrix.copy()  
 
         self.distance_matrix = molecule.get_distance_matrix_in_angstrom()
 
@@ -2007,7 +2021,7 @@
         self.ostream.flush()
 
         return list(self.gaff_atom_types)
-
+    
     @staticmethod
     def get_atom_number(atom_type_str):
         """
@@ -2029,9 +2043,6 @@
 
         return (int(at_match.group()) if at_match else 0)
 
-<<<<<<< HEAD
-    def identify_equivalences(self, depth=20):
-=======
     @staticmethod
     def measure_length(v1, v2):
         """
@@ -2041,7 +2052,6 @@
         return np.linalg.norm(np.array(v1) - np.array(v2))
 
     def identify_equivalences(self, depth=10):
->>>>>>> 2ea76514
         """
         Identifies equivalent atoms in the molecule.
         The depth parameter specifies how many bonds are considered for the equivalence.
@@ -2060,13 +2070,13 @@
                 return []
 
             if current_depth == 0 and not path:
-                path = (atom_index, )
+                path = (atom_index,)
 
             neighbors = []
 
             for i, connected in enumerate(connectivity_matrix[atom_index]):
                 if connected and i not in path:
-                    new_path = path + (i, )
+                    new_path = path + (i,)
                     neighbors.append(new_path)
                     if current_depth < depth - 1:
                         neighbors.extend(
@@ -2118,7 +2128,8 @@
                 if at in [atom_type, swapped_atom_type]:
                     paths = gather_neighbors(idx)
                     path_types = [
-                        tuple(self.gaff_atom_types[step] for step in path)
+                        tuple(self.gaff_atom_types[step]
+                              for step in path)
                         for path in paths
                     ]
                     path_types = tuple(sorted(path_types))
@@ -2126,7 +2137,8 @@
                     swapped_path_types = [
                         tuple(
                             conjugated_atomtype_mapping.get(at, at)
-                            for at in path) for path in path_types
+                            for at in path)
+                        for path in path_types
                     ]
                     swapped_path_types = tuple(sorted(swapped_path_types))
 
@@ -2144,7 +2156,8 @@
         for eq_at in list(set(self.equivalent_atoms)):
             if self.equivalent_atoms.count(eq_at) > 1:
                 eq_str_list = [
-                    str(i + 1) for i, a in enumerate(self.equivalent_atoms)
+                    str(i + 1)
+                    for i, a in enumerate(self.equivalent_atoms)
                     if a == eq_at
                 ]
                 eq_str = ' = '.join(eq_str_list)
