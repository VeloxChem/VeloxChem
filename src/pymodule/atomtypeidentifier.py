--- conflicted
+++ resolved
@@ -1547,32 +1547,7 @@
 
             elif info['NumConnectedAtoms'] == 2:
 
-<<<<<<< HEAD
-                if 'H' in info['ConnectedAtoms']:
-                    hydrogen_type = {'opls': 'opls_h_x', 'gaff': 'h_x'}
-                    atom_num = info['ConnectedAtomsNumbers'][
-                        info['ConnectedAtoms'].index('H')]
-                    self.atom_types_dict[f'H{atom_num}'] = hydrogen_type
-                    self.bad_hydrogen = True
-            
-            
-            ##### This code was sepcifically added for H2 + OH --> H2O + H reaction using interpolation mechanics
-            elif (info['AtomicSymbol'] == 'H' and
-                info['NumConnectedAtoms'] == 1 and
-                self.atom_info_dict[info['ConnectedAtomsNumbers'][0]]['AtomicSymbol'] == 'H'):
-
-                hydrogen_type = {'opls': 'opls_H2', 'gaff': 'h2'}
-                self.atom_types_dict[f"H{info['AtomNumber']}"] = hydrogen_type
-                continue  # Skip the rest of the loop for this atom
-
-            elif (info['AtomicSymbol'] == 'H' and info['NumConnectedAtoms'] == 0):
-                hydrogen_type = {'opls': 'opls_H', 'gaff': 'hx'}  # or 'h_free'
-                self.atom_types_dict[f"H{info['AtomNumber']}"] = hydrogen_type
-                continue
-            ############
-=======
                 oxygen_type = {'opls': 'opls_XXX', 'gaff': 'os'}
->>>>>>> da1b8a2e
 
             elif info['NumConnectedAtoms'] == 1:
 
