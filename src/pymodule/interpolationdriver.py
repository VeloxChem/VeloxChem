--- conflicted
+++ resolved
@@ -230,11 +230,7 @@
         """
         self.impes_coordinate.reset_coordinates_impes_driver(coordinates)
 
-<<<<<<< HEAD
     def compute(self, molecule, qm_data_points=None, chk_file=None, labels=None):
-=======
-    def compute(self, molecule, qm_data_points=None, chk_file=None, labels=None, NACs=False):
->>>>>>> 94c20d9c
         """Computes the energy and gradient by interpolation
            between pre-defined points.
 
