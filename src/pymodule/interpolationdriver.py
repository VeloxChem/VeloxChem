--- conflicted
+++ resolved
@@ -1,23 +1,11 @@
-<<<<<<< HEAD
 #                           VELOXCHEM 1.0-RC2
 #         ----------------------------------------------------
 #                     An Electronic Structure Code
 #
 #  Copyright © 2018-2021 by VeloxChem developers. All rights reserved.
 #  Contact: https://veloxchem.org/contact
-=======
 #
-#                                   VELOXCHEM
-#              ----------------------------------------------------
-#                          An Electronic Structure Code
-#
-#  SPDX-License-Identifier: BSD-3-Clause
->>>>>>> 9f0f4b79
-#
-#  Copyright 2018-2025 VeloxChem developers
-#
-#  Redistribution and use in source and binary forms, with or without modification,
-#  are permitted provided that the following conditions are met:
+#  SPDX-License-Identifier: LGPL-3.0-or-later
 #
 #  1. Redistributions of source code must retain the above copyright notice, this
 #     list of conditions and the following disclaimer.
@@ -128,6 +116,7 @@
         self.confidence_radius = 0.5
         
         self.distance_thrsh = 2.0
+        self.distance_thrsh = 2.0
         self.z_matrix = z_matrix
         self.impes_dict = None
         self.sum_of_weights = None
@@ -286,11 +275,7 @@
         if labels:
             self.labels = labels
         if chk_file:
-<<<<<<< HEAD
             self.imforcefield_file = chk_file
-=======
-            self.imforcefieldfile = chk_file
->>>>>>> 9f0f4b79
 
         if self.qm_data_points is None:
             self.qm_data_points = self.read_qm_data_points()
@@ -322,7 +307,6 @@
         weight_gradients = []
         sum_weight_gradients = np.zeros((natms, 3))
 
-<<<<<<< HEAD
         distances_and_gradients = []
         min_distance = float('inf')
         self.time_step_reducer = False
@@ -380,14 +364,6 @@
                 org_b_matrix_cp = org_b_matrix_cp.reshape(len(self.impes_coordinate.z_matrix), len(self.molecule.get_labels()) * 3)
                 # print('reordered internal coordinates', reordered_int_coord_values)
                 new_coordintes = True
-=======
-        n_points = len(self.qm_data_points)
-
-        # Determine weights, weight gradients,
-        # energy values, and energy gradients for interpolation
-        for data_point in self.qm_data_points:
-            distance, weight_gradient, _ = self.cartesian_distance(data_point)
->>>>>>> 9f0f4b79
             weight = 1.0 / (distance**(2 * self.exponent_p))
             used_labels.append(label_idx)
             sum_weights += weight
@@ -440,7 +416,6 @@
         # Prepare the data for parallel processing.
         # Each task is a tuple: (index, data_point, reference to self.cartesian_distance)
     
-<<<<<<< HEAD
         tasks = [(i, data_point, self.cartesian_distance) 
                  for i, data_point in enumerate(self.qm_data_points)]
         print('initialize tasks', tasks)
@@ -460,8 +435,6 @@
         
         return min_distance, distances_and_gradients
 
-=======
->>>>>>> 9f0f4b79
     def shepard_interpolation(self):
         """Performs a simple interpolation.
 
@@ -489,11 +462,8 @@
         org_b_matrix = self.impes_coordinate.b_matrix.copy()
         org_mask = np.arange(len(self.impes_coordinate.z_matrix))
 
-<<<<<<< HEAD
         z_matrix_dict = { tuple(sorted(element)): i 
                   for i, element in enumerate(self.impes_coordinate.z_matrix) }
-=======
->>>>>>> 9f0f4b79
         for i, data_point in enumerate(self.qm_data_points):
             
             distance, weight_gradient, _, swapped = self.cartesian_distance(data_point)
@@ -508,15 +478,9 @@
         used_labels = []
         close_distances = None
         close_distances = [
-<<<<<<< HEAD
             (self.qm_data_points[index], distance, wg, index, swapped_tuple) 
             for distance, index, wg, swapped_tuple in distances_and_gradients 
             if abs(distance) <= min_distance + self.distance_thrsh + 10000]
-=======
-            (self.qm_data_points[index], distance, wg) 
-            for distance, index, wg in distances_and_gradients 
-            if abs(distance) <= min_distance + self.distance_thrsh]
->>>>>>> 9f0f4b79
         distances_from_points = [] 
         internal_distance_dict = []
         counter_idx = 0
@@ -590,13 +554,8 @@
         self.impes_coordinate.gradient = np.zeros((natms, 3))
         self.impes_coordinate.NAC = np.zeros((natms, 3))
         weights = np.array(weights) / sum_weights
-<<<<<<< HEAD
         self.sum_of_weights = sum_weights
         
-=======
-
-
->>>>>>> 9f0f4b79
         for i in range(n_points):
             
             if self.store_weights:
@@ -663,11 +622,7 @@
         
         return pes
 
-<<<<<<< HEAD
     def compute_gradient(self, data_point, mapping_list, current_internal_coordinates_values, current_b_matrix):
-=======
-    def compute_gradient(self, data_point):
->>>>>>> 9f0f4b79
         """Calculates part of the cartesian gradient
            for self.impes_coordinate based on the gradient
            and Hessian of data_point.
@@ -842,7 +797,7 @@
         elif self.interpolation_type == 'simple':
             weight_gradient = self.simple_weight_gradient(
                 distance_vector, distance)
-        else:
+
             errtxt = "Unrecognized interpolation type: "
             errtxt += self.interpolation_type
             raise ValueError(errtxt)
@@ -936,7 +891,6 @@
         """ Returns the gradient obtained by interpolation.
         """
         return self.impes_coordinate.gradient
-<<<<<<< HEAD
     
 
     def perform_symmetry_assignment(self, atom_map, sym_group, reference_group, datapoint_group):
@@ -957,7 +911,4 @@
             new_map[sym_group] = new_map[reordred_arr]
             mapping_dict = {org: new for org, new in zip(np.array(sym_group), reordred_arr)}
         
-        return [new_map], mapping_dict, assigned
-=======
-    
->>>>>>> 9f0f4b79
+        return [new_map], mapping_dict, assigned