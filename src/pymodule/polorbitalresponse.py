--- conflicted
+++ resolved
@@ -1534,48 +1534,10 @@
 
             # number of frequencies
             n_freqs = len(self.frequencies)
-<<<<<<< HEAD
 
             if not self.use_subspace_solver:
                 all_cphf_red = self.cphf_results['cphf_ov']
                 all_cphf_red = all_cphf_red.reshape(n_freqs, dof_red, nocc * nvir)
-=======
-
-            # get CPHF results in reduced dimensions
-            if self.use_subspace_solver:
-                dist_all_cphf_red = self.cphf_results['dist_cphf_ov']
-
-                all_cphf_ov = np.zeros((n_freqs, dof, dof, nocc * nvir))
-                for n, w in enumerate(self.frequencies):
-                    for idx, xy in enumerate(xy_pairs):
-                        x = xy[0]
-                        y = xy[1]
-
-                        tmp_cphf_ov = dist_all_cphf_red[dof_red * n + idx].get_full_vector()
-                        all_cphf_ov[n, x, y] += tmp_cphf_ov
-
-                        if (y != x):
-                            all_cphf_ov[n, y, x] += all_cphf_ov[n, x, y]
-
-            else:
-                all_cphf_red = self.cphf_results['cphf_ov']
-                all_cphf_red = all_cphf_red.reshape(n_freqs, dof_red, nocc * nvir)
-
-                all_cphf_ov = np.zeros((n_freqs, dof, dof, nocc * nvir))
-
-                for n, w in enumerate(self.frequencies):
-                    for idx, xy in enumerate(xy_pairs):
-                        x = xy[0]
-                        y = xy[1]
-
-                        all_cphf_ov[n, x, y] = all_cphf_red[n, idx]
-
-                        if (y != x):
-                            all_cphf_ov[n, y, x] += all_cphf_ov[n, x, y]
-
-            all_cphf_ov = all_cphf_ov.reshape(n_freqs, dof * dof, nocc, nvir)
-
->>>>>>> ccd43232
         else:
             xy_pairs = None
             dof_red = None
@@ -1698,12 +1660,7 @@
             # TODO: what has to be on MPI master and what not?
             # TODO: use profiler
             fock_cphf = self._comp_lr_fock(cphf_ao_list, molecule, basis,
-<<<<<<< HEAD
-                               eri_dict, dft_dict, pe_dict, self.profiler)
-
-=======
                                eri_dict, dft_dict, pe_dict)
->>>>>>> ccd43232
             # For now we:
             # - loop over indices m and n
             # - select component m or n in x_plus_y, x_minus_y,
@@ -1830,53 +1787,10 @@
             # number of frequencies
             n_freqs = len(self.frequencies)
 
-<<<<<<< HEAD
             # get CPHF results from conj. gradient solver
             if not self.use_subspace_solver:
                 all_cphf_red = self.cphf_results['cphf_ov']
                 all_cphf_red = all_cphf_red.reshape(n_freqs, 2 * dof_red, nocc * nvir)
-=======
-            # get CPHF results
-            if self.use_subspace_solver:
-                all_cphf_ov = np.zeros((n_freqs, dof, dof, nocc * nvir), dtype = np.dtype('complex128'))
-
-                for n, w in enumerate(self.frequencies):
-
-                    for idx, xy in enumerate(xy_pairs):
-                        tmp_cphf_re = self.cphf_results['dist_cphf_ov'][
-                            2 * dof_red * n + idx].get_full_vector()
-                        tmp_cphf_im = self.cphf_results['dist_cphf_ov'][
-                            2 * dof_red * n + dof_red + idx].get_full_vector()
-
-                        if self.rank == mpi_master():
-                            x = xy[0]
-                            y = xy[1]
-
-                            all_cphf_ov[n, x, y] += tmp_cphf_re + 1j * tmp_cphf_im
-
-                            if (y != x):
-                                all_cphf_ov[n, y, x] += all_cphf_ov[n, x, y]
-            else: # conjugate gradient solver
-                if self.rank == mpi_master():
-                    all_cphf_red = self.cphf_results['cphf_ov']
-                    all_cphf_red = all_cphf_red.reshape(n_freqs, 2 * dof_red, nocc * nvir)
-
-                    all_cphf_ov = np.zeros((n_freqs, dof, dof, nocc * nvir), dtype = np.dtype('complex128'))
-
-                    for n, w in enumerate(self.frequencies):
-                        tmp_cphf_ov = all_cphf_red[n, :dof_red] + 1j * all_cphf_red[n, dof_red:]
-
-                        for idx, xy in enumerate(xy_pairs):
-                            x = xy[0]
-                            y = xy[1]
-
-                            all_cphf_ov[n, x, y] = tmp_cphf_ov[idx]
-
-                            if (y != x):
-                                all_cphf_ov[n, y, x] += all_cphf_ov[n, x, y]
-
-            all_cphf_ov = all_cphf_ov.reshape(n_freqs, dof * dof, nocc, nvir)
->>>>>>> ccd43232
         else:
             xy_pairs = None
             dof_red = None
@@ -2449,11 +2363,7 @@
         )
 
         return omega_gxc_contrib
-<<<<<<< HEAD
-   
-=======
-
->>>>>>> ccd43232
+
     def print_cphf_header(self, title):
         self.ostream.print_blank()
         self.ostream.print_header('{:s} Setup'.format(title))
