--- conflicted
+++ resolved
@@ -40,17 +40,10 @@
         self.vector_components = 'xyz'
         self.cphf_results = None
 
-<<<<<<< HEAD
-        self._input_keywords['orbitalresponse'] = {
-            'vector_components': ('str_lower', 'Cartesian components of operator'),
-            'frequencies': ('seq_range', 'frequencies')
-        }
-=======
         self._input_keywords['orbitalresponse'].update({
                 'vector_components': ('str_lower', 'Cartesian components of operator'),
                 'frequencies': ('seq_range', 'frequencies'),
             })
->>>>>>> 1e6c1c54
 
     def update_settings(self, orbrsp_dict, method_dict=None):
         """
@@ -193,13 +186,8 @@
                     for x in range(x_minus_y.shape[0])
                 ])
 
-<<<<<<< HEAD
                 valstr = ' * comput_rhs() > Time spent on mdot #0: '
                 valstr += '{:.6f} sec * '.format(tm.time() - mdot_start_time)
-=======
-                valstr = ' * comput_rhs() > Time spent on einsum #0: '
-                valstr += '{:.6f} sec * '.format(tm.time() - einsum_start_time)
->>>>>>> 1e6c1c54
                 self.ostream.print_header(valstr)
                 self.ostream.print_blank()
                 self.ostream.flush()
@@ -211,7 +199,6 @@
 
                 # Calculate the symmetrized unrelaxed one-particle density matrix
                 # in MO basis
-<<<<<<< HEAD
                 #dm_oo = -0.25 * (np.einsum('xja,yia->xyij', x_plus_y, x_plus_y) +
                 #                 np.einsum('xja,yia->xyij', x_minus_y, x_minus_y) +
                 #                 np.einsum('yja,xia->xyij', x_plus_y, x_plus_y) +
@@ -268,20 +255,6 @@
                         
                 valstr = ' * comput_rhs() > Time spent on mdot #1: '
                 valstr += '{:.6f} sec * '.format(tm.time() - mdot_start_time)
-=======
-                dm_oo = -0.25 * (np.einsum('xja,yia->xyij', x_plus_y, x_plus_y) +
-                                 np.einsum('xja,yia->xyij', x_minus_y, x_minus_y) +
-                                 np.einsum('yja,xia->xyij', x_plus_y, x_plus_y) +
-                                 np.einsum('yja,xia->xyij', x_minus_y, x_minus_y))
-
-                dm_vv = 0.25 * (np.einsum('xib,yia->xyab', x_plus_y, x_plus_y) +
-                                np.einsum('xib,yia->xyab', x_minus_y, x_minus_y) +
-                                np.einsum('yib,xia->xyab', x_plus_y, x_plus_y) +
-                                np.einsum('yib,xia->xyab', x_minus_y, x_minus_y))
-
-                valstr = ' * comput_rhs() > Time spent on einsum #1: '
-                valstr += '{:.6f} sec * '.format(tm.time() - einsum_start_time)
->>>>>>> 1e6c1c54
                 self.ostream.print_header(valstr)
                 self.ostream.print_blank()
                 self.ostream.flush()
@@ -307,13 +280,8 @@
                     
                 dm_ao_list = list(unrel_dm_ao.reshape(dof**2, nao, nao))
 
-<<<<<<< HEAD
                 valstr = ' * comput_rhs() > Time spent on mdot #2: '
                 valstr += '{:.6f} sec * '.format(tm.time() - mdot_start_time)
-=======
-                valstr = ' * comput_rhs() > Time spent on einsum #2: '
-                valstr += '{:.6f} sec * '.format(tm.time() - einsum_start_time)
->>>>>>> 1e6c1c54
                 self.ostream.print_header(valstr)
                 self.ostream.print_blank()
                 self.ostream.flush()
@@ -433,7 +401,6 @@
                 mdot_start_time = tm.time()
 
                 # Is there a better way to do all this?
-<<<<<<< HEAD
                 #fock_mo_rhs_2dm = 0.25 * (
                 #    np.einsum('cl,ti,la,xytc->xyia', ovlp, mo_occ, mo_vir,  # A
                 #              np.einsum('xmt,ymc->xytc',
@@ -590,77 +557,6 @@
 
                 valstr = ' * comput_rhs() > Time spent on mdot #3: '
                 valstr += '{:.6f} sec * '.format(tm.time() - mdot_start_time)
-=======
-                fock_mo_rhs_2dm = 0.25 * (
-                    np.einsum('cl,ti,la,xytc->xyia', ovlp, mo_occ, mo_vir,
-                              np.einsum('xmt,ymc->xytc',
-                                        fock_ao_rhs_x_plus_y.transpose(0,2,1),
-                                        x_plus_y_ao))
-                    - np.einsum('cl,ti,la,xytc->xyia', ovlp, mo_occ, mo_vir,
-                                np.einsum('xmt,ymc->xytc',
-                                          fock_ao_rhs_x_minus_y.transpose(0,2,1),
-                                          x_minus_y_ao))
-                    + np.einsum('cl,ti,la,xytc->xyia', ovlp, mo_occ, mo_vir,
-                                np.einsum('ymt,xmc->xytc',
-                                          fock_ao_rhs_x_plus_y.transpose(0,2,1),
-                                          x_plus_y_ao))
-                    - np.einsum('cl,ti,la,xytc->xyia', ovlp, mo_occ, mo_vir,
-                                np.einsum('ymt,xmc->xytc',
-                                          fock_ao_rhs_x_minus_y.transpose(0,2,1),
-                                          x_minus_y_ao))
-                    - np.einsum('cl,ti,la,xytc->xyia', ovlp, mo_occ, mo_vir,
-                                np.einsum('xtm,ymc->xytc',
-                                          fock_ao_rhs_x_plus_y.transpose(0,2,1),
-                                          x_plus_y_ao))
-                    - np.einsum('cl,ti,la,xytc->xyia', ovlp, mo_occ, mo_vir,
-                                np.einsum('xtm,ymc->xytc',
-                                          fock_ao_rhs_x_minus_y.transpose(0,2,1),
-                                          x_minus_y_ao))
-                    - np.einsum('cl,ti,la,xytc->xyia', ovlp, mo_occ, mo_vir,
-                                np.einsum('ytm,xmc->xytc',
-                                          fock_ao_rhs_x_plus_y.transpose(0,2,1),
-                                          x_plus_y_ao))
-                    - np.einsum('cl,ti,la,xytc->xyia', ovlp, mo_occ, mo_vir,
-                                np.einsum('ytm,xmc->xytc',
-                                          fock_ao_rhs_x_minus_y.transpose(0,2,1),
-                                          x_minus_y_ao))
-                    + np.einsum('cl,li,ta,xyct->xyia', ovlp, mo_occ, mo_vir,
-                                np.einsum('xmt,ycm->xyct',
-                                          fock_ao_rhs_x_plus_y.transpose(0,2,1),
-                                          x_plus_y_ao))
-                    + np.einsum('cl,li,ta,xyct->xyia', ovlp, mo_occ, mo_vir,
-                                np.einsum('xmt,ycm->xyct',
-                                          fock_ao_rhs_x_minus_y.transpose(0,2,1),
-                                          x_minus_y_ao))
-                    + np.einsum('cl,li,ta,xyct->xyia', ovlp, mo_occ, mo_vir,
-                                np.einsum('ymt,xcm->xyct',
-                                          fock_ao_rhs_x_plus_y.transpose(0,2,1),
-                                          x_plus_y_ao))
-                    + np.einsum('cl,li,ta,xyct->xyia', ovlp, mo_occ, mo_vir,
-                                np.einsum('ymt,xcm->xyct',
-                                          fock_ao_rhs_x_minus_y.transpose(0,2,1),
-                                          x_minus_y_ao))
-                    - np.einsum('cl,li,ta,xytc->xyia', ovlp, mo_occ, mo_vir,
-                                np.einsum('xtm,ycm->xytc',
-                                          fock_ao_rhs_x_plus_y.transpose(0,2,1),
-                                          x_plus_y_ao))
-                    + np.einsum('cl,li,ta,xytc->xyia', ovlp, mo_occ, mo_vir,
-                                np.einsum('xtm,ycm->xytc',
-                                          fock_ao_rhs_x_minus_y.transpose(0,2,1),
-                                          x_minus_y_ao))
-                    - np.einsum('cl,li,ta,xytc->xyia', ovlp, mo_occ, mo_vir,
-                                np.einsum('ytm,xcm->xytc',
-                                          fock_ao_rhs_x_plus_y.transpose(0,2,1),
-                                          x_plus_y_ao))
-                    + np.einsum('cl,li,ta,xytc->xyia', ovlp, mo_occ, mo_vir,
-                                np.einsum('ytm,xcm->xytc',
-                                          fock_ao_rhs_x_minus_y.transpose(0,2,1),
-                                          x_minus_y_ao))
-                ).reshape(dof**2, nocc, nvir)
-
-                valstr = ' * comput_rhs() > Time spent on einsum #3: '
-                valstr += '{:.6f} sec * '.format(tm.time() - einsum_start_time)
->>>>>>> 1e6c1c54
                 self.ostream.print_header(valstr)
                 self.ostream.print_blank()
                 self.ostream.flush()
@@ -693,7 +589,6 @@
                 mdot_start_time = tm.time()
 
                 # Contract with vectors to get dipole contribution to the RHS
-<<<<<<< HEAD
                 #rhs_dipole_contrib = 0.5 * (
                 #    np.einsum('xja,yji->xyia', x_minus_y, dipole_ints_oo) +
                 #    np.einsum('yja,xji->xyia', x_minus_y, dipole_ints_oo)).reshape(
@@ -727,20 +622,6 @@
 
                 valstr = ' * comput_rhs() > Time spent on mdot #4: '
                 valstr += '{:.6f} sec * '.format(tm.time() - mdot_start_time)
-=======
-                rhs_dipole_contrib = 0.5 * (
-                    np.einsum('xja,yji->xyia', x_minus_y, dipole_ints_oo) +
-                    np.einsum('yja,xji->xyia', x_minus_y, dipole_ints_oo)).reshape(
-                        dof**2, nocc, nvir)
-
-                rhs_dipole_contrib += 0.5 * (
-                    -np.einsum('xib,yab->xyia', x_minus_y, dipole_ints_vv) -
-                    np.einsum('yib,xab->xyia', x_minus_y, dipole_ints_vv)).reshape(
-                        dof**2, nocc, nvir)
-
-                valstr = ' * comput_rhs() > Time spent on einsum #4: '
-                valstr += '{:.6f} sec * '.format(tm.time() - einsum_start_time)
->>>>>>> 1e6c1c54
                 self.ostream.print_header(valstr)
                 self.ostream.print_blank()
                 self.ostream.flush()
@@ -782,26 +663,14 @@
                     tot_rhs_mo = rhs_mo
                 else:
                     tot_rhs_mo = np.append(tot_rhs_mo, rhs_mo, axis=0)
-<<<<<<< HEAD
-
-        valstr = '** Time spent on constructing the orbrsp RHS '
-        valstr += 'for {} frequencies: '.format(len(self.frequencies))
-=======
-#            else:
-#                None
 
         valstr = '** Time spent on constructing the orbrsp RHS for '
         valstr += '{} frequencies: '.format(len(self.frequencies))
->>>>>>> 1e6c1c54
         valstr += '{:.6f} sec **'.format(tm.time() - loop_start_time)
         self.ostream.print_header(valstr)
         self.ostream.print_blank()
         self.ostream.flush()
-<<<<<<< HEAD
-
-=======
-        
->>>>>>> 1e6c1c54
+
         if self.rank == mpi_master():
             orbrsp_rhs['cphf_rhs'] = tot_rhs_mo
             return orbrsp_rhs
@@ -922,7 +791,6 @@
                 mdot_start_time = tm.time()
 
                 # Calculate the dipole moment integrals' contribution to omega
-<<<<<<< HEAD
                 #dipole_ints_contrib_oo = 0.5 * (
                 #    np.einsum('xjc,yic->xyij', x_minus_y, dipole_ints_ov) +
                 #    np.einsum('yjc,xic->xyij', x_minus_y, dipole_ints_ov))
@@ -974,29 +842,6 @@
 
                 valstr = ' * comput_omega() > Time spent on mdot #1: '
                 valstr += '{:.6f} sec * '.format(tm.time() - mdot_start_time)
-=======
-                dipole_ints_contrib_oo = 0.5 * (
-                    np.einsum('xjc,yic->xyij', x_minus_y, dipole_ints_ov) +
-                    np.einsum('yjc,xic->xyij', x_minus_y, dipole_ints_ov))
-                dipole_ints_contrib_ov = 0.5 * (
-                    np.einsum('xka,yki->xyia', x_minus_y, dipole_ints_oo) +
-                    np.einsum('yka,xki->xyia', x_minus_y, dipole_ints_oo))
-
-                dipole_ints_contrib_vv = 0.5 * (
-                    np.einsum('xkb,yka->xyab', x_minus_y, dipole_ints_ov) +
-                    np.einsum('ykb,xka->xyab', x_minus_y, dipole_ints_ov))
-                dipole_ints_contrib_ao = (
-                    np.einsum('mi,xyij,nj->xymn', mo_occ, dipole_ints_contrib_oo,
-                              mo_occ) + np.einsum('mi,xyia,na->xymn', mo_occ,
-                                                  dipole_ints_contrib_ov, mo_vir) +
-                    np.einsum('mi,xyia,na->xymn', mo_occ, dipole_ints_contrib_ov,
-                              mo_vir).transpose(0, 1, 3, 2) +
-                    np.einsum('ma,xyab,nb->xymn', mo_vir, dipole_ints_contrib_vv,
-                              mo_vir))
-
-                valstr = ' * comput_omega() > Time spent on einsum #1: '
-                valstr += '{:.6f} sec * '.format(tm.time() - einsum_start_time)
->>>>>>> 1e6c1c54
                 self.ostream.print_header(valstr)
                 self.ostream.print_blank()
                 self.ostream.flush()
@@ -1017,13 +862,8 @@
                     for x in range(dof)
                 ])
 
-<<<<<<< HEAD
                 valstr = ' * comput_omega() > Time spent on mdot #2: '
                 valstr += '{:.6f} sec * '.format(tm.time() - mdot_start_time)
-=======
-                valstr = ' * comput_omega() > Time spent on einsum #2: '
-                valstr += '{:.6f} sec * '.format(tm.time() - einsum_start_time)
->>>>>>> 1e6c1c54
                 self.ostream.print_header(valstr)
                 self.ostream.print_blank()
                 self.ostream.flush()
@@ -1075,7 +915,6 @@
                 # Calculate omega (without for-loops, only the diagonal parts
                 # possible for now)
                 # Construct epsilon_dm_ao
-<<<<<<< HEAD
                 #epsilon_dm_ao = -np.einsum('mi,ii,xyij,nj->xymn', mo_occ, eo_diag,
                 #                           dm_oo, mo_occ)
                 #epsilon_dm_ao -= np.einsum('ma,aa,xyab,nb->xymn', mo_vir, ev_diag,
@@ -1104,17 +943,6 @@
 
                 valstr = ' * compute_omega() > Time spent on mdot #3: '
                 valstr += '{:.6f} sec * '.format(tm.time() - mdot_start_time)
-=======
-                epsilon_dm_ao = -np.einsum('mi,ii,xyij,nj->xymn', mo_occ, eo_diag,
-                                           dm_oo, mo_occ)
-                epsilon_dm_ao -= np.einsum('ma,aa,xyab,nb->xymn', mo_vir, ev_diag,
-                                           dm_vv, mo_vir)
-                epsilon_cphf_ao = np.einsum('mi,ii,xyia,na->xymn', mo_occ, eo_diag,
-                                            cphf_ov.reshape(dof, dof, nocc, nvir),
-                                            mo_vir)
-                valstr = ' * compute_omega() > Time spent on einsum #3: '
-                valstr += '{:.6f} sec * '.format(tm.time() - einsum_start_time)
->>>>>>> 1e6c1c54
                 self.ostream.print_header(valstr)
                 self.ostream.print_blank()
                 self.ostream.flush()
@@ -1221,13 +1049,8 @@
                 self.cphf_results[(w)]['omega_ao'] = omega
 
         if self.rank == mpi_master():
-<<<<<<< HEAD
             valstr = '** Time spent on constructing omega multipliers '
             valstr += 'for {} frequencies: '.format(n_freqs)
-=======
-            valstr = '** Time spent on constructing omega multipliers for {} frequencies: '.format(
-                n_freqs)
->>>>>>> 1e6c1c54
             valstr += '{:.6f} sec **'.format(tm.time() - loop_start_time)
             self.ostream.print_header(valstr)
             self.ostream.print_blank()
