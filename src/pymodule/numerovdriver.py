#
#                           VELOXCHEM 1.0-RC2
#         ----------------------------------------------------
#                     An Electronic Structure Code
#
#  Copyright © 2018-2021 by VeloxChem developers. All rights reserved.
#  Contact: https://veloxchem.org/contact
#
#  SPDX-License-Identifier: LGPL-3.0-or-later
#
#  This file is part of VeloxChem.
#
#  VeloxChem is free software: you can redistribute it and/or modify it under
#  the terms of the GNU Lesser General Public License as published by the Free
#  Software Foundation, either version 3 of the License, or (at your option)
#  any later version.
#
#  VeloxChem is distributed in the hope that it will be useful, but WITHOUT
#  ANY WARRANTY; without even the implied warranty of MERCHANTABILITY or
#  FITNESS FOR A PARTICULAR PURPOSE. See the GNU Lesser General Public
#  License for more details.
#
#  You should have received a copy of the GNU Lesser General Public License
#  along with VeloxChem. If not, see <https://www.gnu.org/licenses/>.

from mpi4py import MPI
import numpy as np
import sys

from .veloxchemlib import Molecule
from .veloxchemlib import (mpi_master, bohr_in_angstroms,
                           hartree_in_wavenumbers, hartree_in_ev,
                           amu_in_electron_masses,
                           boltzmann_in_hartreeperkelvin)
from .outputstream import OutputStream
from .scfunrestdriver import ScfUnrestrictedDriver
from .firstorderprop import FirstOrderProperties
from .rspabsorption import Absorption
from .errorhandler import assert_msg_critical
from .inputparser import parse_input, print_keywords


class NumerovDriver:
    """
    Implements the calculation of (ro-)vibronic spectra for diatomic
    molecules using the Numerov procedure for numerically solving the
    one-dimensional Schrödinger equation.

    :param comm:
        The MPI communicator.
    :param ostream:
        The output stream.

    Instance variables:
        - pec_displacements: The potential energy (PEC) scanning range.
        - pec_potential: The type of potential to fit the scan.
        - pec_data: The external PEC data flag.
        - pec_energies: The PEC energies.
        - pec_properties: The corresponding PEC properties.
        - reduced_mass: The reduced mass.
        - eq_bond_len: The ground state equilibrium bond length.
        - el_transition: The electronic transition flag.
        - final_el_state: The final state of the electronic transition.
        - exc_conv_thresh: The convergence threshold for the excited state calculation.
        - n_vib_states: The number of vibrational states per electronic state.
        - temp: The temperature.
        - n_rot_states: The number of rotational states.
        - conv_thresh: The Numerov convergence threshold.
        - max_iter: The maximum number of iterations per vibronic state.
        - cur_iter: The current Numerov iteration per vibronic state.
        - p_margin: The margin of the numerical grid right of the scanned PEC.
        - n_margin: The margin of the numerical grid left of the scanned PEC.
        - steps_per_au: The number of grid points per Bohr radius.
        - is_converged: The convergence flag for the Numerov solver.
        - comm: The MPI communicator.
        - rank: The rank of MPI process.
        - nodes: The number of MPI processes.
        - ostream: The output stream.
    """

    def __init__(self, comm=None, ostream=None):
        """
        Initializes the Numerov driver.
        """

        if comm is None:
            comm = MPI.COMM_WORLD

        if ostream is None:
            if comm.Get_rank() == mpi_master():
                ostream = OutputStream(sys.stdout)
            else:
                ostream = OutputStream(None)

        # Potential energy curve (PEC) scan parameters
        self.pec_displacements = list(np.arange(-0.7, 2.01, 0.1))
        self.pec_potential = 'morse'
        self.pec_data = False
        self.pec_energies = None
        self.pec_properties = None

        # spectroscopy parameters
        self.reduced_mass = None
        self.eq_bond_len = None
        # electronic
        self.el_transition = False
        self.final_el_state = 1
        self.exc_conv_thresh = 1.0e-4
        # vibrationial
        self.n_vib_states = 5
        # rotational
        self.temp = 298.15
        self.n_rot_states = 15

        # numerov solver setup
        self.conv_thresh = 1.0e-12
        self.max_iter = 1000
        self.cur_iter = 0
        self.p_margin = 1.5
        self.n_margin = 0.5
        self.steps_per_au = 500
        self.is_converged = False

        # mpi information
        self.comm = comm
        self.rank = self.comm.Get_rank()
        self.nodes = self.comm.Get_size()

        # output stream
        self.ostream = ostream

        # input keywords
        self.input_keywords = {
            'numerov': {
                'pec_displacements': ('seq_range', 'PEC scanning range [bohr]'),
                'pec_potential': ('str_lower', 'potential type for fitting'),
                'reduced_mass': ('float', 'reduced mass of the molecule'),
                'el_transition': ('bool', 'include an electronic transition'),
                'final_el_state':
                    ('int', 'final state of the electronic transition'),
                'exc_conv_thresh':
                    ('float', 'excited state calculation threshold'),
                'n_vib_states':
                    ('int', 'number of vibrational states to be resolved'),
                'temp': ('float', 'temperature in Kelvin'),
                'n_rot_states':
                    ('int', 'number of rotational states to be resolved'),
                'conv_thresh':
                    ('float', 'convergence threshold for vibronic energies'),
                'max_iter': ('int', 'max. iteration number per vibronic state'),
                'n_margin': ('float', 'negative margin of the grid [bohr]'),
                'p_margin': ('float', 'positive margin of the grid [bohr]'),
                'steps_per_au':
                    ('int', 'number of grid points per Bohr radius'),
            }
        }

    def print_keywords(self):
        """
        Prints input keywords in Numerov driver.
        """

        print_keywords(self.input_keywords, self.ostream)

    def update_settings(self, numerov_dict, scf_dict=None, method_dict=None):
        """
        Updates settings in Numerov driver.

        :param numerov_dict:
            The dictionary of numerov input.
        :param scf_dict:
            The dictionary of scf settings.
        :param method_dict:
            The dictionary of method settings.
        """

        numerov_keywords = {
            key: val[0] for key, val in self.input_keywords['numerov'].items()
        }

        parse_input(self, numerov_keywords, numerov_dict)

        if scf_dict is not None:
            self.scf_dict = dict(scf_dict)

        if method_dict is not None:
            self.method_dict = dict(method_dict)

    def compute(self, molecule=None, ao_basis=None, min_basis=None):
        """
        Computes vibronic wave functions and energy levels and the IR or UV/Vis
        spectrum for a diatomic molecule.

        :param molecule:
            The molecule.
        :param ao_basis:
            The AO basis set.
        :param min_basis:
            The minimal AO basis set.

        :return:
            The vibronic wave functions, the energy levels, the excitation
            energies and oscillator strengths.
        """

        try:
            from scipy.optimize import curve_fit
            from scipy import interpolate
        except ImportError:
            raise ImportError('Unable to import scipy. Please install scipy ' +
                              'via \'python3 -m pip install scipy\'')

        if not self.pec_data:
            # carry out PEC scan
            self.pec_energies, self.properties = self.generate_pec(
                molecule, ao_basis, min_basis)

        assert_msg_critical(
            self.reduced_mass,
            'NumerovDriver.compute: Reduced mass is not defined')

        # calculate vibronic wave functions for ground state PEC

        # shift data points
        i_pec = np.array(self.pec_energies['i']) - min(self.pec_energies['i'])

        # fit potential
        if self.pec_potential == 'morse':
            i_pec_pot_params, cv = curve_fit(self.morse, self.pec_displacements,
                                             i_pec)
        elif self.pec_potential == 'harmonic':
            i_pec_pot_params = np.polyfit(self.pec_displacements, i_pec, 2)

        # start numerov procedure
        self.print_numerov_header()
        i_grid, i_pot, i_psi, i_vib_levels = self.solve_numerov(
            i_pec_pot_params)

        # check for convergence
        assert_msg_critical(
            self.is_converged,
            'NumerovDriver.compute: Vibronic wave functions for ' +
            'initial electronic state not converged')
        self.print_numerov_convergence('initial')

        if self.el_transition:
            # calculate vibronic wave functions for excited state PEC

            # shift data points
            f_pec = (np.array(self.pec_energies['f']) -
                     min(self.pec_energies['f']))

            # fit potential
            if self.pec_potential == 'morse':
                f_pec_pot_params, cv = curve_fit(self.morse,
                                                 self.pec_displacements, f_pec)
            elif self.pec_potential == 'harmonic':
                f_pec_pot_params = np.polyfit(self.pec_displacements, f_pec, 2)
            else:
                assert_msg_critical(
                    self.pec_potential in ['morse', 'harmonic'],
                    'NumerovDriver.compute: Invalid potential shape {}'.format(
                        self.pec_potential))

            # start numerov procedure
            f_grid, f_pot, f_psi, f_vib_levels = self.solve_numerov(
                f_pec_pot_params)

            # check for convergence
            assert_msg_critical(
                self.is_converged,
                'NumerovDriver.compute: Vibronic wave functions for ' +
                'final electronic state not converged')
            self.print_numerov_convergence('final')

        # correct equilibrium bond length
        self.eq_bond_len += i_grid[np.argmin(i_pot)]

        # calculate spectra

        # discretize property curves
        prop_curves = {}
        if not self.el_transition:
            # use 6th degree polynomial for one elctronic state
            x_prop_coefs = np.polyfit(self.pec_displacements,
                                      np.array(self.properties)[:, 0], 6)
            y_prop_coefs = np.polyfit(self.pec_displacements,
                                      np.array(self.properties)[:, 1], 6)
            z_prop_coefs = np.polyfit(self.pec_displacements,
                                      np.array(self.properties)[:, 2], 6)

            prop_curves['x'] = np.polyval(x_prop_coefs, i_grid)
            prop_curves['y'] = np.polyval(y_prop_coefs, i_grid)
            prop_curves['z'] = np.polyval(z_prop_coefs, i_grid)
        else:
            # use isotropic average to identify outliers
            iso = np.array([np.sum(np.array(i)**2) for i in self.properties])

            # filter outliers potentially caused by conical intersections
            mask = self.mask_outliers(iso)

            displacements = np.ma.masked_array(self.pec_displacements,
                                               mask).compressed()
            x_prop = np.ma.masked_array(np.array(self.properties)[:, 0],
                                        mask).compressed()
            y_prop = np.ma.masked_array(np.array(self.properties)[:, 1],
                                        mask).compressed()
            z_prop = np.ma.masked_array(np.array(self.properties)[:, 2],
                                        mask).compressed()

            x_prop_coefs = interpolate.splrep(displacements, x_prop, s=0)
            prop_curves['x'] = interpolate.splev(i_grid, x_prop_coefs, der=0)
            y_prop_coefs = interpolate.splrep(displacements, y_prop, s=0)
            prop_curves['y'] = interpolate.splev(i_grid, y_prop_coefs, der=0)
            z_prop_coefs = interpolate.splrep(displacements, z_prop, s=0)
            prop_curves['z'] = interpolate.splev(i_grid, z_prop_coefs, der=0)

        # IR for a single electronic state
        if not self.el_transition:
            spectrum = self.get_IR_spectrum(i_psi, i_vib_levels, prop_curves)

            self.print_IR_spectrum(spectrum)

            return {
                'grid': i_grid,
                'potential': i_pot,
                'psi': i_psi,
                'vib_levels': i_vib_levels,
                'excitation_energies': spectrum[0],
                'oscillator_strengths': spectrum[1],
            }

        # UV/Vis for two electronic states
        else:
            spectrum = self.get_UV_spectrum(i_pot, i_psi, i_vib_levels, f_pot,
                                            f_psi, f_vib_levels, prop_curves)

            self.print_UV_spectrum(spectrum)

            return {
                'grid': i_grid,
                'i_potential': i_pot,
                'i_psi': i_psi,
                'i_vib_levels': i_vib_levels,
                'f_potential': f_pot,
                'f_psi': f_psi,
                'f_vib_levels': f_vib_levels,
                'excitation_energies': spectrum[0],
                'oscillator_strengths': spectrum[1],
            }

    def generate_pec(self, molecule, ao_basis, min_basis=None):
        """
        Carries out a potential energy curve scan of a diatomic molecule for the
        electronic ground state and an electronically excited state.

        :param molecule:
            The molecule.
        :param ao_basis:
            The AO basis set.
        :param min_basis:
            The minimal AO basis set.

        :return:
            The total energies and dipoles or transition moments.
        """

        # sanity checks
        assert_msg_critical(
            all([molecule, ao_basis]),
            'NumerovDriver.generate_pec: No molecule or basis set defined')
        assert_msg_critical(
            molecule.number_of_atoms() == 2,
            'NumerovDriver.generate_pec: Only applicable to diatomic molecules')

        # get data for PEC scan
        mol_coords = molecule.get_coordinates()
        self.eq_bond_len = np.linalg.norm(mol_coords[0] - mol_coords[1])
        bond_lengths = self.pec_displacements + self.eq_bond_len

        atom1, atom2 = molecule.get_labels()

        self.calculate_reduced_mass(molecule)

        # calculate PEC(s) for initial (i) and final (f) state
        pec_energies = {'i': [], 'f': []}
        props = []

        f_minimum_found = False

        # initiate unrestricted SCF driver
        scf_drv = ScfUnrestrictedDriver(self.comm, OutputStream(None))
        scf_drv.update_settings(self.scf_dict, self.method_dict)

<<<<<<< HEAD
        scf_prop = FirstOrderProperties(self.comm)
        scf_prop.ostream.state = False
=======
        scf_prop = FirstOrderProperties(self.comm, OutputStream(None))
>>>>>>> 86660689

        # PEC scan
        self.print_PEC_header(scf_drv)

        for n, x in enumerate(bond_lengths):
            geometry = Molecule.read_str('{}  0 0 0\n{}  {} 0 0'.format(
                atom1, atom2, x * bohr_in_angstroms()))

            scf_drv.compute(geometry, ao_basis, min_basis)
            scf_prop.compute_scf_prop(geometry, ao_basis, scf_drv.scf_tensors)

            # save energies and dipole moments
            pec_energies['i'].append(scf_drv.get_scf_energy())
            if not self.el_transition:
                if self.rank == mpi_master():
                    dipole_moment = scf_prop.get_property('dipole moment')
                else:
                    dipole_moment = None
                dipole_moment = self.comm.bcast(dipole_moment,
                                                root=mpi_master())
                props.append(dipole_moment)

            # if an electronic transition is included
            if self.el_transition:
                # calculate the PEC for final state
                excited_state = self.final_el_state
                correct_state_found = False
                prev_energy = None
                if pec_energies['f']:
                    prev_energy = pec_energies['f'][-1]

                # try to find a smooth PEC by jumping up in states
                # after an avoided crossing
                while not correct_state_found:
                    # twice the number of excited states to consider
                    # for unrestricted case
                    rsp_prop = Absorption(
                        {
                            'nstates': 2 * excited_state - 1,
                            'conv_thresh': self.exc_conv_thresh
                        }, self.method_dict)

                    rsp_prop.init_driver(self.comm, OutputStream(None))
                    rsp_prop.compute(geometry, ao_basis, scf_drv.scf_tensors)

                    total_energy = (rsp_prop.rsp_property['eigenvalues'][-1] +
                                    scf_drv.iter_data[-1]['energy'])

                    # detect PEC minimum
                    if prev_energy and not f_minimum_found:
                        if prev_energy < total_energy:
                            f_minimum_found = True
                    # total energy expected to rise after the minimum
                    if f_minimum_found:
                        if prev_energy > total_energy:
                            # jumping up one state if not
                            excited_state += 1
                            continue
                    correct_state_found = True

                # save energies and transition moments
                pec_energies['f'].append(total_energy)

                # assume degeneracy
                iso = 2.0 * np.sum(
                    rsp_prop.rsp_property['electric_transition_dipoles'][-1]**2)
                average = np.sqrt(iso / 3.0)
                props.append(np.array([average] * 3))

            self.print_PEC_iteration(n)

        if self.el_transition:
            assert_msg_critical(
                f_minimum_found,
                'NumerovDriver.generate_pec: No minimum was found for ' +
                'the final state PEC')

        self.print_PEC_convergence(bond_lengths, list(pec_energies.values()))

        return pec_energies, props

    def solve_numerov(self, pot_params):
        """
        Calculates the vibronic wave functions and energy levels for a given
        Morse potential using the numerical Numerov procedure.

        :param pot_params:
            The potential parameters.

        :return:
            The grid points, wave functions and energies.
        """

        # reset convergence flag
        self.is_converged = False

        # define grid
        interval = (self.n_margin + -self.pec_displacements[0] +
                    self.pec_displacements[-1] + self.p_margin)
        n_steps = self.steps_per_au * interval

        n_grid = int(n_steps + 1)

        dx = interval / n_steps
        h2 = dx**2

        # discretize potential
        grid = np.zeros(n_grid)
        pot = np.zeros(n_grid)
        for i in range(n_grid):
            grid[i] = (self.pec_displacements[0] - self.n_margin) + i * dx
            if self.pec_potential == 'morse':
                pot[i] = self.morse(grid[i], pot_params[0], pot_params[1],
                                    pot_params[2], pot_params[3])
            elif self.pec_potential == 'harmonic':
                pot[i] = np.polyval(pot_params, grid[i])

        # initialize arrays
        g = np.zeros(n_grid)
        psi_v = np.zeros(n_grid)
        psi = np.zeros([self.n_vib_states, n_grid])
        energies = np.zeros(self.n_vib_states)

        # initialize convergence variables
        e_guess = 1.0e-4
        e_step = 1.0e-4
        n_nodes_prev = 0

        while self.cur_iter < self.max_iter:
            self.cur_iter += 1

            # initialize node counter and last numerically relevant grid point
            n_nodes = 0
            i_last = n_grid

            # define function g for the Numerov procedure
            g = self.reduced_mass * 2.0 * (pot - e_guess)

            # manually set the first two data points (boundary condition)
            psi_v[0] = 0.0
            psi_v[1] = 1.0e-6

            # calculate all other data points with the Numerov procedure
            for i in range(2, n_grid):
                fac1 = 2.0 + h2 * 5.0 / 6.0 * g[i - 1]
                fac2 = 1.0 - h2 * g[i - 2] / 12.0

                numerator = psi_v[i - 1] * fac1 - psi_v[i - 2] * fac2
                denominator = 1.0 - g[i] * h2 / 12.0

                psi_v[i] = numerator / denominator

                # check for node
                if (psi_v[i] / psi_v[i - 1]) < 0.0:
                    n_nodes += 1
                    i_last = i

            # remove numerical noise
            psi_v[i_last + 1:] = 0.0

            if (abs(e_step) < self.conv_thresh) and (n_nodes > n_nodes_prev):
                # convergence of a vibrational state is reached
                self.print_numerov_iteration(n_nodes - 1)

                # normalize the wave function
                psi_v /= np.sqrt(np.dot(psi_v, psi_v))

                # save psi and energy
                psi[n_nodes - 1] = psi_v
                energies[n_nodes - 1] = e_guess

                # reset energy step and iteration
                e_step = 1.0e-4
                n_nodes_prev += 1
                self.cur_iter = 0

                if n_nodes_prev == self.n_vib_states:
                    # all states are converged
                    self.is_converged = True
                    break

            # if energy guess too high/low and moving upwards/downwards
            if (n_nodes > n_nodes_prev and
                    e_step > 0.0) or (n_nodes <= n_nodes_prev and e_step < 0.0):
                # reduce step size and change direction
                e_step /= -10.0

            # update the energy guess
            e_guess += e_step

        return grid, pot, psi, energies

    def morse(self, r, De, a, re, v):
        """
        Calculates a Morse potential.

        :param r:
            The r bond distance.
        :param De:
            The well depth.
        :param a:
            The potential width parameter.
        :param re:
            The equilibrium bond distance.
        :param v:
            The off-set parameter.
        """

        return (De * (np.exp(-2.0 * a * (r - re)) - 2.0 * np.exp(-a *
                                                                 (r - re))) + v)

    def mask_outliers(self, y, m=15.0):
        """
        Masks the outliers from an array.

        :param y:
            The data values.
        :param m:
            The cutoff value.

        :return:
            The inverted mask.
        """

        dev = np.abs(y - np.median(y))
        dev_med = np.median(dev)
        s = dev / dev_med if dev_med else 0.0

        return [s > m]

    def get_IR_spectrum(self, psi, vib_levels, dmc):
        """
        Calculates the rotationally resolved IR spectrum for the transition from
        the vibronic ground state to the first vibronically excited state.

        :param psi:
            The wave functions of the vibronic states.
        :param vib_levels:
            The energy levels of the vibronic states.
        :param dmc:
            The discretized dipole moment curve.

        :return:
            The excitation energies and oscillator strengths.
        """

        exc_energies = {}
        osc_str = {}

        # only transition 0->1 significant
        trans_moms = [np.dot(psi[1], dmc[i] * psi[0]) for i in 'xyz']
        vib_exc_energy = vib_levels[1] - vib_levels[0]
        vib_osc_str = (2.0 / 3.0 * vib_exc_energy *
                       np.sum([tm**2 for tm in trans_moms]))

        # (forbidden) Q branch
        exc_energies['Q'] = vib_exc_energy * hartree_in_wavenumbers()
        osc_str['Q'] = vib_osc_str

        # rotational resolution
        inertia = self.reduced_mass * self.eq_bond_len**2
        B = 1.0 / (2.0 * inertia)
        kB = boltzmann_in_hartreeperkelvin()

        # R branch
        exc_energies['R'] = np.array([])
        osc_str['R'] = np.array([])

        for j in range(0, self.n_rot_states):
            exc_energies['R'] = np.append(exc_energies['R'],
                                          (vib_exc_energy + 2.0 * B *
                                           (j + 1)) * hartree_in_wavenumbers())

            R_j = (2 * j + 1) * np.exp((-B * j * (j + 1)) / (kB * self.temp))
            osc_str['R'] = np.append(osc_str['R'], R_j)

        Z_r = np.sum(osc_str['R'])
        osc_str['R'] *= 0.5 * vib_osc_str / Z_r

        # P branch
        exc_energies['P'] = np.array([])
        osc_str['P'] = np.array([])

        for j in range(1, self.n_rot_states):
            exc_energies['P'] = np.append(exc_energies['P'],
                                          (vib_exc_energy - 2.0 * B * j) *
                                          hartree_in_wavenumbers())

            P_j = (2 * j + 1) * np.exp((-B * j * (j + 1)) / (kB * self.temp))
            osc_str['P'] = np.append(osc_str['P'], P_j)

        Z_p = np.sum(osc_str['P'])
        osc_str['P'] *= 0.5 * vib_osc_str / Z_p

        return (exc_energies, osc_str)

    def get_UV_spectrum(self, i_pot, i_psi, i_vib_levels, f_pot, f_psi,
                        f_vib_levels, tmc):
        """
        Calculates the UV/vis absorption and emission spectra for all calculated
        vibrational levels.

        :param i_pot:
            The Morse potential of the initial electronic state.
        :param i_psi:
            The vibronic wave functions of the initial electronic state.
        :param i_vib_levels:
            The vibronic energy levels of the initial electronic state.
        :param f_pot:
            The Morse potential of the final electronic state.
        :param f_psi:
            The vibronic wave functions of the final electronic state.
        :param f_vib_levels:
            The vibronic energy levels of the final electronic state.
        :param tmc:
            The discretized transition dipole moment curve.

        :return:
            The excitation energies and oscillator strengths.
        """

        exc_energies = {}
        osc_str = {}

        # potential minima difference
        f_pot_min = np.min(f_pot + np.min(self.pec_energies['f']))
        i_pot_min = np.min(i_pot + np.min(self.pec_energies['i']))
        pure_el_exc = f_pot_min - i_pot_min

        a = 'absorption'
        e = 'emission'

        exc_energies[a] = np.array([])
        osc_str[a] = np.array([])

        exc_energies[e] = np.array([])
        osc_str[e] = np.array([])

        for i in range(len(i_vib_levels)):
            # absorption spectrum
            abs_vib_trans_moms = [
                np.dot(i_psi[0], tmc[j] * f_psi[i]) for j in 'xyz'
            ]
            abs_energy = (f_vib_levels[i] + pure_el_exc) - i_vib_levels[0]
            abs_f = 2.0 / 3.0 * abs_energy * np.sum(
                [tm**2 for tm in abs_vib_trans_moms])

            exc_energies[a] = np.append(exc_energies[a],
                                        abs_energy * hartree_in_wavenumbers())
            osc_str[a] = np.append(osc_str[a], abs_f)

            # emission spectrum
            em_vib_trans_moms = [
                np.dot(f_psi[0], tmc[j] * i_psi[i]) for j in 'xyz'
            ]
            em_energy = (f_vib_levels[0] + pure_el_exc) - i_vib_levels[i]
            em_f = 2.0 / 3.0 * em_energy * np.sum(
                [tm**2 for tm in em_vib_trans_moms])

            exc_energies[e] = np.append(exc_energies[e],
                                        em_energy * hartree_in_wavenumbers())
            osc_str[e] = np.append(osc_str[e], em_f)

        return (exc_energies, osc_str)

    def read_pec_data(self, bond_lengths, properties, *pec_energies):
        """
        Reads potential energy curve data manually.

        :param bond_lengths:
            The bond lengths of the PEC scan in bohr radii.
        :param properties:
            The dipoles or transition dipole moments.
        :param pec_energies:
            The total or relative energies of the initial (and final) electronic
            state of the PEC scan.
        """

        # sanity checks
        for i in [bond_lengths, properties, *pec_energies]:
            assert_msg_critical(
                isinstance(i, (list, np.ndarray)),
                'NumerovDriver.read_pec_data: at least one input argument ' +
                'is not a list or array')

        assert_msg_critical(
            all([
                len(i) == len(bond_lengths)
                for i in [properties, *pec_energies]
            ]),
            'NumerovDriver.read_pec_data: input arrays are not of the same length'
        )

        self.properties = properties
        self.pec_energies = {
            key: value for key, value in zip(['i', 'f'], [*pec_energies])
        }
        self.eq_bond_len = (bond_lengths[np.argmin(self.pec_energies['i'])] /
                            bohr_in_angstroms())
        self.pec_displacements = (np.array(bond_lengths) / bohr_in_angstroms() -
                                  self.eq_bond_len)
        self.pec_data = True

    def calculate_reduced_mass(self, molecule):
        """
        Calculates the reduced mass in amu.

        :param molecule:
            The molecule.
        """

        m1, m2 = molecule.masses_to_numpy()
        mu = (m1 * m2) / (m1 + m2)

        self.set_reduced_mass(mu)

    def set_reduced_mass(self, reduced_mass):
        """
        Sets the reduced mass in a.u.

        :param reduced_mass:
            The reduced mass in amu.
        """

        self.reduced_mass = reduced_mass * amu_in_electron_masses()

    def print_PEC_header(self, scf_drv):
        """
        Prints the potential energy curve scan header to output stream.

        :param scf_drv:
            The SCF driver object.
        """

        title = 'Potential Energy Curve Driver Setup'
        self.ostream.print_blank()
        self.ostream.print_header(title)
        self.ostream.print_header('=' * (len(title) + 2))
        self.ostream.print_blank()

        str_width = 62

        # print SCF info
        cur_str = 'Number of Geometries          : '
        cur_str += str(len(self.pec_displacements))
        self.ostream.print_header(cur_str.ljust(str_width))
        cur_str = 'Wave Function Model           : ' + scf_drv.get_scf_type()
        self.ostream.print_header(cur_str.ljust(str_width))
        cur_str = 'SCF Convergece Threshold      : {:.1e}'.format(
            scf_drv.conv_thresh)
        self.ostream.print_header(cur_str.ljust(str_width))

        if scf_drv.dft:
            cur_str = 'DFT Functional                : '
            cur_str += scf_drv.xcfun.get_func_label().upper()
            self.ostream.print_header(cur_str.ljust(str_width))
            cur_str = 'Molecular Grid Level          : ' + str(
                scf_drv.grid_level)
            self.ostream.print_header(cur_str.ljust(str_width))

        # print excited state info
        if self.el_transition:
            cur_str = 'Targeted Exicted State        : ' + str(
                self.final_el_state)
            self.ostream.print_header(cur_str.ljust(str_width))
            cur_str = 'Excited State Threshold       : {:.1e}'.format(
                self.exc_conv_thresh)
            self.ostream.print_header(cur_str.ljust(str_width))

        self.ostream.print_blank()
        self.ostream.flush()

    def print_PEC_iteration(self, n):
        """
        Prints convergence statement for a single potential energy curve data
        point to output stream.

        :param n:
            The index of the converged data point.
        """

        width = 92

        output_header = '*** Geometry {}/{}:'.format(
            n + 1, str(len(self.pec_displacements)))
        output_header += '  Initial state converged'
        if self.el_transition:
            output_header += ',  Final state converged'
        self.ostream.print_header(output_header.ljust(width))
        self.ostream.flush()

    def print_PEC_convergence(self, bond_lengths, pec_energies):
        """
        Prints potential energy curve data to output stream.

        :param bond_lengths:
            The bond lengths of the PEC scan.
        :param pec_energies:
            The dictionary of total energies of the intitial and final
            electronic state.
        """

        gs_energies = pec_energies[0] - np.min(pec_energies[0])
        if pec_energies[1]:
            es_energies = pec_energies[1] - np.min(pec_energies[0])
        else:
            es_energies = [None] * len(gs_energies)

        width = 92
        title = 'Potential Energy Curve Information'

        self.ostream.print_blank()
        self.ostream.print_header(title.ljust(width))
        self.ostream.print_header(('-' * len(title)).ljust(width))
        cur_str = ' ' * 30
        cur_str += '{:>16s}'.format('rel. GS energy')
        if pec_energies[1]:
            cur_str += '{:>16s}'.format('rel. ES energy')
        self.ostream.print_header(cur_str.ljust(width))
        for bl, gs_e, es_e in zip(bond_lengths, gs_energies, es_energies):
            cur_str = 'Bond distance: {:10.4f} angs '.format(
                bl * bohr_in_angstroms())
            cur_str += '{:12.5f} eV '.format(gs_e * hartree_in_ev())
            if es_e:
                cur_str += '{:12.5f} eV'.format(es_e * hartree_in_ev())
            self.ostream.print_header(cur_str.ljust(width))
        self.ostream.print_blank()
        self.ostream.flush()

    def print_numerov_header(self):
        """
        Prints the Numerov solver header to output stream.
        """

        title = 'Numerov Driver Setup'
        self.ostream.print_blank()
        self.ostream.print_header(title)
        self.ostream.print_header('=' * (len(title) + 2))
        self.ostream.print_blank()

        str_width = 40

        cur_str = 'Number of Vibrational States : ' + str(self.n_vib_states)
        self.ostream.print_header(cur_str.ljust(str_width))
        cur_str = 'Energy Convergence Threshold : {:.1e}'.format(
            self.conv_thresh)
        self.ostream.print_header(cur_str.ljust(str_width))
        cur_str = 'Max. Number of Iterations    : ' + str(self.max_iter)
        self.ostream.print_header(cur_str.ljust(str_width))
        cur_str = 'Grid Points per Bohr Radius  : ' + str(self.steps_per_au)
        self.ostream.print_header(cur_str.ljust(str_width))
        cur_str = 'Margin right of scanned PEC  : {:1.2f}'.format(self.p_margin)
        self.ostream.print_header(cur_str.ljust(str_width))
        cur_str = 'Margin left of scanned PEC   : {:1.2f}'.format(self.n_margin)
        self.ostream.print_header(cur_str.ljust(str_width))

        self.ostream.print_blank()
        self.ostream.flush()

    def print_numerov_iteration(self, v):
        """
        Prints convergence statement for a single vibrational state to output
        stream.

        :param v:
            The converged vibrational state.
        """

        width = 92

        output_header = '*** Vibronic state {} converged '.format(v)
        output_header += 'in {} iterations'.format(self.cur_iter)
        self.ostream.print_header(output_header.ljust(width))
        self.ostream.flush()

    def print_numerov_convergence(self, state):
        """
        Prints convergence statement for the Numerov procedure to output
        stream.

        :param state:
            The converged electronic state.
        """

        width = 92

        self.ostream.print_blank()
        output_header = '*** All vibronic states converged for '
        output_header += 'the {} electronic state'.format(state)
        self.ostream.print_header(output_header.ljust(width))
        self.ostream.print_blank()
        self.ostream.flush()

    def print_IR_spectrum(self, spectrum):
        """
        Prints the IR spectrum to output stream.

        :param spectrum:
            The spectrum results dictionary.
        """

        width = 92

        title = 'Rovibronic IR Spectrum'
        self.ostream.print_header(title.ljust(width))
        self.ostream.print_header(('-' * len(title)).ljust(width))

        cur_str = ' ' * 8
        cur_str += '{:>21s}'.format('Excitation energy')
        cur_str += '{:>23s}'.format('Oscillator strength')
        self.ostream.print_header(cur_str.ljust(width))

        cur_str = '{:>8s}'.format('P Branch')
        self.ostream.print_header(cur_str.ljust(width))
        for exc, osc in zip(spectrum[0]['P'], spectrum[1]['P']):
            cur_str = ' ' * 8
            cur_str += '{:16.2f} cm-1'.format(exc)
            cur_str += ' ' * 12
            cur_str += '{:.5e}'.format(osc)
            self.ostream.print_header(cur_str.ljust(width))

        cur_str = '{:>8s}'.format('Q Branch')
        self.ostream.print_header(cur_str.ljust(width))
        cur_str = ' ' * 8
        cur_str += '{:16.2f} cm-1'.format(spectrum[0]['Q'])
        cur_str += ' ' * 12
        cur_str += '{:.5e}'.format(spectrum[1]['Q'])
        self.ostream.print_header(cur_str.ljust(width))

        cur_str = '{:>8s}'.format('R Branch')
        self.ostream.print_header(cur_str.ljust(width))
        for exc, osc in zip(spectrum[0]['R'], spectrum[1]['R']):
            cur_str = ' ' * 8
            cur_str += '{:16.2f} cm-1'.format(exc)
            cur_str += ' ' * 12
            cur_str += '{:.5e}'.format(osc)
            self.ostream.print_header(cur_str.ljust(width))

        self.ostream.print_blank()
        self.ostream.flush()

    def print_UV_spectrum(self, spectrum):
        """
        Prints the UV/vis spectrum to output stream.

        :param spectrum:
            The spectrum results dictionary.
        """

        width = 92

        a = 'absorption'
        e = 'emission'

        title = 'UV/vis Absorption/Emission Spectrum'
        self.ostream.print_header(title.ljust(width))
        self.ostream.print_header(('-' * len(title)).ljust(width))

        cur_str = ' ' * 10
        cur_str += '{:>21s}'.format('Excitation energy')
        cur_str += '{:>23s}'.format('Oscillator strength')
        self.ostream.print_header(cur_str.ljust(width))

        cur_str = '{:>10s}'.format('Absorption')
        self.ostream.print_header(cur_str.ljust(width))
        for exc, osc in zip(spectrum[0][a], spectrum[1][a]):
            cur_str = ' ' * 10
            cur_str += '{:16.2f} cm-1'.format(exc)
            cur_str += ' ' * 12
            cur_str += '{:.5e}'.format(osc)
            self.ostream.print_header(cur_str.ljust(width))

        cur_str = '{:>8s}'.format('Emission')
        self.ostream.print_header(cur_str.ljust(width))
        for exc, osc in zip(spectrum[0][e], spectrum[1][e]):
            cur_str = ' ' * 10
            cur_str += '{:16.2f} cm-1'.format(exc)
            cur_str += ' ' * 12
            cur_str += '{:.5e}'.format(osc)
            self.ostream.print_header(cur_str.ljust(width))

        self.ostream.print_blank()
        self.ostream.flush()<|MERGE_RESOLUTION|>--- conflicted
+++ resolved
@@ -392,12 +392,7 @@
         scf_drv = ScfUnrestrictedDriver(self.comm, OutputStream(None))
         scf_drv.update_settings(self.scf_dict, self.method_dict)
 
-<<<<<<< HEAD
-        scf_prop = FirstOrderProperties(self.comm)
-        scf_prop.ostream.state = False
-=======
         scf_prop = FirstOrderProperties(self.comm, OutputStream(None))
->>>>>>> 86660689
 
         # PEC scan
         self.print_PEC_header(scf_drv)
