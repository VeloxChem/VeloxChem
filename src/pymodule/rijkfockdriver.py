#
#                                   VELOXCHEM
#              ----------------------------------------------------
#                          An Electronic Structure Code
#
#  SPDX-License-Identifier: BSD-3-Clause
#
#  Copyright 2018-2025 VeloxChem developers
#
#  Redistribution and use in source and binary forms, with or without modification,
#  are permitted provided that the following conditions are met:
#
#  1. Redistributions of source code must retain the above copyright notice, this
#     list of conditions and the following disclaimer.
#  2. Redistributions in binary form must reproduce the above copyright notice,
#     this list of conditions and the following disclaimer in the documentation
#     and/or other materials provided with the distribution.
#  3. Neither the name of the copyright holder nor the names of its contributors
#     may be used to endorse or promote products derived from this software without
#     specific prior written permission.
#
#  THIS SOFTWARE IS PROVIDED BY THE COPYRIGHT HOLDERS AND CONTRIBUTORS "AS IS" AND
#  ANY EXPRESS OR IMPLIED WARRANTIES, INCLUDING, BUT NOT LIMITED TO, THE IMPLIED
#  WARRANTIES OF MERCHANTABILITY AND FITNESS FOR A PARTICULAR PURPOSE ARE
#  DISCLAIMED. IN NO EVENT SHALL THE COPYRIGHT HOLDER OR CONTRIBUTORS BE LIABLE
#  FOR ANY DIRECT, INDIRECT, INCIDENTAL, SPECIAL, EXEMPLARY, OR CONSEQUENTIAL
#  DAMAGES (INCLUDING, BUT NOT LIMITED TO, PROCUREMENT OF SUBSTITUTE GOODS OR
#  SERVICES; LOSS OF USE, DATA, OR PROFITS; OR BUSINESS INTERRUPTION)
#  HOWEVER CAUSED AND ON ANY THEORY OF LIABILITY, WHETHER IN CONTRACT, STRICT
#  LIABILITY, OR TORT (INCLUDING NEGLIGENCE OR OTHERWISE) ARISING IN ANY WAY OUT
#  OF THE USE OF THIS SOFTWARE, EVEN IF ADVISED OF THE POSSIBILITY OF SUCH DAMAGE.

from mpi4py import MPI
import numpy as np
import time
import sys

from .veloxchemlib import mpi_master
from .veloxchemlib import _RIJKFockDriver
from .veloxchemlib import TwoCenterElectronRepulsionDriver
from .veloxchemlib import SubMatrix
from .outputstream import OutputStream
from .molecularbasis import MolecularBasis


class RIJKFockDriver:
    """
    Implements RI-JK Fock driver.

    :param comm:
        The MPI communicator.
    :param ostream:
        The output stream.
    """

    def __init__(self, comm=None, ostream=None):
        """
        Initializes RI-JK Fock driver.
        """

        if comm is None:
            comm = MPI.COMM_WORLD

        if ostream is None:
            if comm.Get_rank() == mpi_master():
                ostream = OutputStream(sys.stdout)
            else:
                ostream = OutputStream(None)

        self.comm = comm
        self.rank = self.comm.Get_rank()
        self.nodes = self.comm.Get_size()

        self.ostream = ostream

        self.metric = None

        self._ri_drv = _RIJKFockDriver()

    def compute_metric(self, molecule, basis, verbose=True):
        """
        Computes Cholesky decomposed J metric for the RI-JK Fock driver.

        :param molecule:
            The molecule to compute J metric.
        :param basis:
            The auxilary basis to compute J metric.
        :param verbose:
            The information printout level.
        """

        # NOTE: For numerical stability J metric is computed on master node
        # and distributed to worker nodes
        if self.rank == mpi_master():

            if verbose:
                self.ostream.print_info(
                    'Using the resolution of the identity (RI) approximation.')
                self.ostream.print_blank()
                self.ostream.flush()

            if isinstance(basis, str):
                basis_ri = MolecularBasis.read(molecule, basis)
            else:
                basis_ri = MolecularBasis(basis)

            if verbose:
                self.ostream.print_info('Dimension of RI auxiliary basis set ' +
                                        f'({basis_ri.get_label().upper()}): ' +
                                        f'{basis_ri.get_dimensions_of_basis()}')
                self.ostream.print_blank()
                self.ostream.flush()

            ri_prep_t0 = time.time()

            t2c_drv = TwoCenterElectronRepulsionDriver()
            mat_j = t2c_drv.compute(molecule, basis_ri)
            mat_j_np = mat_j.to_numpy()

            if verbose:
                self.ostream.print_info('Two-center integrals for RI done in ' +
                                        f'{time.time() - ri_prep_t0:.2f} sec.')
                self.ostream.print_blank()

            ri_prep_t0 = time.time()

            # compute J^{-1/2}
            # for now, use hard-coded threshold
            eigvals, eigvecs = np.linalg.eigh(mat_j_np)
            num_eigs = sum(eigvals > 1.0e-6)
            if num_eigs < eigvals.size:
                eigvals = eigvals[-num_eigs:]
                eigvecs = eigvecs[:, -num_eigs:]
            metric_np = eigvecs * (1.0 / np.sqrt(eigvals))

            self.metric = SubMatrix(
                [0, 0, metric_np.shape[0], metric_np.shape[1]])
            self.metric.set_values(metric_np)

            if verbose:
                self.ostream.print_info('Metric for RI done in ' +
                                        f'{time.time() - ri_prep_t0:.2f} sec.')
                self.ostream.print_blank()
                self.ostream.flush()

        # broadcast Cholesky decomposed J metric
        self.metric = self.comm.bcast(self.metric)

    def compute_bq_vectors(self,
                           molecule,
                           basis,
                           auxiliary_basis,
                           verbose=True):
        """
        Computes B^Q vectors (distributed) for the RI-JK Fock driver.

        :param molecule:
            The molecule to compute three-center integrals.
        :param basis:
            The basis to compute three-center integrals.
        :param auxiliary_basis:
            The auxiliary basis to compute three-center integrals.
        :param verbose:
            The information printout level.
        """

        if verbose:
            self.ostream.print_info(
                'Using the resolution of the identity (RI) approximation.')
            self.ostream.print_blank()
            self.ostream.flush()

        if isinstance(auxiliary_basis, str):
            if self.rank == mpi_master():
                basis_ri = MolecularBasis.read(molecule, auxiliary_basis)
            else:
                basis_ri = None
            basis_ri = self.comm.bcast(basis_ri, root=mpi_master())
        else:
            basis_ri = MolecularBasis(auxiliary_basis)

        if verbose:
            self.ostream.print_info('Dimension of RI auxiliary basis set ' +
                                    f'({basis_ri.get_label().upper()}): ' +
                                    f'{basis_ri.get_dimensions_of_basis()}')
            self.ostream.print_blank()
            self.ostream.flush()

        ri_prep_t0 = time.time()

        self._ri_drv.compute_bq_vectors(molecule, basis, basis_ri, self.metric,
                                        self.rank, self.nodes)

        if verbose:
            self.ostream.print_info('B^Q vectors for RI done in ' +
                                    f'{time.time() - ri_prep_t0:.2f} sec.')
            self.ostream.print_blank()
            self.ostream.flush()
<<<<<<< HEAD

    def compute_j_fock(self, density, label, verbose=True):
=======
            
    def compute_screened_bq_vectors(self,
                                    screener,
                                    molecule,
                                    auxiliary_basis,
                                    ithreshold,
                                    verbose=True):
        """
        Computes B^Q vectors (sreened, distributed) for the RI-JK Fock driver.
        
        :param screener:
            The two-electron ERI screener data.
        :param molecule:
            The molecule to compute three-center integrals.
        :param auxiliary_basis:
            The auxiliary basis to compute three-center integrals.
        :param ithreshold: 
            The integer threshold of screening important integral pairs.
        :param verbose:
            The information printout level.
        """
        
        if verbose:
            self.ostream.print_info(
                'Using the resolution of the identity (RI) approximation.')
            self.ostream.print_blank()
            self.ostream.flush()

        if isinstance(auxiliary_basis, str):
            if self.rank == mpi_master():
                basis_ri = MolecularBasis.read(molecule, auxiliary_basis)
            else:
                basis_ri = None
            basis_ri = self.comm.bcast(basis_ri, root=mpi_master())
        else:
            basis_ri = MolecularBasis(auxiliary_basis)

        if verbose:
            self.ostream.print_info('Dimension of RI auxiliary basis set ' +
                                    f'({basis_ri.get_label().upper()}): ' +
                                    f'{basis_ri.get_dimensions_of_basis()}')
            self.ostream.print_blank()
            self.ostream.flush()
        
        ri_prep_t0 = time.time()
        
        self._ri_drv.compute_screened_bq_vectors(screener, molecule, basis_ri, self.metric, ithreshold, self.rank, self.nodes)
        
        if verbose:
            self.ostream.print_info('Screened B^Q vectors for RI done in ' +
                                    f'{time.time() - ri_prep_t0:.2f} sec.')
            self.ostream.print_blank()
            self.ostream.flush()
        
    def compute_j_fock(self,
                       density,
                       label,
                       verbose=True):
>>>>>>> f8e006fb
        """
        Computes Coulomb Fock matrix.

        :param density:
            The AO density matrix (restricted).
        :param label:
            The label of Fock matrix type ("J", "2JK").
        :param verbose:
            The information printout level.
        """

        if verbose:
            self.ostream.print_info(
                'Using the resolution of the identity (RI) approximation.')
            self.ostream.print_blank()
            self.ostream.flush()

        ri_prep_t0 = time.time()

        fmat = self._ri_drv.compute_j_fock(density, label)

        # No reduction here. Reduction will be done in scfdriver.

        if verbose:
            self.ostream.print_info('Coulomb contribution done in ' +
                                    f'{time.time() - ri_prep_t0:.2f} sec.')
            self.ostream.print_blank()
            self.ostream.flush()
<<<<<<< HEAD

        return fmat

    def compute_k_fock(self, density, molorbs, verbose=True, spin='alpha'):
=======
            
        return gmat
        
    def compute_screened_j_fock(self,
                                density,
                                label,
                                verbose=True):
        """
        Computes screened Coulomb Fock matrix.
        
        :param density:
            The AO density matrix (restricted).
        :param label:
            The label of Fock matrix type ("J", "2JK").
        :param verbose:
            The information printout level.
        """
        
        if verbose:
            self.ostream.print_info(
                'Using the resolution of the identity (RI) approximation.')
            self.ostream.print_blank()
            self.ostream.flush()
            
        ri_prep_t0 = time.time()

        fmat = self._ri_drv.compute_screened_j_fock(density, label)
        
        gmat = Matrix.reduce(fmat, self.comm, mpi_master())
        
        if verbose:
            self.ostream.print_info('Coulomb contribution done in ' +
                                    f'{time.time() - ri_prep_t0:.2f} sec.')
            self.ostream.print_blank()
            self.ostream.flush()
            
        return gmat
        
    def compute_k_fock(self, density, molorbs, verbose=True):
>>>>>>> f8e006fb
        """
        Computes exchange Fock matrix.

        :param density:
            The AO density matrix (restricted).
        :param molorbs:
            The molecular orbitals (restricted).
        :param verbose:
            The information printout level.
        """

        if verbose:
            self.ostream.print_info(
                'Using the resolution of the identity (RI) approximation.')
            self.ostream.print_blank()
            self.ostream.flush()

        ri_prep_t0 = time.time()

        # retrieve occupied orbitals
        # TODO: make generic version in MolecularOrbitals class
        if spin == 'alpha':
            nocc = int(np.sum(molorbs.occa_to_numpy()))
            occ_mos = SubMatrix([0, 0, molorbs.number_aos(), nocc])
            occ_mos.set_values(molorbs.alpha_to_numpy()[:, 0:nocc])
        elif spin == 'beta':
            nocc = int(np.sum(molorbs.occb_to_numpy()))
            occ_mos = SubMatrix([0, 0, molorbs.number_aos(), nocc])
            occ_mos.set_values(molorbs.beta_to_numpy()[:, 0:nocc])

        fmat = self._ri_drv.compute_k_fock(density, occ_mos)

        # No reduction here. Reduction will be done in scfdriver.

        if verbose:
            self.ostream.print_info('Exchange contribution done in ' +
                                    f'{time.time() - ri_prep_t0:.2f} sec.')
            self.ostream.print_blank()
            self.ostream.flush()
<<<<<<< HEAD

        return fmat
=======
            
        return gmat
        
    def compute_screened_k_fock(self, density, molorbs, verbose=True):
        """
        Computes screened exchange Fock matrix.
        
        :param density:
            The AO density matrix (restricted).
        :param molorbs:
            The molecular orbitals (restricted).
        :param verbose:
            The information printout level.
        """
        
        if verbose:
            self.ostream.print_info(
                'Using the resolution of the identity (RI) approximation.')
            self.ostream.print_blank()
            self.ostream.flush()

        ri_prep_t0 = time.time()
        
        # retrieve occupied orbitals
        # TODO: make generic version in MolecularOrbitals class
        nocc = int(np.sum(molorbs.occa_to_numpy()))
        occ_mos = SubMatrix([0, 0, molorbs.number_aos(), nocc])
        occ_mos.set_values(molorbs.alpha_to_numpy()[:, 0 : nocc])
        
        fmat = self._ri_drv.compute_screened_k_fock(density, occ_mos)
        
        gmat = Matrix.reduce(fmat, self.comm, mpi_master())
    
        if verbose:
            self.ostream.print_info('Exchange contribution done in ' +
                                    f'{time.time() - ri_prep_t0:.2f} sec.')
            self.ostream.print_blank()
            self.ostream.flush()
            
        return gmat

    def compute_mo_bq_vectors(self, lambda_p, lambda_h, bstart, bend):
        """
        Compute bq vectors in MO basis using the RI Fock driver.
        
        :param lambda_p:
            The particle tranformation matrix for B^Q vectors.
        :param lambda_h:
            The hole tranformation matrix for B^Q vectors.    
        :param bstart:
            The batch start position.
        :param bend:
            The batch end position.    
        """
        
        return self._ri_drv.compute_mo_bq_vectors(lambda_p, lambda_h, bstart, bend)
>>>>>>> f8e006fb
<|MERGE_RESOLUTION|>--- conflicted
+++ resolved
@@ -196,10 +196,6 @@
                                     f'{time.time() - ri_prep_t0:.2f} sec.')
             self.ostream.print_blank()
             self.ostream.flush()
-<<<<<<< HEAD
-
-    def compute_j_fock(self, density, label, verbose=True):
-=======
             
     def compute_screened_bq_vectors(self,
                                     screener,
@@ -254,11 +250,7 @@
             self.ostream.print_blank()
             self.ostream.flush()
         
-    def compute_j_fock(self,
-                       density,
-                       label,
-                       verbose=True):
->>>>>>> f8e006fb
+    def compute_j_fock(self, density, label, verbose=True):
         """
         Computes Coulomb Fock matrix.
 
@@ -287,15 +279,9 @@
                                     f'{time.time() - ri_prep_t0:.2f} sec.')
             self.ostream.print_blank()
             self.ostream.flush()
-<<<<<<< HEAD
 
         return fmat
 
-    def compute_k_fock(self, density, molorbs, verbose=True, spin='alpha'):
-=======
-            
-        return gmat
-        
     def compute_screened_j_fock(self,
                                 density,
                                 label,
@@ -331,8 +317,7 @@
             
         return gmat
         
-    def compute_k_fock(self, density, molorbs, verbose=True):
->>>>>>> f8e006fb
+    def compute_k_fock(self, density, molorbs, verbose=True, spin='alpha'):
         """
         Computes exchange Fock matrix.
 
@@ -372,12 +357,8 @@
                                     f'{time.time() - ri_prep_t0:.2f} sec.')
             self.ostream.print_blank()
             self.ostream.flush()
-<<<<<<< HEAD
 
         return fmat
-=======
-            
-        return gmat
         
     def compute_screened_k_fock(self, density, molorbs, verbose=True):
         """
@@ -431,5 +412,4 @@
             The batch end position.    
         """
         
-        return self._ri_drv.compute_mo_bq_vectors(lambda_p, lambda_h, bstart, bend)
->>>>>>> f8e006fb
+        return self._ri_drv.compute_mo_bq_vectors(lambda_p, lambda_h, bstart, bend)