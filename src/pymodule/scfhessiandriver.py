--- conflicted
+++ resolved
@@ -113,9 +113,9 @@
 
         self._input_keywords['hessian'].update({
             'orbrsp_only':
-            ('bool', 'whether to only run CPHF orbital response'),
+                ('bool', 'whether to only run CPHF orbital response'),
             'use_subcomms':
-            ('bool', 'whether to use subcommunicators in orbital response'),
+                ('bool', 'whether to use subcommunicators in orbital response'),
         })
 
     def update_settings(self, method_dict, hess_dict=None, cphf_dict=None):
@@ -359,12 +359,7 @@
         assert_msg_critical(
             not self.scf_driver._pe,
             'ScfHessianDriver: Analytical Hessian with ' +
-<<<<<<< HEAD
-            'polarizable embedding (PE) not yet '
-            'available')
-=======
             'polarizable embedding (PE) not yet available')
->>>>>>> 2ea76514
 
         if self.scf_driver._pe:
 
@@ -575,8 +570,9 @@
                 thresh_int)
 
             # 'XX', 'XY', 'XZ', 'YY', 'YZ', 'ZZ'
-            xy_pairs_upper_triang = [(x, y) for x in range(3)
-                                     for y in range(x, 3)]
+            xy_pairs_upper_triang = [
+                (x, y) for x in range(3) for y in range(x, 3)
+            ]
 
             for idx, (x, y) in enumerate(xy_pairs_upper_triang):
                 hess_val = fock_factor * fock_hess_2000[idx]
