--- conflicted
+++ resolved
@@ -185,10 +185,6 @@
         if self.numerical:
             self.compute_numerical(molecule, ao_basis)
         else:
-<<<<<<< HEAD
-            self.compute_analytical(molecule, ao_basis, profiler,
-                                    self.atom_pairs)
-=======
             if self.atom_pairs is not None:
                 atom_pairs = []
                 for pair in self.atom_pairs:
@@ -197,7 +193,6 @@
                 atom_pairs = None
 
             self.compute_analytical(molecule, ao_basis, profiler, atom_pairs)
->>>>>>> ce70884a
 
         if self.rank == mpi_master():
             # print Hessian
@@ -323,10 +318,6 @@
         """
 
         profiler.timing = True
-<<<<<<< HEAD
-        profiler.set_timing_key('atom pairs')
-=======
->>>>>>> ce70884a
 
         assert_msg_critical(
             self.scf_driver.scf_type == 'restricted',
@@ -411,16 +402,9 @@
             setattr(cphf_solver, key, getattr(self, key))
 
         # todo add atom pair option to cphf solver
-<<<<<<< HEAD
-        profiler.start_timer('total')
-        profiler.start_timer('cphf')
+
         cphf_solver.compute(molecule, ao_basis, scf_tensors, atom_pairs)
-        profiler.stop_timer('cphf')
-=======
-
-        cphf_solver.compute(molecule, ao_basis, scf_tensors, atom_pairs)
-
->>>>>>> ce70884a
+
         cphf_solution_dict = cphf_solver.cphf_results
         dist_cphf_ov = cphf_solution_dict['dist_cphf_ov']
         dist_cphf_rhs = cphf_solution_dict['dist_cphf_rhs']
@@ -430,10 +414,6 @@
         hessian_eri_overlap = cphf_solution_dict['hessian_eri_overlap']
 
         # First-order contributions
-<<<<<<< HEAD
-        profiler.start_timer('1e')
-=======
->>>>>>> ce70884a
         t1 = tm.time()
 
         # RHS contracted with CPHF coefficients (ov)
@@ -455,14 +435,9 @@
         for i in atoms:
             for x in range(3):
                 dist_cphf_ov_ix_data = dist_cphf_ov[i * 3 + x].data
-<<<<<<< HEAD
-
-                for j in atoms:
-=======
                 for j in atoms:
                     if j < i:
                         continue
->>>>>>> ce70884a
                     if atom_pairs is not None:
                         if i != j and (i, j) not in atom_pairs and (
                                 j, i) not in atom_pairs:
@@ -490,13 +465,8 @@
                                 ' {:.2f} sec.'.format(tm.time() - t1))
         self.ostream.print_blank()
         self.ostream.flush()
-        profiler.stop_timer('1e')
 
         # Second-order contributions
-<<<<<<< HEAD
-        profiler.start_timer('2e pure')
-=======
->>>>>>> ce70884a
         t2 = tm.time()
 
         ovlp_hess_200_drv = OverlapGeom200Driver()
@@ -640,30 +610,16 @@
                 hessian_2nd_order_derivatives[i, i, x, y] += hess_val
                 if x != y:
                     hessian_2nd_order_derivatives[i, i, y, x] += hess_val
-<<<<<<< HEAD
-        profiler.stop_timer('2e pure')
         # do only upper triangular matrix
-        profiler.start_timer('2e mixed')
-=======
-        # do only upper triangular matrix
->>>>>>> ce70884a
         # TODO: use alternative way to partition atom pairs
         if atom_pairs is None:
             all_atom_pairs = [(i, j) for i in range(natm)
                               for j in range(i, natm)]
-<<<<<<< HEAD
-            local_atom_pairs = all_atom_pairs[self.rank::self.nodes]
-=======
->>>>>>> ce70884a
         else:
             all_atom_pairs = copy.copy(atom_pairs)
             for i in atoms:
                 all_atom_pairs.append((i, i))
-<<<<<<< HEAD
-            local_atom_pairs = all_atom_pairs[self.rank::self.nodes]
-=======
         local_atom_pairs = all_atom_pairs[self.rank::self.nodes]
->>>>>>> ce70884a
 
         for i, j in local_atom_pairs:
 
@@ -765,13 +721,8 @@
 
         hessian_2nd_order_derivatives = self.comm.reduce(
             hessian_2nd_order_derivatives, root=mpi_master())
-<<<<<<< HEAD
-        profiler.stop_timer('2e mixed')
-=======
->>>>>>> ce70884a
         # DFT:
         if self._dft:
-            profiler.start_timer('DFT')
             grid_drv = GridDriver(self.comm)
             grid_level = (get_default_grid_level(self.scf_driver.xcfun)
                           if self.scf_driver.grid_level is None else
@@ -789,7 +740,6 @@
                 molecule, ao_basis, [density], mol_grid,
                 self.scf_driver.xcfun.get_func_label())
             hessian_dft_xc = self.comm.reduce(hessian_dft_xc, root=mpi_master())
-            profiler.stop_timer('DFT')
 
         # nuclei-point charges contribution
         if self.scf_driver.point_charges is not None:
@@ -870,10 +820,6 @@
                                                      root=mpi_master())
 
         if self.rank == mpi_master():
-<<<<<<< HEAD
-            profiler.start_timer('Finalisation')
-=======
->>>>>>> ce70884a
             hessian_nuclear_nuclear = self.hess_nuc_contrib(molecule)
 
             # Doing this post-hoc is much easier to implement, and the cost of the nuclear nuclear contribution is neglible
@@ -911,8 +857,6 @@
 
             if self._dft:
                 self.hessian += hessian_dft_xc
-            profiler.stop_timer('Finalisation')
-            profiler.stop_timer('total')
 
         self.ostream.print_info('Second order derivative contributions' +
                                 ' to the Hessian computed in' +
