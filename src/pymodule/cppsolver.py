#
#                                   VELOXCHEM
#              ----------------------------------------------------
#                          An Electronic Structure Code
#
#  SPDX-License-Identifier: BSD-3-Clause
#
#  Copyright 2018-2025 VeloxChem developers
#
#  Redistribution and use in source and binary forms, with or without modification,
#  are permitted provided that the following conditions are met:
#
#  1. Redistributions of source code must retain the above copyright notice, this
#     list of conditions and the following disclaimer.
#  2. Redistributions in binary form must reproduce the above copyright notice,
#     this list of conditions and the following disclaimer in the documentation
#     and/or other materials provided with the distribution.
#  3. Neither the name of the copyright holder nor the names of its contributors
#     may be used to endorse or promote products derived from this software without
#     specific prior written permission.
#
#  THIS SOFTWARE IS PROVIDED BY THE COPYRIGHT HOLDERS AND CONTRIBUTORS "AS IS" AND
#  ANY EXPRESS OR IMPLIED WARRANTIES, INCLUDING, BUT NOT LIMITED TO, THE IMPLIED
#  WARRANTIES OF MERCHANTABILITY AND FITNESS FOR A PARTICULAR PURPOSE ARE
#  DISCLAIMED. IN NO EVENT SHALL THE COPYRIGHT HOLDER OR CONTRIBUTORS BE LIABLE
#  FOR ANY DIRECT, INDIRECT, INCIDENTAL, SPECIAL, EXEMPLARY, OR CONSEQUENTIAL
#  DAMAGES (INCLUDING, BUT NOT LIMITED TO, PROCUREMENT OF SUBSTITUTE GOODS OR
#  SERVICES; LOSS OF USE, DATA, OR PROFITS; OR BUSINESS INTERRUPTION)
#  HOWEVER CAUSED AND ON ANY THEORY OF LIABILITY, WHETHER IN CONTRACT, STRICT
#  LIABILITY, OR TORT (INCLUDING NEGLIGENCE OR OTHERWISE) ARISING IN ANY WAY OUT
#  OF THE USE OF THIS SOFTWARE, EVEN IF ADVISED OF THE POSSIBILITY OF SUCH DAMAGE.

from mpi4py import MPI
import numpy as np
import time as tm
import math
import sys
import h5py

from .veloxchemlib import (mpi_master, hartree_in_wavenumber, hartree_in_ev,
                           hartree_in_inverse_nm, fine_structure_constant,
                           extinction_coefficient_from_beta)
from .outputstream import OutputStream
from .profiler import Profiler
from .distributedarray import DistributedArray
from .linearsolver import LinearSolver
from .sanitychecks import (molecule_sanity_check, scf_results_sanity_check,
                           dft_sanity_check, pe_sanity_check)
<<<<<<< HEAD
from .errorhandler import assert_msg_critical
from .checkpoint import (check_rsp_hdf5, create_hdf5,
                         write_rsp_solution_with_multiple_keys)
=======
from .errorhandler import assert_msg_critical, safe_solve
from .checkpoint import (check_rsp_hdf5, write_rsp_solution_with_multiple_keys)
>>>>>>> 2ea76514


class ComplexResponse(LinearSolver):
    """
    Implements the complex linear response solver.

    :param comm:
        The MPI communicator.
    :param ostream:
        The output stream.

    Instance variables
        - a_operator: The A operator.
        - a_components: Cartesian components of the A operator.
        - b_operator: The B operator.
        - b_components: Cartesian components of the B operator.
        - frequencies: The frequencies.
        - damping: The damping parameter.
    """

    def __init__(self, comm=None, ostream=None):
        """
        Initializes complex linear response solver to default setup.
        """

        if comm is None:
            comm = MPI.COMM_WORLD

        if ostream is None:
            if comm.Get_rank() == mpi_master():
                ostream = OutputStream(sys.stdout)
            else:
                ostream = OutputStream(None)

        super().__init__(comm, ostream)

        self.a_operator = 'electric dipole'
        self.a_components = 'xyz'
        self.b_operator = 'electric dipole'
        self.b_components = 'xyz'

        self.cpp_flag = None

        self.frequencies = (0,)
        self.damping = 1000.0 / hartree_in_wavenumber()

        self._input_keywords['response'].update({
            'a_operator': ('str_lower', 'A operator'),
            'a_components': ('str_lower', 'Cartesian components of A operator'),
            'b_operator': ('str_lower', 'B operator'),
            'b_components': ('str_lower', 'Cartesian components of B operator'),
            'frequencies': ('seq_range', 'frequencies'),
            'damping': ('float', 'damping parameter'),
        })

    def update_settings(self, rsp_dict, method_dict=None):
        """
        Updates response and method settings in complex liner response solver.

        :param rsp_dict:
            The dictionary of response input.
        :param method_dict:
            The dictionary of method settings.
        """

        if method_dict is None:
            method_dict = {}

        super().update_settings(rsp_dict, method_dict)

    def set_cpp_flag(self, flag):
        """
        Sets CPP flag (absorption or ecd).

        :param flag:
            The flag (absorption or ecd).
        """

        assert_msg_critical(flag.lower() in ['absorption', 'ecd'],
                            'ComplexResponse: invalide CPP flag')

        self.cpp_flag = flag.lower()

        if self.cpp_flag == 'absorption':
            self.a_operator = 'electric dipole'
            self.a_components = 'xyz'
            self.b_operator = 'electric dipole'
            self.b_components = 'xyz'

        elif self.cpp_flag == 'ecd':
            self.a_operator = 'magnetic dipole'
            self.a_components = 'xyz'
            self.b_operator = 'linear momentum'
            self.b_components = 'xyz'

    def _get_precond(self, orb_ene, nocc, norb, w, d):
        """
        Constructs the preconditioners.

        :param orb_ene:
            The orbital energies.
        :param nocc:
            The number of doubly occupied orbitals.
        :param norb:
            The number of orbitals.
        :param w:
            The frequency.
        :param d:
            The damping parameter.

        :return:
            The distributed preconditioners.
        """

        # spawning needed components

        ediag, sdiag = self.construct_ediag_sdiag_half(orb_ene, nocc, norb)
        ediag_sq = ediag**2
        sdiag_sq = sdiag**2
        sdiag_fp = sdiag**4
        w_sq = w**2
        d_sq = d**2

        # constructing matrix block diagonals

        a_diag = ediag * (ediag_sq - (w_sq - d_sq) * sdiag_sq)
        b_diag = (w * sdiag) * (ediag_sq - (w_sq + d_sq) * sdiag_sq)
        c_diag = (d * sdiag) * (ediag_sq + (w_sq + d_sq) * sdiag_sq)
        d_diag = (2 * w * d * ediag) * sdiag_sq
        p_diag = 1.0 / ((ediag_sq - (w_sq - d_sq) * sdiag_sq)**2 +
                        (4 * w_sq * d_sq * sdiag_fp))

        pa_diag = p_diag * a_diag
        pb_diag = p_diag * b_diag
        pc_diag = p_diag * c_diag
        pd_diag = p_diag * d_diag

        p_mat = np.hstack((
            pa_diag.reshape(-1, 1),
            pb_diag.reshape(-1, 1),
            pc_diag.reshape(-1, 1),
            pd_diag.reshape(-1, 1),
        ))

        return DistributedArray(p_mat, self.comm)

    def _preconditioning(self, precond, v_in):
        """
        Applies preconditioner to a tuple of distributed trial vectors.

        :param precond:
            The preconditioner.
        :param v_in:
            The input trial vectors.

        :return:
            A tuple of distributed trial vectors after preconditioning.
        """

        pa = precond.data[:, 0]
        pb = precond.data[:, 1]
        pc = precond.data[:, 2]
        pd = precond.data[:, 3]

        v_in_rg = v_in.data[:, 0]
        v_in_ru = v_in.data[:, 1]
        v_in_iu = v_in.data[:, 2]
        v_in_ig = v_in.data[:, 3]

        v_out_rg = pa * v_in_rg + pb * v_in_ru + pc * v_in_iu + pd * v_in_ig
        v_out_ru = pb * v_in_rg + pa * v_in_ru + pd * v_in_iu + pc * v_in_ig
        v_out_iu = pc * v_in_rg + pd * v_in_ru - pa * v_in_iu - pb * v_in_ig
        v_out_ig = pd * v_in_rg + pc * v_in_ru - pb * v_in_iu - pa * v_in_ig

        v_mat = np.hstack((
            v_out_rg.reshape(-1, 1),
            v_out_ru.reshape(-1, 1),
            v_out_iu.reshape(-1, 1),
            v_out_ig.reshape(-1, 1),
        ))

        return DistributedArray(v_mat, self.comm, distribute=False)

    def _precond_trials(self, vectors, precond):
        """
        Applies preconditioner to distributed trial vectors.

        :param vectors:
            The set of vectors.
        :param precond:
            The preconditioner.

        :return:
            The preconditioned gerade and ungerade trial vectors.
        """

        trials_ger = []
        trials_ung = []

        for (op, w), vec in vectors.items():
            v = self._preconditioning(precond[w], vec)
            norms_2 = 2.0 * v.squared_norm(axis=0)
            vn = np.sqrt(np.sum(norms_2))

            if vn > self.norm_thresh:
                norms = np.sqrt(norms_2)
                # real gerade
                if norms[0] > self.norm_thresh:
                    trials_ger.append(v.data[:, 0])
                # real ungerade
                if norms[1] > self.norm_thresh:
                    trials_ung.append(v.data[:, 1])
                # imaginary ungerade
                if norms[2] > self.norm_thresh:
                    trials_ung.append(v.data[:, 2])
                # imaginary gerade
                if norms[3] > self.norm_thresh:
                    trials_ger.append(v.data[:, 3])

        new_ger = np.array(trials_ger).T
        new_ung = np.array(trials_ung).T

        dist_new_ger = DistributedArray(new_ger, self.comm, distribute=False)
        dist_new_ung = DistributedArray(new_ung, self.comm, distribute=False)

        return dist_new_ger, dist_new_ung

    def compute(self, molecule, basis, scf_tensors, v_grad=None):
        """
        Solves for the response vector iteratively while checking the residuals
        for convergence.

        :param molecule:
            The molecule.
        :param basis:
            The AO basis.
        :param scf_tensors:
            The dictionary of tensors from converged SCF wavefunction.
        :param v_grad:
            The gradients on the right-hand side. If not provided, v_grad will
            be computed for the B operator.

        :return:
            A dictionary containing response functions, solutions and a
            dictionary containing solutions and kappa values when called from
            a non-linear response module.
        """

        if self.norm_thresh is None:
            self.norm_thresh = self.conv_thresh * 1.0e-6
        if self.lindep_thresh is None:
            self.lindep_thresh = self.conv_thresh * 1.0e-2

        self._dist_bger = None
        self._dist_bung = None
        self._dist_e2bger = None
        self._dist_e2bung = None

        self.nonlinear = False
        self._dist_fock_ger = None
        self._dist_fock_ung = None

        # check molecule
        molecule_sanity_check(molecule)

        # check SCF results
        scf_results_sanity_check(self, scf_tensors)

        # update checkpoint_file after scf_results_sanity_check
        if self.filename is not None and self.checkpoint_file is None:
            self.checkpoint_file = f'{self.filename}_rsp.h5'

        # check dft setup
        dft_sanity_check(self, 'compute')

        # check pe setup
        pe_sanity_check(self)

        # check solvation model setup
        if self.rank == mpi_master():
            assert_msg_critical(
                'solvation_model' not in scf_tensors,
                type(self).__name__ + ': Solvation model not implemented')

        # check print level (verbosity of output)
        if self.print_level < 2:
            self.print_level = 1
        if self.print_level > 2:
            self.print_level = 3

        # initialize profiler
        profiler = Profiler({
            'timing': self.timing,
            'profiling': self.profiling,
            'memory_profiling': self.memory_profiling,
            'memory_tracing': self.memory_tracing,
        })

        if self.rank == mpi_master():
            self._print_header('Complex Response Solver',
                               n_freqs=len(self.frequencies))

        self.start_time = tm.time()

        # sanity check
        nalpha = molecule.number_of_alpha_electrons()
        nbeta = molecule.number_of_beta_electrons()
        assert_msg_critical(
            nalpha == nbeta,
            'ComplexResponse: not implemented for unrestricted case')

        if self.rank == mpi_master():
            orb_ene = scf_tensors['E_alpha']
        else:
            orb_ene = None
        orb_ene = self.comm.bcast(orb_ene, root=mpi_master())
        norb = orb_ene.shape[0]
        nocc = molecule.number_of_alpha_electrons()

        # ERI information
        eri_dict = self._init_eri(molecule, basis)

        # DFT information
        dft_dict = self._init_dft(molecule, scf_tensors)

        # PE information
        pe_dict = self._init_pe(molecule, basis)

        # right-hand side (gradient)
        if self.rank == mpi_master():
            self.nonlinear = (v_grad is not None)
        self.nonlinear = self.comm.bcast(self.nonlinear, root=mpi_master())

        if not self.nonlinear:
            b_grad = self.get_complex_prop_grad(self.b_operator,
                                                self.b_components, molecule,
                                                basis, scf_tensors)
            if self.rank == mpi_master():
                v_grad = {
                    (op, w): v for op, v in zip(self.b_components, b_grad)
                    for w in self.frequencies
                }

        # operators, frequencies and preconditioners
        if self.rank == mpi_master():
            op_freq_keys = list(v_grad.keys())
        else:
            op_freq_keys = None
        op_freq_keys = self.comm.bcast(op_freq_keys, root=mpi_master())

        d = self.damping

        self.frequencies = []
        for (op, w) in op_freq_keys:
            if w not in self.frequencies:
                self.frequencies.append(w)

        precond = {
            w: self._get_precond(orb_ene, nocc, norb, w, d)
            for w in self.frequencies
        }

        # distribute the gradient and right-hand side:
        # dist_grad will be used for calculating the subspace matrix
        # equation and residuals, dist_rhs for the initial guess

        dist_grad = {}
        dist_rhs = {}
        for key in op_freq_keys:
            if self.rank == mpi_master():
                gradger, gradung = self._decomp_grad(v_grad[key])
                grad_mat = np.hstack((
                    gradger.real.reshape(-1, 1),
                    gradung.real.reshape(-1, 1),
                    gradung.imag.reshape(-1, 1),
                    gradger.imag.reshape(-1, 1),
                ))
                rhs_mat = np.hstack((
                    gradger.real.reshape(-1, 1),
                    gradung.real.reshape(-1, 1),
                    -gradung.imag.reshape(-1, 1),
                    -gradger.imag.reshape(-1, 1),
                ))
            else:
                grad_mat = None
                rhs_mat = None
            dist_grad[key] = DistributedArray(grad_mat, self.comm)
            dist_rhs[key] = DistributedArray(rhs_mat, self.comm)

        if self.nonlinear:
            rsp_vector_labels = [
                'CLR_bger_half_size', 'CLR_bung_half_size',
                'CLR_e2bger_half_size', 'CLR_e2bung_half_size', 'CLR_Fock_ger',
                'CLR_Fock_ung'
            ]
        else:
            rsp_vector_labels = [
                'CLR_bger_half_size', 'CLR_bung_half_size',
                'CLR_e2bger_half_size', 'CLR_e2bung_half_size'
            ]

        # check validity of checkpoint file
        if self.restart:
            if self.rank == mpi_master():
                self.restart = check_rsp_hdf5(self.checkpoint_file,
                                              rsp_vector_labels, molecule,
                                              basis, dft_dict, pe_dict)
            self.restart = self.comm.bcast(self.restart, root=mpi_master())

        # read initial guess from restart file
        if self.restart:
            self._read_checkpoint(rsp_vector_labels)

        # generate initial guess from scratch
        else:
            bger, bung = self._setup_trials(dist_rhs, precond)

            profiler.set_timing_key('Preparation')

            self._e2n_half_size(bger, bung, molecule, basis, scf_tensors,
                                eri_dict, dft_dict, pe_dict, profiler)

        profiler.check_memory_usage('Initial guess')

        focks = {}
        solutions = {}
        residuals = {}
        relative_residual_norm = {}

        iter_per_trial_in_hours = None

        # start iterations
        for iteration in range(self.max_iter):

            iter_start_time = tm.time()

            profiler.set_timing_key(f'Iteration {iteration + 1}')

            profiler.start_timer('ReducedSpace')

            xvs = []
            self._cur_iter = iteration

            n_ger = self._dist_bger.shape(1)
            n_ung = self._dist_bung.shape(1)

            e2gg = self._dist_bger.matmul_AtB(self._dist_e2bger, 2.0)
            e2uu = self._dist_bung.matmul_AtB(self._dist_e2bung, 2.0)
            s2ug = self._dist_bung.matmul_AtB(self._dist_bger, 2.0)

            for op, w in op_freq_keys:
                if (iteration == 0 or
                        relative_residual_norm[(op, w)] > self.conv_thresh):

                    grad_rg = dist_grad[(op, w)].get_column(0)
                    grad_ru = dist_grad[(op, w)].get_column(1)
                    grad_iu = dist_grad[(op, w)].get_column(2)
                    grad_ig = dist_grad[(op, w)].get_column(3)

                    # projections onto gerade and ungerade subspaces:

                    g_realger = self._dist_bger.matmul_AtB(grad_rg, 2.0)
                    g_imagger = self._dist_bger.matmul_AtB(grad_ig, 2.0)
                    g_realung = self._dist_bung.matmul_AtB(grad_ru, 2.0)
                    g_imagung = self._dist_bung.matmul_AtB(grad_iu, 2.0)

                    # creating gradient and matrix for linear equation

                    size = 2 * (n_ger + n_ung)

                    if self.rank == mpi_master():

                        # gradient

                        g = np.zeros(size)

                        g[:n_ger] = g_realger[:]
                        g[n_ger:n_ger + n_ung] = g_realung[:]
                        g[n_ger + n_ung:size - n_ger] = -g_imagung[:]
                        g[size - n_ger:] = -g_imagger[:]

                        # matrix

                        mat = np.zeros((size, size))

                        # filling E2gg

                        mat[:n_ger, :n_ger] = e2gg[:, :]
                        mat[size - n_ger:, size - n_ger:] = -e2gg[:, :]

                        # filling E2uu

                        mat[n_ger:n_ger + n_ung,
                            n_ger:n_ger + n_ung] = e2uu[:, :]

                        mat[n_ger + n_ung:size - n_ger,
                            n_ger + n_ung:size - n_ger] = -e2uu[:, :]

                        # filling S2ug

                        mat[n_ger:n_ger + n_ung, :n_ger] = -w * s2ug[:, :]

                        mat[n_ger + n_ung:size - n_ger, :n_ger] = d * s2ug[:, :]

                        mat[n_ger:n_ger + n_ung, size - n_ger:] = d * s2ug[:, :]

                        mat[n_ger + n_ung:size - n_ger,
                            size - n_ger:] = w * s2ug[:, :]

                        # filling S2ug.T (interchanging of row and col)

                        mat[:n_ger, n_ger:n_ger + n_ung] = -w * s2ug.T[:, :]

                        mat[:n_ger,
                            n_ger + n_ung:size - n_ger] = d * s2ug.T[:, :]

                        mat[size - n_ger:,
                            n_ger:n_ger + n_ung] = d * s2ug.T[:, :]

                        mat[size - n_ger:,
                            n_ger + n_ung:size - n_ger] = w * s2ug.T[:, :]

                        # solving matrix equation

                        c = safe_solve(mat, g)
                    else:
                        c = None
                    c = self.comm.bcast(c, root=mpi_master())

                    # extracting the 4 components of c...

                    c_realger = c[:n_ger]
                    c_realung = c[n_ger:n_ger + n_ung]
                    c_imagung = c[n_ger + n_ung:size - n_ger]
                    c_imagger = c[size - n_ger:]

                    # ...and projecting them onto respective subspace

                    x_realger = self._dist_bger.matmul_AB_no_gather(c_realger)
                    x_realung = self._dist_bung.matmul_AB_no_gather(c_realung)
                    x_imagung = self._dist_bung.matmul_AB_no_gather(c_imagung)
                    x_imagger = self._dist_bger.matmul_AB_no_gather(c_imagger)

                    # composing E2 matrices projected onto solution subspace

                    e2realger = self._dist_e2bger.matmul_AB_no_gather(c_realger)
                    e2imagger = self._dist_e2bger.matmul_AB_no_gather(c_imagger)
                    e2realung = self._dist_e2bung.matmul_AB_no_gather(c_realung)
                    e2imagung = self._dist_e2bung.matmul_AB_no_gather(c_imagung)

                    if self.nonlinear:
                        fock_realger = self._dist_fock_ger.matmul_AB_no_gather(
                            c_realger)
                        fock_imagger = self._dist_fock_ger.matmul_AB_no_gather(
                            c_imagger)
                        fock_realung = self._dist_fock_ung.matmul_AB_no_gather(
                            c_realung)
                        fock_imagung = self._dist_fock_ung.matmul_AB_no_gather(
                            c_imagung)

                        fock_full_data = (
                            fock_realger.data + fock_realung.data - 1j *
                            (fock_imagger.data + fock_imagung.data))

                        focks[(op, w)] = DistributedArray(fock_full_data,
                                                          self.comm,
                                                          distribute=False)

                    # calculating the residual components

                    s2realger = x_realger.data
                    s2imagger = x_imagger.data
                    s2realung = x_realung.data
                    s2imagung = x_imagung.data

                    r_realger = (e2realger.data - w * s2realung +
                                 d * s2imagung - grad_rg.data)
                    r_realung = (e2realung.data - w * s2realger +
                                 d * s2imagger - grad_ru.data)
                    r_imagung = (-e2imagung.data + w * s2imagger +
                                 d * s2realger + grad_iu.data)
                    r_imagger = (-e2imagger.data + w * s2imagung +
                                 d * s2realung + grad_ig.data)

                    r_data = np.hstack((
                        r_realger.reshape(-1, 1),
                        r_realung.reshape(-1, 1),
                        r_imagung.reshape(-1, 1),
                        r_imagger.reshape(-1, 1),
                    ))

                    r = DistributedArray(r_data, self.comm, distribute=False)

                    # calculating relative residual norm
                    # for convergence check

                    x_data = np.hstack((
                        x_realger.data.reshape(-1, 1),
                        x_realung.data.reshape(-1, 1),
                        x_imagung.data.reshape(-1, 1),
                        x_imagger.data.reshape(-1, 1),
                    ))

                    x = DistributedArray(x_data, self.comm, distribute=False)

                    x_full = self.get_full_solution_vector(x)
                    if self.rank == mpi_master():
                        xv = np.dot(x_full, v_grad[(op, w)])
                        xvs.append((op, w, xv))

                    r_norms_2 = 2.0 * r.squared_norm(axis=0)
                    x_norms_2 = 2.0 * x.squared_norm(axis=0)

                    rn = np.sqrt(np.sum(r_norms_2))
                    xn = np.sqrt(np.sum(x_norms_2))

                    if xn != 0:
                        relative_residual_norm[(op, w)] = 2.0 * rn / xn
                    else:
                        relative_residual_norm[(op, w)] = 2.0 * rn

                    if relative_residual_norm[(op, w)] < self.conv_thresh:
                        solutions[(op, w)] = x
                    else:
                        residuals[(op, w)] = r

            # write to output
            if self.rank == mpi_master():

                self.ostream.print_info(
                    '{:d} gerade trial vectors in reduced space'.format(n_ger))
                self.ostream.print_info(
                    '{:d} ungerade trial vectors in reduced space'.format(
                        n_ung))
                self.ostream.print_blank()

                if self.print_level > 1:
                    profiler.print_memory_subspace(
                        {
                            'dist_bger': self._dist_bger,
                            'dist_bung': self._dist_bung,
                            'dist_e2bger': self._dist_e2bger,
                            'dist_e2bung': self._dist_e2bung,
                            'precond': precond,
                            'solutions': solutions,
                            'residuals': residuals,
                        }, self.ostream)

                profiler.check_memory_usage(
                    'Iteration {:d} subspace'.format(iteration + 1))

                profiler.print_memory_tracing(self.ostream)

                self._print_iteration(relative_residual_norm, xvs)

            profiler.stop_timer('ReducedSpace')

            # check convergence

            self._check_convergence(relative_residual_norm)

            if self.is_converged:
                break

            profiler.start_timer('Orthonorm.')

            # spawning new trial vectors from residuals

            new_trials_ger, new_trials_ung = self._setup_trials(
                residuals, precond, self._dist_bger, self._dist_bung)

            residuals.clear()

            profiler.stop_timer('Orthonorm.')

            if self.rank == mpi_master():
                n_new_trials = new_trials_ger.shape(1) + new_trials_ung.shape(1)
            else:
                n_new_trials = None
            n_new_trials = self.comm.bcast(n_new_trials, root=mpi_master())

            if iter_per_trial_in_hours is not None:
                next_iter_in_hours = iter_per_trial_in_hours * n_new_trials
                if self._need_graceful_exit(next_iter_in_hours):
                    self._graceful_exit(molecule, basis, dft_dict, pe_dict,
                                        rsp_vector_labels)

            if self.force_checkpoint:
                self._write_checkpoint(molecule, basis, dft_dict, pe_dict,
                                       rsp_vector_labels)

            # creating new sigma and rho linear transformations

            self._e2n_half_size(new_trials_ger, new_trials_ung, molecule, basis,
                                scf_tensors, eri_dict, dft_dict, pe_dict,
                                profiler)

            iter_in_hours = (tm.time() - iter_start_time) / 3600
            iter_per_trial_in_hours = iter_in_hours / n_new_trials

            profiler.check_memory_usage(
                'Iteration {:d} sigma build'.format(iteration + 1))

        self._write_checkpoint(molecule, basis, dft_dict, pe_dict,
                               rsp_vector_labels)

        # converged?
        if self.rank == mpi_master():
            self._print_convergence('Complex response')

        profiler.print_timing(self.ostream)
        profiler.print_profiling_summary(self.ostream)

        profiler.check_memory_usage('End of CPP solver')
        profiler.print_memory_usage(self.ostream)

        self._dist_bger = None
        self._dist_bung = None
        self._dist_e2bger = None
        self._dist_e2bung = None

        self._dist_fock_ger = None
        self._dist_fock_ung = None

        # calculate response functions
        if not self.nonlinear:
            a_grad = self.get_complex_prop_grad(self.a_operator,
                                                self.a_components, molecule,
                                                basis, scf_tensors)

            if self.is_converged:
                if self.rank == mpi_master():
                    va = {op: v for op, v in zip(self.a_components, a_grad)}
                    rsp_funcs = {}

<<<<<<< HEAD
                    # create h5 file for response solutions
                    if (self.save_solutions and
                            self.checkpoint_file is not None):
                        final_h5_fname = str(
                            Path(self.checkpoint_file).with_suffix(
                                '.solutions.h5'))
                        create_hdf5(final_h5_fname, molecule, basis,
                                    dft_dict['dft_func_label'],
                                    pe_dict['potfile_text'])
=======
                    # final h5 file for response solutions
                    if self.filename is not None:
                        final_h5_fname = f'{self.filename}.h5'
                    else:
                        final_h5_fname = None
>>>>>>> 2ea76514

                for bop, w in solutions:
                    x = self.get_full_solution_vector(solutions[(bop, w)])

                    if self.rank == mpi_master():
                        for aop in self.a_components:
                            rsp_funcs[(aop, bop, w)] = -np.dot(va[aop], x)

                        # write to h5 file for response solutions
                        if (self.save_solutions and
                                self.checkpoint_file is not None):
                            solution_keys = [
                                '{:s}_{:s}_{:.8f}'.format(aop, bop, w)
                                for aop in self.a_components
                            ]
                            write_rsp_solution_with_multiple_keys(
                                final_h5_fname, solution_keys, x)

                if self.rank == mpi_master():
                    # print information about h5 file for response solutions
                    if (self.save_solutions and
                            self.checkpoint_file is not None):
                        checkpoint_text = 'Response solution vectors written to file: '
                        checkpoint_text += final_h5_fname
                        self.ostream.print_info(checkpoint_text)
                        self.ostream.print_blank()

                    ret_dict = {
                        'a_operator': self.a_operator,
                        'a_components': self.a_components,
                        'b_operator': self.b_operator,
                        'b_components': self.b_components,
                        'frequencies': list(self.frequencies),
                        'response_functions': rsp_funcs,
                        'solutions': solutions,
                    }

                    self._print_results(ret_dict)

                    # write spectrum to h5 file
                    if final_h5_fname is not None:
                        self.write_cpp_rsp_results_to_hdf5(
                            final_h5_fname, ret_dict)

                    return ret_dict
                else:
                    return {'solutions': solutions}

        else:
            if self.is_converged:
                return {'focks': focks, 'solutions': solutions}

        return None

    @staticmethod
    def get_full_solution_vector(solution):
        """
        Gets a full solution vector from the distributed solution.

        :param solution:
            The distributed solution as a tuple.

        :return:
            The full solution vector.
        """

        x_realger = solution.get_full_vector(0)
        x_realung = solution.get_full_vector(1)
        x_imagung = solution.get_full_vector(2)
        x_imagger = solution.get_full_vector(3)

        if solution.rank == mpi_master():
            x_real = np.hstack((x_realger, x_realger)) + np.hstack(
                (x_realung, -x_realung))
            x_imag = np.hstack((x_imagung, -x_imagung)) + np.hstack(
                (x_imagger, x_imagger))
            return x_real + 1j * x_imag
        else:
            return None

    def _print_iteration(self, relative_residual_norm, xvs):
        """
        Prints information of the iteration.

        :param relative_residual_norm:
            Relative residual norms.
        :param xvs:
            A list of tuples containing operator component, frequency, and
            property.
        """

        width = 92

        output_header = '*** Iteration:   {} '.format(self._cur_iter + 1)
        output_header += '* Residuals (Max,Min): '
        output_header += '{:.2e} and {:.2e}'.format(
            max(relative_residual_norm.values()),
            min(relative_residual_norm.values()))
        self.ostream.print_header(output_header.ljust(width))
        self.ostream.print_blank()

        if (not self.nonlinear) and (self.print_level > 1):
            output_header = 'Operator:  {} ({})'.format(self.b_operator,
                                                        self.b_components)
            self.ostream.print_header(output_header.ljust(width))
            self.ostream.print_blank()

            for op, freq, xv in xvs:
                ops_label = '<<{};{}>>_{:.4f}'.format(op, op, freq)
                rel_res = relative_residual_norm[(op, freq)]
                output_iter = '{:<15s}: {:15.8f} {:15.8f}j   '.format(
                    ops_label, -xv.real, -xv.imag)
                output_iter += 'Residual Norm: {:.8f}'.format(rel_res)
                self.ostream.print_header(output_iter.ljust(width))
            self.ostream.print_blank()

        self.ostream.flush()

    def get_spectrum(self, rsp_results, x_unit):
        """
        Gets spectrum.

        :param rsp_results:
            The dictionary containing response results.
        :param x_unit:
            The unit of x-axis.

        :return:
            A dictionary containing the spectrum.
        """

        if self.cpp_flag == 'absorption':
            return self._get_absorption_spectrum(rsp_results, x_unit)

        elif self.cpp_flag == 'ecd':
            return self._get_ecd_spectrum(rsp_results, x_unit)

        return None

    def _get_absorption_spectrum(self, rsp_results, x_unit):
        """
        Gets absorption spectrum.

        :param rsp_results:
            The dictionary containing response results.
        :param x_unit:
            The unit of x-axis.

        :return:
            A dictionary containing the absorption spectrum.
        """

        assert_msg_critical(
            x_unit.lower() in ['au', 'ev', 'nm'],
            'ComplexResponse.get_spectrum: x_unit should be au, ev or nm')

        au2ev = hartree_in_ev()
        auxnm = 1.0 / hartree_in_inverse_nm()

        spectrum = {'x_data': [], 'y_data': []}

        if x_unit.lower() == 'au':
            spectrum['x_label'] = 'Photon energy [a.u.]'
        elif x_unit.lower() == 'ev':
            spectrum['x_label'] = 'Photon energy [eV]'
        elif x_unit.lower() == 'nm':
            spectrum['x_label'] = 'Wavelength [nm]'

        spectrum['y_label'] = 'Absorption cross-section [a.u.]'

        freqs = rsp_results['frequencies']
        rsp_funcs = rsp_results['response_functions']

        for w in freqs:
            if w == 0.0:
                continue

            if x_unit.lower() == 'au':
                spectrum['x_data'].append(w)
            elif x_unit.lower() == 'ev':
                spectrum['x_data'].append(au2ev * w)
            elif x_unit.lower() == 'nm':
                spectrum['x_data'].append(auxnm / w)

            axx = -rsp_funcs[('x', 'x', w)].imag
            ayy = -rsp_funcs[('y', 'y', w)].imag
            azz = -rsp_funcs[('z', 'z', w)].imag

            alpha_bar = (axx + ayy + azz) / 3.0
            sigma = 4.0 * math.pi * w * alpha_bar * fine_structure_constant()

            spectrum['y_data'].append(sigma)

        return spectrum

    def _get_ecd_spectrum(self, rsp_results, x_unit):
        """
        Gets circular dichroism spectrum.

        :param rsp_results:
            The dictionary containing response results.
        :param x_unit:
            The unit of x-axis.

        :return:
            A dictionary containing the circular dichroism spectrum.
        """

        assert_msg_critical(
            x_unit.lower() in ['au', 'ev', 'nm'],
            'ComplexResponse.get_spectrum: x_unit should be au, ev or nm')

        au2ev = hartree_in_ev()
        auxnm = 1.0 / hartree_in_inverse_nm()

        spectrum = {'x_data': [], 'y_data': []}

        if x_unit.lower() == 'au':
            spectrum['x_label'] = 'Photon energy [a.u.]'
        elif x_unit.lower() == 'ev':
            spectrum['x_label'] = 'Photon energy [eV]'
        elif x_unit.lower() == 'nm':
            spectrum['x_label'] = 'Wavelength [nm]'

        spectrum['y_label'] = 'Molar circular dichroism '
        spectrum['y_label'] += '[L mol$^{-1}$ cm$^{-1}$]'

        freqs = rsp_results['frequencies']
        rsp_funcs = rsp_results['response_functions']

        for w in freqs:
            if w == 0.0:
                continue

            if x_unit.lower() == 'au':
                spectrum['x_data'].append(w)
            elif x_unit.lower() == 'ev':
                spectrum['x_data'].append(au2ev * w)
            elif x_unit.lower() == 'nm':
                spectrum['x_data'].append(auxnm / w)

            Gxx = -rsp_funcs[('x', 'x', w)].imag / (-w)
            Gyy = -rsp_funcs[('y', 'y', w)].imag / (-w)
            Gzz = -rsp_funcs[('z', 'z', w)].imag / (-w)

            beta = -(Gxx + Gyy + Gzz) / (3.0 * w)
            Delta_epsilon = beta * w**2 * extinction_coefficient_from_beta()

            spectrum['y_data'].append(Delta_epsilon)

        return spectrum

    def _print_results(self, rsp_results, ostream=None):
        """
        Prints response results to output stream.

        :param rsp_results:
            The dictionary containing response results.
        :param ostream:
            The output stream.
        """

        self._print_response_functions(rsp_results, ostream)

        if self.cpp_flag == 'absorption':
            self._print_absorption_results(rsp_results, ostream)

        elif self.cpp_flag == 'ecd':
            self._print_ecd_results(rsp_results, ostream)

    def _print_response_functions(self, rsp_results, ostream=None):
        """
        Prints response functions to output stream.

        :param rsp_results:
            The dictionary containing response results.
        :param ostream:
            The output stream.
        """

        if ostream is None:
            ostream = self.ostream

        width = 92

        freqs = rsp_results['frequencies']
        rsp_funcs = rsp_results['response_functions']

        title = 'Response Functions at Given Frequencies'
        ostream.print_header(title.ljust(width))
        ostream.print_header(('=' * len(title)).ljust(width))
        ostream.print_blank()

        operator_to_name = {
            'dipole': 'Dipole',
            'electric dipole': 'Dipole',
            'electric_dipole': 'Dipole',
            'linear_momentum': 'LinMom',
            'linear momentum': 'LinMom',
            'angular_momentum': 'AngMom',
            'angular momentum': 'AngMom',
            'magnetic dipole': 'MagDip',
            'magnetic_dipole': 'MagDip',
        }
        a_name = operator_to_name[self.a_operator]
        b_name = operator_to_name[self.b_operator]

        for w in freqs:
            title = '{:<7s} {:<7s} {:>10s} {:>15s} {:>16s}'.format(
                a_name, b_name, 'Frequency', 'Real', 'Imaginary')
            ostream.print_header(title.ljust(width))
            ostream.print_header(('-' * len(title)).ljust(width))

            for a in self.a_components:
                for b in self.b_components:
                    rsp_func_val = rsp_funcs[(a, b, w)]
                    ops_label = '<<{:>3s}  ;  {:<3s}>> {:10.4f}'.format(
                        a.lower(), b.lower(), w)
                    output = '{:<15s} {:15.8f} {:15.8f}j'.format(
                        ops_label, rsp_func_val.real, rsp_func_val.imag)
                    ostream.print_header(output.ljust(width))
            ostream.print_blank()
        ostream.flush()

    def _print_absorption_results(self, rsp_results, ostream=None):
        """
        Prints absorption results to output stream.

        :param rsp_results:
            The dictionary containing response results.
        :param ostream:
            The output stream.
        """

        if ostream is None:
            ostream = self.ostream

        width = 92

        spectrum = self.get_spectrum(rsp_results, 'au')

        title = 'Linear Absorption Cross-Section'
        ostream.print_header(title.ljust(width))
        ostream.print_header(('=' * len(title)).ljust(width))
        ostream.print_blank()

        freqs = rsp_results['frequencies']

        if len(freqs) == 1 and freqs[0] == 0.0:
            text = '*** No linear absorption spectrum at zero frequency.'
            ostream.print_header(text.ljust(width))
            ostream.print_blank()
            return

        title = 'Reference: '
        title += 'J. Kauczor and P. Norman, '
        title += 'J. Chem. Theory Comput. 2014, 10, 2449-2455.'
        ostream.print_header(title.ljust(width))
        ostream.print_blank()

        assert_msg_critical(
            '[a.u.]' in spectrum['x_label'],
            'ComplexResponse._print_absorption_results: In valid unit in x_label'
        )
        assert_msg_critical(
            '[a.u.]' in spectrum['y_label'],
            'ComplexResponse._print_absorption_results: In valid unit in y_label'
        )

        title = '{:<20s}{:<20s}{:>15s}'.format('Frequency[a.u.]',
                                               'Frequency[eV]',
                                               'sigma(w)[a.u.]')
        ostream.print_header(title.ljust(width))
        ostream.print_header(('-' * len(title)).ljust(width))

        for w, sigma in zip(spectrum['x_data'], spectrum['y_data']):
            output = '{:<20.4f}{:<20.5f}{:>13.8f}'.format(
                w, w * hartree_in_ev(), sigma)
            ostream.print_header(output.ljust(width))

        ostream.print_blank()

        # Note: flush is needed at the end of every print method
        ostream.flush()

    def _print_ecd_results(self, rsp_results, ostream=None):
        """
        Prints ECD results to output stream.

        :param rsp_results:
            The dictionary containing response results.
        :param ostream:
            The output stream.
        """

        if ostream is None:
            ostream = self.ostream

        width = 92

        spectrum = self.get_spectrum(rsp_results, 'au')

        title = 'Circular Dichroism Spectrum'
        ostream.print_header(title.ljust(width))
        ostream.print_header(('=' * len(title)).ljust(width))
        ostream.print_blank()

        freqs = rsp_results['frequencies']

        if len(freqs) == 1 and freqs[0] == 0.0:
            text = '*** No circular dichroism spectrum at zero frequency.'
            ostream.print_header(text.ljust(width))
            ostream.print_blank()
            return

        title = 'Reference: '
        title += 'A. Jiemchooroj and P. Norman, '
        title += 'J. Chem. Phys. 126, 134102 (2007).'
        ostream.print_header(title.ljust(width))
        ostream.print_blank()

        assert_msg_critical(
            '[a.u.]' in spectrum['x_label'],
            'ComplexResponse._print_ecd_results: In valid unit in x_label')
        assert_msg_critical(
            r'[L mol$^{-1}$ cm$^{-1}$]' in spectrum['y_label'],
            'ComplexResponse._print_ecd_results: In valid unit in y_label')

        title = '{:<20s}{:<20s}{:>28s}'.format('Frequency[a.u.]',
                                               'Frequency[eV]',
                                               'Delta_epsilon[L mol^-1 cm^-1]')
        ostream.print_header(title.ljust(width))
        ostream.print_header(('-' * len(title)).ljust(width))

        for w, Delta_epsilon in zip(spectrum['x_data'], spectrum['y_data']):
            output = '{:<20.4f}{:<20.5f}{:>18.8f}'.format(
                w, w * hartree_in_ev(), Delta_epsilon)
            ostream.print_header(output.ljust(width))

        ostream.print_blank()

        # Note: flush is needed at the end of every print method
        ostream.flush()

    def write_cpp_rsp_results_to_hdf5(self, fname, rsp_results):
        """
        Writes the results of a linear response calculation to HDF5 file.

        :param fname:
            Name of the HDF5 file.
        :param rsp_results:
            The dictionary containing the linear response results.
        """

        if fname and isinstance(fname, str):

            hf = h5py.File(fname, 'a')

            # Write frequencies
            xlabel = 'rsp/frequencies'
            if xlabel in hf:
                del hf[xlabel]
            hf.create_dataset(xlabel, data=rsp_results['frequencies'])

            spectrum = self.get_spectrum(rsp_results, 'au')
            y_data = np.array(spectrum['y_data'])

            if self.cpp_flag == 'absorption':
                ylabel = 'rsp/sigma'
            elif self.cpp_flag == 'ecd':
                ylabel = 'rsp/delta-epsilon'
            if ylabel in hf:
                del hf[ylabel]
            hf.create_dataset(ylabel, data=y_data)

            hf.close()<|MERGE_RESOLUTION|>--- conflicted
+++ resolved
@@ -46,14 +46,8 @@
 from .linearsolver import LinearSolver
 from .sanitychecks import (molecule_sanity_check, scf_results_sanity_check,
                            dft_sanity_check, pe_sanity_check)
-<<<<<<< HEAD
-from .errorhandler import assert_msg_critical
-from .checkpoint import (check_rsp_hdf5, create_hdf5,
-                         write_rsp_solution_with_multiple_keys)
-=======
 from .errorhandler import assert_msg_critical, safe_solve
 from .checkpoint import (check_rsp_hdf5, write_rsp_solution_with_multiple_keys)
->>>>>>> 2ea76514
 
 
 class ComplexResponse(LinearSolver):
@@ -97,7 +91,7 @@
 
         self.cpp_flag = None
 
-        self.frequencies = (0,)
+        self.frequencies = (0, )
         self.damping = 1000.0 / hartree_in_wavenumber()
 
         self._input_keywords['response'].update({
@@ -393,7 +387,8 @@
                                                 basis, scf_tensors)
             if self.rank == mpi_master():
                 v_grad = {
-                    (op, w): v for op, v in zip(self.b_components, b_grad)
+                    (op, w): v
+                    for op, v in zip(self.b_components, b_grad)
                     for w in self.frequencies
                 }
 
@@ -505,8 +500,8 @@
             s2ug = self._dist_bung.matmul_AtB(self._dist_bger, 2.0)
 
             for op, w in op_freq_keys:
-                if (iteration == 0 or
-                        relative_residual_norm[(op, w)] > self.conv_thresh):
+                if (iteration == 0
+                        or relative_residual_norm[(op, w)] > self.conv_thresh):
 
                     grad_rg = dist_grad[(op, w)].get_column(0)
                     grad_ru = dist_grad[(op, w)].get_column(1)
@@ -789,23 +784,11 @@
                     va = {op: v for op, v in zip(self.a_components, a_grad)}
                     rsp_funcs = {}
 
-<<<<<<< HEAD
-                    # create h5 file for response solutions
-                    if (self.save_solutions and
-                            self.checkpoint_file is not None):
-                        final_h5_fname = str(
-                            Path(self.checkpoint_file).with_suffix(
-                                '.solutions.h5'))
-                        create_hdf5(final_h5_fname, molecule, basis,
-                                    dft_dict['dft_func_label'],
-                                    pe_dict['potfile_text'])
-=======
                     # final h5 file for response solutions
                     if self.filename is not None:
                         final_h5_fname = f'{self.filename}.h5'
                     else:
                         final_h5_fname = None
->>>>>>> 2ea76514
 
                 for bop, w in solutions:
                     x = self.get_full_solution_vector(solutions[(bop, w)])
@@ -815,8 +798,8 @@
                             rsp_funcs[(aop, bop, w)] = -np.dot(va[aop], x)
 
                         # write to h5 file for response solutions
-                        if (self.save_solutions and
-                                self.checkpoint_file is not None):
+                        if (self.save_solutions
+                                and self.checkpoint_file is not None):
                             solution_keys = [
                                 '{:s}_{:s}_{:.8f}'.format(aop, bop, w)
                                 for aop in self.a_components
@@ -826,8 +809,8 @@
 
                 if self.rank == mpi_master():
                     # print information about h5 file for response solutions
-                    if (self.save_solutions and
-                            self.checkpoint_file is not None):
+                    if (self.save_solutions
+                            and self.checkpoint_file is not None):
                         checkpoint_text = 'Response solution vectors written to file: '
                         checkpoint_text += final_h5_fname
                         self.ostream.print_info(checkpoint_text)
