#
#                              VELOXCHEM
#         ----------------------------------------------------
#                     An Electronic Structure Code
#
#  Copyright © 2018-2024 by VeloxChem developers. All rights reserved.
#
#  SPDX-License-Identifier: LGPL-3.0-or-later
#
#  This file is part of VeloxChem.
#
#  VeloxChem is free software: you can redistribute it and/or modify it under
#  the terms of the GNU Lesser General Public License as published by the Free
#  Software Foundation, either version 3 of the License, or (at your option)
#  any later version.
#
#  VeloxChem is distributed in the hope that it will be useful, but WITHOUT
#  ANY WARRANTY; without even the implied warranty of MERCHANTABILITY or
#  FITNESS FOR A PARTICULAR PURPOSE. See the GNU Lesser General Public
#  License for more details.
#
#  You should have received a copy of the GNU Lesser General Public License
#  along with VeloxChem. If not, see <https://www.gnu.org/licenses/>.

import numpy as np
import math
import os
import random
from contextlib import redirect_stderr
from io import StringIO

from .xtbdriver import XtbDriver
from .xtbgradientdriver import XtbGradientDriver
from .xtbhessiandriver import XtbHessianDriver
from .scfrestdriver import ScfRestrictedDriver
from .scfgradientdriver import ScfGradientDriver
from .scfhessiandriver import ScfHessianDriver
from .molecularbasis import MolecularBasis
from .openmmdynamics import OpenMMDynamics
from .interpolationdriver import InterpolationDriver
from .interpolationdatapoint import InterpolationDatapoint
from .imdatabasepointcollecter import IMDatabasePointCollecter
<<<<<<< HEAD
# from .impesdatabasebuilder import ImpesDatabaseBuilder
# from .imdatabasedriver import IMDatabaseDriver
#from .impesforcefieldgenerator_parallel import ImpesForceFieldGeneratorParallel
from .mmforcefieldgenerator import MMForceFieldGenerator
from .optimizationdriver import OptimizationDriver
from .atommapper import AtomMapper
import openmm as mm
import openmm.app as app
import openmm.unit as unit
=======
from .mmforcefieldgenerator import MMForceFieldGenerator
>>>>>>> 94c20d9c
from .molecule import Molecule
from .errorhandler import assert_msg_critical
from. veloxchemlib import hartree_in_kcalpermol, bohr_in_angstrom

with redirect_stderr(StringIO()) as fg_err:
    import geometric


class IMForceFieldGenerator:
    """
    Class to set up and control the construction of the Interpolation Dynamics (IM) database.
    
    This class handles multiple aspects of database creation for force field generation, including
    molecule sampling, quantum mechanical calculations, and interpolation settings. It manages 
    data such as molecular structures, energy calculations, and control parameters for dynamics.

    Instance Variables:

        - density_of_datapoints: Tracks the number of current interpolation data points in the database. Used to monitor 
                                 database size and data density.

        - qm_data_points: Stores interpolation data points.

        - qmlabels: Labels assigned to each interpolation data point in the database.

        - molecules_along_rp: Represents molecular structures along a predefined reaction path or internal coordinate 
                              pathway.

        - dihedrals: A list of dihedral angles to be rotated or scanned during simulations. Used to determine a pre-
                        defined path that should be sampled within the interpolation database construction.

        - sampling_structures: Specifies how many structures to generate around rotatable dihedral angles for database 
                               population.

        - molecule: The initial molecular structure. (This mus be provided by the user)

        - datafile: Represents the database file (interpolation forcefield) used to store molecular structures and data points. 
                    Typically initialized as `im_database.h5`.

        - z_matrix: The original Z-matrix (internal coordinate definition) for the molecule, specifying bonds, angles, 
                    and dihedrals. It serves as the basis for internal coordinate transformations.

        - allowed_deviation: A threshold for how much a generated or sampled 
                            structure is allowed to deviate from an expected configuration. Ensures structural integrity 
                            during sampling or dynamics.

        - angle_threshold: Defines the range within which dihedral angles can vary during sampling and dynamics.
                           Making sure the smapling for 1 structure stays within a certain constained space.

        - interpolation_settings: A dictionary containing settings for the interpolation.

        - interpolation_type: Defines the type of interpolation used in the force field generation. The default value is 
                              'shepard', likely referring to Shepard interpolation, a type of distance-weighted interpolation.

        - qm_driver, qm_grad_driver, qm_hess_driver: Instances of drivers for quantum mechanical (QM) calculations, including 
                                                     single-point energy (qm_driver), gradient (qm_grad_driver), and Hessian 
                                                     (qm_hess_driver) calculations. These drivers are used to perform QM tasks 
                                                     during database construction. (Currently given from the user)

        - dynamics_settings: Holds various settings for molecular dynamics simulations, such as temperature, pressure, 
                             force constants, and timestep.

        - basis_set_label: Specifies the basis set for QM calculations, with a default value of 'def2-svp'.

        - xcfun: Specifies the exchange-correlation functional for QM calculations. Default is 'b3lyp'.

        - duration: Specifies the total steps that can pass without a point being added to the database to determine
                    early breaks for a current structure.

        - temperature: Temperature for molecular dynamics simulations, defaulting to 150.15 K.

        - pressure: Pressure value for molecular dynamics, defaulting to 1.0 atm.

        - force_constant: The force constant used in simulations or sampling dynamics, with a default value of 1.0.

        - ensemble: Specifies the statistical ensemble used in the dynamics. Default: 'NVE'.

        - timestep: The time increment (in femtoseconds) between simulation steps. Default: 0.5 fs.

        - nsteps: Number of steps to be performed in the dynamics simulation.

        - snapshots: Specifies how many snapshots of the trajectory to record. Defaults: nsteps.

        - trajectory_file: Name of the file to store the trajectory of the molecular simulation. Default: 'trajectory.pdb'.

        - desired_point_density: Defines the desired density of data points for 1 structure in the database. Default: 50.

        - converged_cycle: Defines the number of cycles required for a simulation or database sampling to be considered 
                           converged. Default: 4.

        - energy_threshold: Specifies an energy threshold to determine when a structure is necessary to be added into 
                            the interpolation database. Default: 1.5 kcal/mol.

        - start_collect: Specifies at which step in the simulation interpolation datapoint collection should begin. Default: 0.

        - solvent: Specifies the solvent environment for the dynamics. Default: 'gas'. (Should always be gas for the construction)

        - qm_energies: A list to store QM energy from individual simulations or calculations (kj/mol).

        - total_energies: A list to store total energy (kj/mol).

        - molecules: A list to store molecular structures sampled during simulations (kj/mol).

        - kinetic_energies: A list to store kinetic energy from simulations (kj/mol).

        - point_added_molecules: A list of molecules for which new data points were added to the database.

        - unique_molecules: A list of unique molecular structures identified during database construction.

        - dynamics_method: Determines the method to generate molecular structures for the database quality conformation.
        
        - nstruc_to_confirm_database_quality: Number of randomly selected strucutures for the database quality check.
    """
    
    def __init__(self, qm_driver=None):

        self.density_of_datapoints = None
        self.qm_data_points = None
        self.qmlabels = None
        self.molecules_along_rp = None
        self.dihedrals = None
        self.sampling_structures = 1
        

        self.molecule = None
        self.datafile = None
        self.dihedrals = None
        self.allowed_deviation = None
        self.z_matrix = None
        self.symmetry_groups = None

        self.qm_driver = qm_driver
        
        if isinstance(self.qm_driver, ScfRestrictedDriver):
        # should be necessary to initialize
       
            self.qm_grad_driver = ScfGradientDriver(self.qm_driver)
            self.qm_hess_driver = ScfHessianDriver(self.qm_driver)

        # variables for the interpolation
        self.interpolation_settings = None
        self.interpolation_type = 'shepard'
        self.exponent_p = '2'
        self.exponent_q = '2'
        self.confidence_radius = '0.5'
        self.imforcefieldfile = None
        file_exists = 'im_database.h5' in os.listdir(os.getcwd())
        if file_exists:
            print('IMPORTANT: IM ForceFieldFile is initalized from the current directory as im_database.h5')
            self.imforcefieldfile = 'im_database.h5'
        else:
            self.imforcefieldfile = 'im_database.h5'
        # variables for the forcefield generation and database expansion
        self.dynamics_settings = None
        self.duration = 3000
        self.temperature = 150.15
        self.pressure = 1.0
        self.force_constant = 1.0
        self.ensemble = 'NVE'
        self.timestep = 0.5
        self.friction = 1.0
        self.nsteps = 1000
        self.snapshots = self.nsteps
        self.trajectory_file = 'trajectory.pdb'
        self.desired_point_density = 50
        self.converged_cycle = 5
        self.energy_threshold = 1.5
        self.distance_thrsh = 0.1
        self.start_collect = 0
        self.solvent = 'gas'

        # individual run
        self.qm_energies = []
        self.total_energies = []
        self.molecules = None
        self.kinetic_energies = []
        self.point_added_molecules = []
        self.unique_molecules = []

        # In here I want to store Number_of_dp, exponent_p, exponent_q
        self.im_results = {'n_datapoints': None, 'RMSD': None, '|D|':None} 


        # confirm database quality
        self.dynamics_method = 'MM'
        self.minimize = True
        self.nstruc_to_confirm_database_quality = 50

        self.interpolation_settings = { 'interpolation_type':self.interpolation_type, 
                            'exponent_p':self.exponent_p,
                            'exponent_q':self.exponent_q, 
                            'confidence_radius':self.confidence_radius,
                            'imforcefield_file':self.imforcefieldfile,
                            'use_inverse_bond_length':True
                          }

        self.dynamics_settings = {  'qm_driver': self.qm_driver,
                                    'grad_driver': self.qm_grad_driver,
                                    'hess_driver': self.qm_hess_driver,
                                    'basis_set_label':None,
                                    'duration':self.duration, 'temperature':self.temperature, 'solvent':self.solvent,
                                    'pressure':self.force_constant, 'force_constant': self.force_constant, 'ensemble':self.ensemble,
                                    'timestep': self.timestep, 'nsteps': self.nsteps, 'friction':self.friction,
                                    'snapshots':self.snapshots, 'trajectory_file':self.trajectory_file,
                                    'desired_datapoint_density':self.desired_point_density, 'converged_cycle': self.converged_cycle, 'energy_threshold':self.energy_threshold,
                                    'NAC':False, 'load_system': None, 'collect_qm_points_from':self.start_collect}


    def set_up_the_system(self, molecule, target_dihedrals=None, sampling_structures=1):

        """
        Assign the neccessary variables with respected values. 

        :param molecule: original molecule

        :param target_dihedrals: is a list of dihedrals that should be scanned during the dynamics

        :param sampling_structures: devides the searchspace around given rotatbale dihedrals
            
        """


        self.qm_data_points = None
        self.molecule = molecule

        atom_mapper = AtomMapper(molecule, molecule)
        self.symmetry_groups = atom_mapper.determine_symmetry_group()
        # self.symmetry_groups = [] 
        # self.z_matrix = sorted(self.z_matrix, key=len)

        if self.z_matrix is None and self.imforcefieldfile is None:
            self.z_matrix = self.define_z_matrix(molecule)
        # Read the database to determine the  
        qm_data_points = []
        if self.imforcefieldfile in os.listdir(os.getcwd()):

            impes_driver = InterpolationDriver(self.z_matrix)
            impes_driver.update_settings(self.interpolation_settings)
            self.qmlabels, self.z_matrix = impes_driver.read_labels()

            self.qm_energies = []
            for label in self.qmlabels:
                qm_data_point = InterpolationDatapoint(self.z_matrix)
                qm_data_point.read_hdf5(self.imforcefieldfile, label)
                self.qm_energies.append(qm_data_point.energy)
                qm_data_points.append(qm_data_point)        
        
        self.density_of_datapoints, self.molecules_along_rp, self.allowed_deviation = self.database_density_check_with_molecule(molecule, qm_data_points, specific_dihedrals=target_dihedrals, nsampling=sampling_structures)
        self.interpolation_settings['dihedrals'] = target_dihedrals

    def compute(self, molecule, basis):

        """
        Construct the interpolation dynamics database by generating molecular structures, 
        performing QM calculations, and collecting data points.

        :param molecule: The input molecular structure for which the database is constructed.
                        This molecule serves as a reference for sampling and simulation tasks.

        The method sets up quantum mechanical drivers, initializes interpolation and dynamics settings,
        and iterates over molecular structures along a predefined reaction path. It runs simulations
        to expand/generate the interpolation forcefield with new data points.

        """
        
        # First set up the system for which the database needs to be constructed
        if self.qm_driver is ScfRestrictedDriver:
<<<<<<< HEAD
            assert_msg_critical(self .qm_driver, 'ImForceFieldGenerator: QM-Driver/ QM-Gradient-Driver / QM-Hessian-Driver were initialized as ScF Method!.')

=======
            assert_msg_critical(self.qm_driver, 'IMForceFieldGenerator: QM-Driver/ QM-Gradient-Driver / QM-Hessian-Driver were initialized as ScF Method!.')
        
        print('MOlecule labels', molecule.get_labels())
>>>>>>> 94c20d9c
        self.interpolation_settings = { 'interpolation_type':self.interpolation_type, 
                            'exponent_p':self.exponent_p,
                            'exponent_q':self.exponent_q, 
                            'confidence_radius':self.confidence_radius,
                            'imforcefield_file':self.imforcefieldfile,
                            'use_inverse_bond_length':True
                          }

        self.dynamics_settings = {  'qm_driver': self.qm_driver,
                                    'grad_driver': self.qm_grad_driver,
                                    'hess_driver': self.qm_hess_driver,
                                    'basis_set_label': basis.get_main_basis_label(),
                                    'duration':self.duration, 'temperature':self.temperature, 'solvent':self.solvent,
                                    'pressure':self.force_constant, 'force_constant': self.force_constant, 'ensemble':self.ensemble,
                                    'timestep': self.timestep, 'nsteps': self.nsteps, 'friction':self.friction,
                                    'snapshots':self.snapshots, 'trajectory_file':self.trajectory_file,
                                    'desired_datapoint_density':self.desired_point_density, 'converged_cycle': self.converged_cycle, 'energy_threshold':self.energy_threshold,
                                    'NAC':False, 'load_system': None, 'collect_qm_points_from':self.start_collect}
        

        self.set_up_the_system(molecule, self.dihedrals, self.sampling_structures)

        for counter, entry in enumerate(self.molecules_along_rp.items()):
            key_old, molecules = entry
            for i, mol in enumerate(molecules):
                
                key = key_old
  
                if self.dihedrals is not None:
                    key = (key_old, int(round(molecules[i].get_dihedral_in_degrees(key_old))))
                    if i > 0:
                        impes_driver = InterpolationDriver(self.z_matrix)
                        impes_driver.imforcefield_file = self.imforcefieldfile
                        self.qmlabels, self.z_matrix = impes_driver.read_labels()

                        qm_data_points = []
                        qm_energies = []
                        for label in self.qmlabels:
                            qm_data_point = InterpolationDatapoint(self.z_matrix)
                            qm_data_point.read_hdf5(self.imforcefieldfile, label)
                            qm_energies.append(qm_data_point.energy)
                            qm_data_points.append(qm_data_point)
                        
                        self.density_of_datapoints = self.determine_datapoint_density(self.density_of_datapoints, self.molecules_along_rp, qm_data_points, self.interpolation_settings['dihedrals'])

                print('Density of datapoints', self.density_of_datapoints, key, key_old )

                in_db = False
                if self.minimize:
                    
                    reference_dih = key[0]
                    opt_drv = OptimizationDriver(self.qm_driver)
                    current_basis = MolecularBasis.read(mol, basis.get_main_basis_label())
                    _, scf_results = self.compute_energy(self.qm_driver, mol, current_basis)
                    opt_drv.ostream.mute()
                    if self.dihedrals is not None:
                        constraint = f"freeze dihedral {reference_dih[0]} {reference_dih[1]} {reference_dih[2]} {reference_dih[3]}"
                        opt_drv.constraints = [constraint]
                    opt_results = opt_drv.compute(mol, current_basis, scf_results)
                    optimized_molecule = Molecule.from_xyz_string(opt_results['final_geometry'])
                    mol = optimized_molecule
                    print(optimized_molecule.get_xyz_string())
                
                if self.imforcefieldfile in os.listdir(os.getcwd()):
                    
                    impes_driver = InterpolationDriver()
                    impes_driver.imforcefield_file = self.imforcefieldfile
                    self.qmlabels, self.z_matrix = impes_driver.read_labels()
                    for label in self.qmlabels:
                        qm_data_point = InterpolationDatapoint(self.z_matrix)
                        qm_data_point.read_hdf5(self.imforcefieldfile, label)
                        distance = self.calculate_distance_to_ref(mol.get_coordinates_in_bohr(), qm_data_point.cartesian_coordinates)
                        if distance < 1e-4:
                            print('Minimized structure already in the database!')
                            in_db = True
                            break
                    
                if not in_db:
                    current_basis = MolecularBasis.read(mol, basis.get_main_basis_label())
                    self.add_point(mol, self.imforcefieldfile, current_basis, key[0])
                    self.interpolation_settings['imforcefield_file'] = self.imforcefieldfile
                    self.z_matrix = self.define_z_matrix(molecule)
                    print('Molecule added to the database',  self.density_of_datapoints)
                    if self.dihedrals is not None:
                        self.density_of_datapoints[(key_old, int(round(molecules[i].get_dihedral_in_degrees(key_old))))] += 1
                    else:
                        self.density_of_datapoints[key_old] += 1



                forcefield_generator = MMForceFieldGenerator()
                self.dynamics_settings['trajectory_file'] = f'trajectory_{counter}.pdb'
                
                forcefield_generator.create_topology(mol)
                    
                im_database_driver = IMDatabasePointCollecter()
                im_database_driver.distance_thrsh = self.distance_thrsh
                im_database_driver.non_core_symmetry_groups = self.symmetry_groups
                im_database_driver.platform = 'CUDA'
                if not self.minimize:
                    im_database_driver.optimize = False

                im_database_driver.system_from_molecule(mol, self.z_matrix, forcefield_generator, solvent=self.solvent, qm_atoms='all')  
                desiered_point_density = int(self.dynamics_settings['desired_datapoint_density'])

                if self.density_of_datapoints[key] < desiered_point_density: 
                    im_database_driver.density_around_data_point = [self.density_of_datapoints[key], key[0]]
                    
                    if key[0] is None:
                        im_database_driver.allowed_molecule_deviation = [key[1] - self.allowed_deviation, -key[1] + self.allowed_deviation]
                    else:
                        im_database_driver.allowed_molecule_deviation = [((key[1] - self.allowed_deviation + 180) % 360) - 180, ((key[1] + self.allowed_deviation + 180) % 360) - 180]
                    
                    im_database_driver.update_settings(self.dynamics_settings, self.interpolation_settings)
                    if self.interpolation_settings['imforcefield_file'] is None:
                        self.interpolation_settings['imforcefield_file'] = im_database_driver.qm_datafile

                    im_database_driver.run_qmmm()
                    self.density_of_datapoints[key] = im_database_driver.density_around_data_point

                    # individual impes run objects
                    self.qm_energies.append(im_database_driver.qm_potentials)
                    self.total_energies.append(im_database_driver.total_energies)
                    self.kinetic_energies.append(im_database_driver.kinetic_energies)
                    self.molecules = im_database_driver.molecules
                    self.point_added_molecules.append(im_database_driver.point_adding_molecule)
                    self.unique_molecules.append(im_database_driver.allowed_molecules)

                
                entries = list(self.molecules_along_rp.values())

                self.confirm_database_quality(entries[0][0], self.imforcefieldfile, basis=basis, given_molecular_strucutres=self.molecules)
    
                counter += 1
        
        self.density_of_datapoints = self.determine_datapoint_density(self.density_of_datapoints, self.molecules_along_rp, None, self.interpolation_settings['dihedrals'])
        print('The construction of the database was sucessfull', self.density_of_datapoints)
        self.im_results['n_datapoints'] = self.density_of_datapoints

        return self.im_results 

    
    def database_density_check_with_molecule(self, molecule, qm_datapoints, specific_dihedrals=None, nsampling=None):
        """

        Sample molecular structures by rotating specific dihedrals if defined and determine the current density of 
        datapoints for given structure (or structures).

        :param molecule: The original molecule object on which rotations are performed.

        :param qm_datapoints: A list of interpolation data points used to track how many
                            structures already exist (if specific_dihedrals: for certain dihedral configurations).

        :param specific_dihedrals: A list of dihedral angle definitions (as tuples of atoms) that 
                                will be scanned. If not provided, no specific dihedrals are rotated.

        :param nsampling: The number of samples to generate by rotating each dihedral from 0 to 360 degrees.
                        The rotation values are evenly spaced based on this parameter.

        The method creates sampled molecular structures by setting each specified dihedral angle to different 
        rotation values. The rotated structures are stored in `sampled_molecules`. Additionally, it initializes
        or updates `point_densities`, which tracks how many data points exist for each dihedral configuration.
        If no specific dihedrals are provided, the method uses a default structure at a 180-degree dihedral.

        :returns:

        - sampled_molecules: A dictionary where each key is a specific dihedral (or `None` if no dihedral is given),
                            and the value is a list of sampled molecular structures.
        
        - point_densities: A dictionary where keys are tuples of (dihedral, angle) and values represent the 
                            number of existing quantum mechanical data points for that configuration.

        - normalized_angle: determines the normalized dihedral angle how much the the angle is allowed to change within
                            the dynamics
        """

        sampled_molecules = {}
        point_densities = {}
        rotation_values = np.linspace(0, 360, nsampling, endpoint=False)
        if specific_dihedrals is not None:
            for specific_dihedral in specific_dihedrals:
                sampled_molecules[tuple(specific_dihedral)] = []
                for theta in rotation_values:
                    molecule.set_dihedral_in_degrees(specific_dihedral, theta)
                    new_molecule = Molecule.from_xyz_string(molecule.get_xyz_string())
                    sampled_molecules[tuple(specific_dihedral)].append(new_molecule)
                    # if abs(int(round(molecule.get_dihedral_in_degrees(specific_dihedral)))) == 180:
                    #     key = (tuple(specific_dihedral), abs(int(round(molecule.get_dihedral_in_degrees(specific_dihedral)))))
                    #     point_densities[key] = 0
                    # else:
                    key = (tuple(specific_dihedral), int(round(new_molecule.get_dihedral_in_degrees(specific_dihedral))))
                    point_densities[key] = 0
        else:
            sampled_molecules[None, 180] = [molecule]
            point_densities[None, 180] = 0
            
            if qm_datapoints is not None:
                point_densities[None, 180] = len(qm_datapoints)
        
        if specific_dihedrals is not None and self.imforcefieldfile is not None:
            point_densities = self.determine_datapoint_density(point_densities, sampled_molecules, qm_datapoints, specific_dihedrals)
            
        allowed_deviation = 360 / nsampling
        normalized_angle = ((allowed_deviation + 180) % 360) - 180

        return point_densities, sampled_molecules, normalized_angle

    def determine_datapoint_density(self, point_densities_dict, sampled_molecules_dict, qm_datapoints, dihedrals):
        def dihedral_to_vector(angle):
            """
            Converts a dihedral angle in degrees to a 2D vector on the unit circle.
            :param angle:
                Angle to be transformed into a sinus and cosinus basis.
            
            :returns:
                Angle in vector form.
            """
            rad = np.radians(angle)
            return np.array([np.cos(rad), np.sin(rad)])
        def structure_to_vector(dihedrals):
            """
            Converts a list of dihedral angles to a concatenated vector.
            For N dihedrals, returns a vector of length 2N.
            :param dihedrals:
                List of dihedrals which will be transformed into vector form.
            
            :return:
                A concetenate list of the vectors.
            """
            return np.concatenate([dihedral_to_vector(angle) for angle in dihedrals])
        def dihedral_distance_vectorized(dihedrals1, dihedrals2):
            """
            Computes the Euclidean distance between two sets of dihedrals by mapping each
            angle to a unit circle vector.
            
            :param dihedrals1:
                Lists or tuples of angles (in degrees).
            
            :param dihedrals2:
                Lists or tuples of angles (in degrees).
            
            :returns:
                Norm of the distance.
            """
            vec1 = structure_to_vector(dihedrals1)
            vec2 = structure_to_vector(dihedrals2)
            return np.linalg.norm(vec1 - vec2)
        
        if qm_datapoints is None:
            impes_driver = InterpolationDriver(self.z_matrix)
            impes_driver.imforcefield_file = self.imforcefieldfile
            self.qmlabels, self.z_matrix = impes_driver.read_labels()
            qm_datapoints = []
            for label in self.qmlabels:
                qm_data_point = InterpolationDatapoint(self.z_matrix)
                qm_data_point.read_hdf5(self.imforcefieldfile, label)
                qm_datapoints.append(qm_data_point)
        reseted_point_densities_dict = {key: 0 for key in point_densities_dict}
        impes_driver = InterpolationDriver(self.z_matrix)
        impes_driver.update_settings(self.interpolation_settings)
        if dihedrals is not None:
            for specific_dihedral in dihedrals:
                for point in qm_datapoints:
                    min_distance = np.inf
                    key = None
                    for i, mol in enumerate(sampled_molecules_dict[tuple(specific_dihedral)]):
                        datapoint_molecule = Molecule(self.molecule.get_labels(), point.cartesian_coordinates, 'bohr')
                        dihedrals_of_mol = [mol.get_dihedral_in_degrees(specific_dihedral)]
                        dihedrals_of_dp = [datapoint_molecule.get_dihedral_in_degrees(specific_dihedral)]
                        distance_vectorized = dihedral_distance_vectorized(dihedrals_of_mol, dihedrals_of_dp)
                        if abs(distance_vectorized) < min_distance:
                            min_distance = abs(distance_vectorized)
                            key = (tuple(specific_dihedral), int(round(mol.get_dihedral_in_degrees(specific_dihedral))))
                
                reseted_point_densities_dict[key] += 1
        else:
            reseted_point_densities_dict[None, 180] = len(qm_datapoints)
                


        return reseted_point_densities_dict


    def calculate_translation_coordinates_analysis(self, given_coordinates):
        """Center the molecule by translating its geometric center to (0, 0, 0).
        
           :param given_coordinates:
                Coordinate that is translated to the center.
        """
        center = np.mean(given_coordinates, axis=0)
        translated_coordinates = given_coordinates - center

        return translated_coordinates
    
    def calculate_distance_to_ref(self, current_coordinates, datapoint_coordinate):
        """Calculates and returns the cartesian distance between
           self.coordinates and data_point coordinates.
           Besides the distance, it also returns the weight gradient,
           which requires the distance vector to be computed.

           :param current_coordinates:
                current molecular coordinates.
           
           :param data_point:
                InterpolationDatapoint object.

           :returns:
              Norm of the distance between 2 structures.
        """

        # First, translate the cartesian coordinates to zero
        target_coordinates = self.calculate_translation_coordinates_analysis(datapoint_coordinate)
        reference_coordinates = self.calculate_translation_coordinates_analysis(current_coordinates)

        # Then, determine the rotation matrix which
        # aligns data_point (target_coordinates)
        # to self.impes_coordinate (reference_coordinates)     
        rotation_matrix_core = geometric.rotate.get_rot(target_coordinates,
                                                reference_coordinates)
        

        # Rotate the data point
        rotated_coordinates_core = np.dot(rotation_matrix_core, target_coordinates.T).T
        # Calculate the Cartesian distance
        ref_structure_check = reference_coordinates.copy()
        distance_core = (np.linalg.norm(rotated_coordinates_core - ref_structure_check))

        return distance_core
    
    def database_extracter(self, datafile, mol_labels):
        """Extracts molecular structures from a given database file.

        :param datafile:
            Database file containing interpolation data.
        
        :param mol_labels:
            List of molecular labels.

        :returns:
            A list of VeloxChem Molecule objects extracted from the database.
        
        """
        
        im_driver = InterpolationDriver() # -> implemented Class in VeloxChem that is capable to perform interpolation calculations for a given molecule and provided z_matrix and database
        im_driver.imforcefield_file = datafile
        labels, z_matrix = im_driver.read_labels()
        sorted_labels = sorted(labels, key=lambda x: int(x.split('_')[1]))

        impes_coordinate = InterpolationDatapoint(z_matrix) # -> implemented Class in VeloxChem that handles all transformations and database changes concerning the interpolation
        data_point_molecules = []
        datapoints = []

        for label in sorted_labels:
            impes_coordinate = InterpolationDatapoint(z_matrix)
            impes_coordinate.read_hdf5(datafile, label) # -> read in function from the ImpesDriver object
            coordinates_in_angstrom = impes_coordinate.cartesian_coordinates * bohr_in_angstrom()
            current_molecule = Molecule(mol_labels, coordinates_in_angstrom, 'angstrom') # -> creates a VeloxChem Molecule object
            
            datapoints.append(impes_coordinate)
            data_point_molecules.append(current_molecule)

        return data_point_molecules, datapoints
    
    def simple_run_dynamics(self, molecule, forcefield_generator):
        """Performs a molecular dynamics simulation using the selected method.
        This function runs a molecular dynamics simulation using either:
        - OpenMM for molecular mechanics (MM) sampling.
        - Interpolation-based QM/MM sampling.

        :param molecule:
            A VeloxChem Molecule object representing the target system.

        :param forcefield_generator:
            A defined MMForceFieldGenerator object.

        :returns:
            A list of molecular structures obtained from the dynamics simulation.
        """

        all_structures = None

        if self.dynamics_method == 'MM':
            
            # define OpenMMDriver object and perform a dynamical sampling
            openmmdyn = OpenMMDynamics()

            openmmdyn.create_system_from_molecule(molecule, ff_gen=forcefield_generator, 
                                                  solvent=self.dynamics_settings['solvent'], 
                                                  qm_atoms='all')
    
            _, conformation_structures = openmmdyn.conformational_sampling(ensemble=self.ensemble,
                                                                           snapshots=self.snapshots, 
                                                                           nsteps=self.timestep, 
                                                                           temperature=self.temperature, 
                                                                           minimize=True)

            all_structures = conformation_structures
            

        if self.dynamics_method == 'IM':
            interpolation_driver = InterpolationDriver()
            interpolation_driver.update_settings(self.interpolation_settings)
            interpolation_driver.imforcefield_file = self.imforcefieldfile
            qmlabels, z_matrix = interpolation_driver.read_labels()
            sorted_labels = sorted(qmlabels, key=lambda x: int(x.split('_')[1]))

            interpolation_driver.impes_coordinate.z_matrix = z_matrix

            qm_data_points = []

            for label in sorted_labels:
                qm_data_point = InterpolationDatapoint(z_matrix)
                qm_data_point.read_hdf5(self.imforcefieldfile, label)
                qm_data_points.append(qm_data_point)   
            interpolation_driver.labels = sorted_labels
            interpolation_driver.qm_data_points = qm_data_points
            openmmdyn = OpenMMDynamics()
            openmmdyn.create_system_from_molecule(molecule, ff_gen=forcefield_generator, solvent=self.solvent, qm_atoms='all')
            openmmdyn.platform = 'CUDA'

            openmmdyn.run_qmmm(interpolation_driver, interpolation_driver, ensemble=self.ensemble, temperature=self.temperature,
                               pressure=self.pressure, friction=self.friction, timestep=self.timestep, nsteps=self.nsteps,
                               snapshots=self.snapshots, traj_file='Database_quality_conformation.pdb')
            
            all_structures = openmmdyn.dynamic_molecules

        if self.dynamics_method == 'IM_Driver':
            interpolation_driver = InterpolationDriver()
            interpolation_driver.update_settings(self.interpolation_settings)
            interpolation_driver.imforcefield_file = self.imforcefieldfile
            self.qmlabels, z_matrix = interpolation_driver.read_labels()

            interpolation_driver.impes_coordinate.z_matrix = z_matrix
            im_database_driver = IMDatabasePointCollecter()
            im_database_driver.platform = 'CUDA'

            im_database_driver.system_from_molecule(molecule, z_matrix, forcefield_generator, solvent=self.solvent, qm_atoms='all')
            self.interpolation_settings['imforcefield_file'] = self.imforcefieldfile
            im_database_driver.update_settings(self.dynamics_settings, self.interpolation_settings)
            im_database_driver.collect_qm_points = self.nsteps
            im_database_driver.run_qmmm()

        return all_structures


    def confirm_database_quality(self, molecule, im_database_file, basis, given_molecular_strucutres=None, improve=True):
        """Validates the quality of an interpolation database for a given molecule.

       This function assesses the quality of the provided interpolation database 
       comparing the interpolated energy with a QM-reference energy.

       :param molecule:
           A VeloxChem molecule object representing the reference molecular system.

       :param im_database_file:
           Interpolation database file.

       :param given_molecular_strucutres:
           An optional list of additional molecular structures that will be used for the validation.

       :returns:
           List of QM-energies, IM-energies.
        """

        # For all Methods a ForceField of the molecule is requiered
        forcefield_generator = MMForceFieldGenerator()
<<<<<<< HEAD
=======
        forcefield_generator.partial_charges = molecule.get_partial_charges(molecule.get_charge())
>>>>>>> 94c20d9c
        forcefield_generator.create_topology(molecule)
        
        self.imforcefieldfile = im_database_file
        if self.interpolation_settings is None:
            self.interpolation_settings = { 'interpolation_type':self.interpolation_type, 
                            'exponent_p':self.exponent_p,
                            'exponent_q':self.exponent_q, 
                            'confidence_radius':self.confidence_radius,
                            'imforcefield_file':self.imforcefieldfile,
                            'use_inverse_bond_length':True
                          }

        if self.dynamics_method == 'MM':
            rot_bonds = forcefield_generator.rotatable_bonds
            forcefield_generator.reparameterize_dihedrals(rot_bonds[0], scan_range=[180, 360], n_points=7, visualize=True)

        database_quality = False


        while database_quality is False:
            
            database_expanded = False
            all_structures = given_molecular_strucutres
            if given_molecular_strucutres is None:
                all_structures = self.simple_run_dynamics(molecule, forcefield_generator)

            datapoint_molecules, _ = self.database_extracter(im_database_file, molecule.get_labels())
                
            rmsd = -np.inf
            random_structure_choices = None
            counter = 0
            # if given_molecular_strucutres is not None:
            #     random_structure_choices = given_molecular_strucutres

            while rmsd < 0.3 and counter <= 20:
                if self.dihedrals is not None:
                    desired_angles = np.linspace(0, 360, 36)
                    angles_mols = {int(angle):[] for angle in desired_angles}

                    keys = list(angles_mols.keys())
                    for mol in all_structures:  
                        mol_angle = (mol.get_dihedral_in_degrees(self.dihedrals[0]) + 360) % 360
                        
                        
                        for i in range(len(desired_angles) - 1):
                            
                            if keys[i] <= mol_angle < keys[i + 1]:
                                angles_mols[keys[i]].append(mol)
                                break
                    
                    # List to hold selected molecules
                    selected_molecules = []
                    total_molecules = sum(len(mols) for mols in angles_mols.values())

                    # Adaptive selection based on bin sizes
        
                    for angle_bin, molecules_in_bin in angles_mols.items():
                        num_mols_in_bin = len(molecules_in_bin)

                        if num_mols_in_bin == 0:
                            continue  # Skip empty bins

                        # If 2 or fewer molecules, take all
                        elif num_mols_in_bin <= 2:
                            selected_molecules.extend(molecules_in_bin)

                        else:
                            # Calculate proportional number of molecules to select
                            proportion = num_mols_in_bin / total_molecules
                            num_to_select = max(1, math.ceil(proportion * self.nstruc_to_confirm_database_quality))

                            # Randomly select the proportional number
                            selected_mols = random.sample(molecules_in_bin, min(num_to_select, num_mols_in_bin))
                            selected_molecules.extend(selected_mols)
                else:
                    selected_molecules = random.sample(all_structures, min(self.nstruc_to_confirm_database_quality, len(all_structures)))
                
                            
                individual_distances = []
                random_structure_choices = selected_molecules
                for datapoint_molecule in datapoint_molecules:
                    for random_struc in random_structure_choices:
                        
                        distance_norm = self.calculate_distance_to_ref(random_struc.get_coordinates_in_bohr(), datapoint_molecule.get_coordinates_in_bohr())
                        individual_distances.append(distance_norm / np.sqrt(len(molecule.get_labels())) * bohr_in_angstrom())
                
                rmsd = min(individual_distances)
                counter += 1
                if rmsd >= 0.3:
                    print(f'The overall RMSD is {rmsd} -> The current structures are well seperated from the database conformations! loop is discontinued')
                else:
                    print(f'The overall RMSD is {rmsd} -> The current structures are not all well seperated from the database conformations! loop is continued')        
            
            if self.dihedrals is not None:
                for random_mol in random_structure_choices:
                    print('angle', random_mol.get_dihedral_in_degrees(self.dihedrals[0]))
            
            atom_mapper = AtomMapper(molecule, molecule)
            symmetry_groups = atom_mapper.determine_symmetry_group()
            qm_energies = []
            im_energies = []
            impes_driver = InterpolationDriver()
            impes_driver.update_settings(self.interpolation_settings)
            impes_driver.imforcefield_file = im_database_file
            labels, z_matrix = impes_driver.read_labels()
            impes_driver.impes_coordinate.z_matrix = z_matrix
            impes_driver.symmetry_sub_groups = symmetry_groups
            sorted_labels = sorted(labels, key=lambda x: int(x.split('_')[1]))

            for i, mol in enumerate(random_structure_choices):

                current_basis = MolecularBasis.read(mol, basis.get_main_basis_label())
                impes_driver.compute(mol, labels=sorted_labels)
                reference_energy, scf_results = self.compute_energy(self.qm_driver, mol, current_basis)
                while scf_results is None:
                    new_mol = Molecule.from_xyz_string(mol.get_xyz_string())
                    current_basis = MolecularBasis.read(new_mol, basis.get_main_basis_label())
                    reference_energy, scf_results = self.compute_energy(self.qm_driver, new_mol, current_basis)
                qm_energies.append(reference_energy)
                im_energies.append(impes_driver.impes_coordinate.energy)
                
                print('Energies', qm_energies[-1], im_energies[-1])
                
                print(f'\n\n ########## Step {i} ######### \n')
                print(f'delta_E:   {abs(qm_energies[-1] - im_energies[-1]) * hartree_in_kcalpermol()} kcal/mol \n')
                if abs(qm_energies[-1] - im_energies[-1]) * hartree_in_kcalpermol() > self.energy_threshold and improve == True:
                    print(mol.get_xyz_string())

                    if self.minimize:
                        ############# Implement constraint optimization ############

                        opt_drv = OptimizationDriver(self.qm_driver)
                        opt_drv.ostream.mute()
                        
                        interpolation_driver = InterpolationDriver(z_matrix)
                        interpolation_driver.update_settings(self.interpolation_settings)

                        interpolation_driver.distance_thrsh = 1000
                        interpolation_driver.exponent_p = 2
                        interpolation_driver.store_weights = True
                        interpolation_driver.symmetry_sub_groups
                        interpolation_driver.compute(mol)
                        current_weights = interpolation_driver.weights

                        weights = [value for _, value in current_weights.items()]
                        sorted_weights = sorted(weights, reverse=True)

                        internal_coordinate_datapoints = []
                        for i, weight in enumerate(sorted_weights):
                            
                            if weight >= max(weights) - 0.2:
                                label = [key for key, value in current_weights.items() if value == weight]
                                print('LABEL', label)
                                internal_coordinate_datapoints.append(interpolation_driver.qm_data_points[sorted_labels.index(label[0])])
                            else:
                                break

                        # qm_datapoints_weighted = [qm_datapoint for qm_datapoint in enumerate if ]
                        constraints = interpolation_driver.determine_important_internal_coordinates(reference_energy, mol, self.z_matrix, internal_coordinate_datapoints)
                        
                        
                        print('FINAL WIEGHTS', current_weights)
                        print('CONSTRAINTS', constraints)

                        opt_constraint_list = []
                        for constraint in constraints[:1]:
                            if len(constraint) == 2:
                                opt_constraint = f"freeze distance {constraint[0] + 1} {constraint[1] + 1}"
                                opt_constraint_list.append(opt_constraint)
                            
                            elif len(constraint) == 3:
                                opt_constraint = f"freeze angle {constraint[0] + 1} {constraint[1] + 1} {constraint[2] + 1}"
                                opt_constraint_list.append(opt_constraint)
                        
                            else:
                                opt_constraint = f"freeze dihedral {constraint[0] + 1} {constraint[1] + 1} {constraint[2] + 1} {constraint[3] + 1}"
                                opt_constraint_list.append(opt_constraint)
                        opt_drv.constraints = opt_constraint_list
                        opt_results = opt_drv.compute(mol, current_basis, scf_results)
                        optimized_molecule = Molecule.from_xyz_string(opt_results['final_geometry'])
                        opt_current_basis = MolecularBasis.read(optimized_molecule, basis.get_main_basis_label())
                        print('Optimized Molecule', optimized_molecule.get_xyz_string(), '\n\n', mol.get_xyz_string())
                        labels = []
                        labels.append("point_{0}".format((len(sorted_labels) + 1)))
                        self.add_point(optimized_molecule, im_database_file, opt_current_basis)
                        database_expanded = True
                        print('The interpolation quality was to low! Structre as been added to the database')
                    
                    else:
                        labels = []
                        labels.append("point_{0}".format((len(sorted_labels) + 1)))
                        self.add_point(mol, im_database_file, current_basis)
                        database_expanded = True

            if not database_expanded:
                database_quality = True

        
        # self.plot_final_energies(qm_energies, im_energies)
        self.structures_to_xyz_file(all_structures, 'full_xyz_traj.xyz')
        self.structures_to_xyz_file(random_structure_choices, 'random_xyz_structures.xyz', im_energies, qm_energies)

    
    def plot_final_energies(self, qm_energies, im_energies):
        """Plots the final potential energies of QM and IM methods.

        :param qm_energies:
            A list or NumPy array of QM potential energies.

        :param im_energies:
            A list or NumPy array of IM potential energies.

        """
        
        import matplotlib.pyplot as plt
        
        qm_energies_plot = np.array(qm_energies)
        im_energies_org = np.array(im_energies)


        sort_indices = np.argsort(qm_energies_plot) 
        qm_energies_sorted = qm_energies_plot[sort_indices]  
        im_energies_org_sorted = im_energies_org[sort_indices]

        ss_total = np.sum((qm_energies_sorted - np.mean(qm_energies_sorted)) ** 2)
        r2_org = 1 - np.sum((qm_energies_sorted - im_energies_org_sorted) ** 2) / ss_total

        plt.figure(figsize=(10, 6))

        plt.plot(qm_energies_sorted - qm_energies_sorted[0], qm_energies_sorted - qm_energies_sorted[0], label="Reference (y = x)", color="black", linestyle="-")
        plt.scatter(qm_energies_sorted - qm_energies_sorted[0], qm_energies_sorted - qm_energies_sorted[0], label="QM Energy", color="black", alpha=1.0)

        plt.scatter(qm_energies_sorted - qm_energies_sorted[0], im_energies_org_sorted - qm_energies_sorted[0], label=f"IM Energy (R$^2$ = {r2_org})", color="red", alpha=0.7)
        plt.xlabel("Potential Energies (kcal mol$^{-1}$)", fontsize=12)
        plt.ylabel("Potential Energies (kcal mol$^{-1}$)", fontsize=12)
        plt.legend()
        plt.grid(alpha=0.5)

        plt.savefig("correlation_energy_plot.svg")
        plt.show(block=True)

    def structures_to_xyz_file(self, molecules_for_xyz, structure_filename, im_energies=None, qm_energies=None):
        """Writes molecular structures to an XYZ file.

        :param molecules_for_xyz:
            A list of VeloxChem molecular objects.

        :param structure_filename:
            The name of the output file where XYZ structures will be stored.

        :param im_energies:
            An optional list of interpolation energies corresponding to each molecule.

        :param qm_energies:
            An optional list of quantum mechanical energies corresponding to each molecule.

        """

        with open(structure_filename, 'w') as file:
            pass

        for i, dyn_mol in enumerate(molecules_for_xyz):

            current_xyz_string = dyn_mol.get_xyz_string()

            xyz_lines = current_xyz_string.splitlines()

            if len(xyz_lines) >= 2 and im_energies is not None:

                xyz_lines[1] += f'Energies  QM: {qm_energies[i]}  IM: {im_energies[i]}  delta_E: {abs(qm_energies[i] - im_energies[i])}'


            updated_xyz_string = "\n".join(xyz_lines)

            with open(structure_filename, 'a') as file:
                file.write(f"{updated_xyz_string}\n\n")
        
    
    def define_z_matrix(self, molecule):
        """
        Creates the z-matrix of redundant internal coordinates based on the
        topology from geomeTRIC.

        :return:
            a list of 2-tuples, 3-tuples, and 4-tuples corresponding to all bonds,
            bond agles, and respectively dihedral angles in the molecule.
        """

        g_molecule = geometric.molecule.Molecule()
        g_molecule.elem = molecule.get_labels()
        g_molecule.xyzs = [molecule.get_coordinates_in_bohr() * geometric.nifty.bohr2ang]

        g_molecule.build_topology()
        g_molecule.build_bonds()

        bonds = g_molecule.Data['bonds']
        angles = g_molecule.find_angles()
        dihedrals = g_molecule.find_dihedrals()

        z_matrix = []
        for bond in bonds:
            z_matrix.append(bond)
        for angle in angles:
            z_matrix.append(angle)
        for dihedral in dihedrals:
            z_matrix.append(dihedral)

        return z_matrix
    

    def add_point(self, molecule, imforcefielddatafile, basis, specific_coordiante=None):
        """ Adds a new point to the database.

            :param molecule:
                the molecule.
            :param imforcefielddatafile:
                Datafile containing the information of the IM forcefield.

        """
        if self.qm_driver is None:
            raise ValueError("No energy driver defined.")
        if self.qm_grad_driver is None:
            raise ValueError("No gradient driver defined.")
        if self.qm_hess_driver is None:
            raise ValueError("No Hessian driver defined.")

        energy = None
        gradient = None
        hessian = None
           
        # define impesdriver to determine if stucture should be added:
        interpolation_driver = InterpolationDriver()
        interpolation_driver.update_settings(self.interpolation_settings)
        interpolation_driver.imforcefield_file = imforcefielddatafile
        z_matrix = self.define_z_matrix(molecule)
        sorted_labels = []
        if imforcefielddatafile in os.listdir(os.getcwd()):
            labels, z_matrix = interpolation_driver.read_labels()
            sorted_labels = sorted(labels, key=lambda x: int(x.split('_')[1]))

        energy, scf_results = self.compute_energy(self.qm_driver, molecule, basis)

        gradient = self.compute_gradient(self.qm_grad_driver, molecule, basis, scf_results)
        hessian = self.compute_hessian(self.qm_hess_driver, molecule, basis)

        natoms = molecule.number_of_atoms()
        elem = molecule.get_labels()
        coords = molecule.get_coordinates_in_bohr().reshape(natoms * 3)

        vib_frequencies, normal_modes_vec, gibbs_energy = (
            geometric.normal_modes.frequency_analysis(
                coords,
                hessian[0],
                elem,
                energy=energy,
                temperature=self.temperature,
                pressure=self.pressure,
                outfnm=f'vibrational_point_{energy}',
                normalized=False))
    
        print('Vibrational frequencies', vib_frequencies, gibbs_energy)
        label = f'point_{len(sorted_labels) + 1}'
        impes_coordinate = InterpolationDatapoint(z_matrix)
        impes_coordinate.update_settings(self.interpolation_settings)
        impes_coordinate.cartesian_coordinates = molecule.get_coordinates_in_bohr()
        impes_coordinate.energy = energy
        impes_coordinate.gradient = gradient[0]
        impes_coordinate.hessian = hessian[0]
        impes_coordinate.transform_gradient_and_hessian()
        # trust_radius = impes_coordinate.determine_trust_radius(molecule, self.interpolation_settings, self.dynamics_settings, label, specific_coordiante, self.allowed_deviation, symmetry_groups=self.symmetry_groups)
        trust_radius = 0.5
        impes_coordinate.confidence_radius = trust_radius
        impes_coordinate.write_hdf5(imforcefielddatafile, label)

        interpolation_driver.imforcefield_file = imforcefielddatafile
        
        labels, z_matrix = interpolation_driver.read_labels()
        
        print(f"Database expansion with {', '.join(labels)}")

    def compute_energy(self, qm_driver, molecule, basis=None):
        """ Computes the QM energy using self.qm_driver.

            :param molecule:
                The molecule.
            :param basis:
                The basis set.

            :returns the QM energy.
        """
        # Dtermine the type of energy driver, to be able to
        # call it correctly.

        qm_energy = None
        scf_tensors = None

        # XTB
        if isinstance(qm_driver, XtbDriver):

            qm_driver.compute(molecule)
            qm_energy = qm_driver.get_energy()
            qm_energy = np.array([qm_energy])

        # restricted SCF
        elif isinstance(qm_driver, ScfRestrictedDriver):
            qm_driver.ostream.mute()
            scf_tensors = qm_driver.compute(molecule, basis)
            qm_energy = qm_driver.scf_energy
            qm_driver.ostream.unmute()

        if qm_energy is None:
            error_txt = "Could not compute the QM energy. "
            error_txt += "Please define a QM driver."
            raise ValueError(error_txt)

        return qm_energy, scf_tensors

    def compute_gradient(self, grad_driver, molecule, basis=None, scf_results=None):
        """ Computes the QM gradient using self.grad_driver.

            :param molecule:
                The molecule.
            :param basis:
                The basis set.

            :returns the QM gradient.
        """

        qm_gradient = None

        if isinstance(grad_driver, XtbGradientDriver):
            grad_driver.ostream.mute()
            grad_driver.compute(molecule)
            grad_driver.ostream.unmute()
            qm_gradient = grad_driver.gradient
            qm_gradient = np.array([qm_gradient])

        elif isinstance(grad_driver, ScfGradientDriver):
            grad_driver.ostream.mute()
            grad_driver.compute(molecule, basis, scf_results)
            qm_gradient = grad_driver.gradient
            qm_gradient = np.array([qm_gradient])
            grad_driver.ostream.unmute()

        if qm_gradient is None:
            error_txt = "Could not compute the QM gradient. "
            error_txt += "Please define a QM gradient driver."
            raise ValueError(error_txt)
        
        return qm_gradient


    # TODO: mute outside to save time?
    def compute_hessian(self, hess_driver, molecule, basis=None):
        """ Computes the QM Hessian using self.hess_driver.

            :param molecule:
                The molecule.
            :param basis:
                The basis set.

            :returns the QM Hessian matrix.
        """

        qm_hessian = None

        if isinstance(hess_driver, XtbHessianDriver):
            hess_driver.ostream.mute()
            hess_driver.compute(molecule)
            qm_hessian = hess_driver.hessian
            hess_driver.ostream.unmute()
            qm_hessian = np.array([qm_hessian])

        elif isinstance(hess_driver, ScfHessianDriver):
            hess_driver.ostream.mute()
            hess_driver.compute(molecule, basis)
            qm_hessian = hess_driver.hessian
            qm_hessian = np.array([qm_hessian])
            hess_driver.ostream.unmute()

        if qm_hessian is None:
            error_txt = "Could not compute the QM Hessian. "
            error_txt += "Please define a QM Hessian driver."
            raise ValueError(error_txt)


        return qm_hessian

 

<|MERGE_RESOLUTION|>--- conflicted
+++ resolved
@@ -40,7 +40,6 @@
 from .interpolationdriver import InterpolationDriver
 from .interpolationdatapoint import InterpolationDatapoint
 from .imdatabasepointcollecter import IMDatabasePointCollecter
-<<<<<<< HEAD
 # from .impesdatabasebuilder import ImpesDatabaseBuilder
 # from .imdatabasedriver import IMDatabaseDriver
 #from .impesforcefieldgenerator_parallel import ImpesForceFieldGeneratorParallel
@@ -50,9 +49,6 @@
 import openmm as mm
 import openmm.app as app
 import openmm.unit as unit
-=======
-from .mmforcefieldgenerator import MMForceFieldGenerator
->>>>>>> 94c20d9c
 from .molecule import Molecule
 from .errorhandler import assert_msg_critical
 from. veloxchemlib import hartree_in_kcalpermol, bohr_in_angstrom
@@ -259,6 +255,7 @@
                                     'snapshots':self.snapshots, 'trajectory_file':self.trajectory_file,
                                     'desired_datapoint_density':self.desired_point_density, 'converged_cycle': self.converged_cycle, 'energy_threshold':self.energy_threshold,
                                     'NAC':False, 'load_system': None, 'collect_qm_points_from':self.start_collect}
+                                    'NAC':False, 'load_system': None, 'collect_qm_points_from':self.start_collect}
 
 
     def set_up_the_system(self, molecule, target_dihedrals=None, sampling_structures=1):
@@ -320,14 +317,8 @@
         
         # First set up the system for which the database needs to be constructed
         if self.qm_driver is ScfRestrictedDriver:
-<<<<<<< HEAD
             assert_msg_critical(self .qm_driver, 'ImForceFieldGenerator: QM-Driver/ QM-Gradient-Driver / QM-Hessian-Driver were initialized as ScF Method!.')
 
-=======
-            assert_msg_critical(self.qm_driver, 'IMForceFieldGenerator: QM-Driver/ QM-Gradient-Driver / QM-Hessian-Driver were initialized as ScF Method!.')
-        
-        print('MOlecule labels', molecule.get_labels())
->>>>>>> 94c20d9c
         self.interpolation_settings = { 'interpolation_type':self.interpolation_type, 
                             'exponent_p':self.exponent_p,
                             'exponent_q':self.exponent_q, 
@@ -345,6 +336,7 @@
                                     'timestep': self.timestep, 'nsteps': self.nsteps, 'friction':self.friction,
                                     'snapshots':self.snapshots, 'trajectory_file':self.trajectory_file,
                                     'desired_datapoint_density':self.desired_point_density, 'converged_cycle': self.converged_cycle, 'energy_threshold':self.energy_threshold,
+                                    'NAC':False, 'load_system': None, 'collect_qm_points_from':self.start_collect}
                                     'NAC':False, 'load_system': None, 'collect_qm_points_from':self.start_collect}
         
 
@@ -794,10 +786,6 @@
 
         # For all Methods a ForceField of the molecule is requiered
         forcefield_generator = MMForceFieldGenerator()
-<<<<<<< HEAD
-=======
-        forcefield_generator.partial_charges = molecule.get_partial_charges(molecule.get_charge())
->>>>>>> 94c20d9c
         forcefield_generator.create_topology(molecule)
         
         self.imforcefieldfile = im_database_file
