--- conflicted
+++ resolved
@@ -757,10 +757,6 @@
 
         # For all Methods a ForceField of the molecule is requiered
         forcefield_generator = MMForceFieldGenerator()
-<<<<<<< HEAD
-=======
-        forcefield_generator.partial_charges = molecule.get_partial_charges(molecule.get_charge())
->>>>>>> e5b93d34
         forcefield_generator.create_topology(molecule)
         
         self.imforcefieldfile = im_database_file
