--- conflicted
+++ resolved
@@ -476,14 +476,9 @@
 
                 self.symmetry_information['es'] = (symmetry_groups[0], rot_groups['es'], regrouped['es'], core_atoms, non_core_atoms, rotatable_bonds_zero_based, indices_list, self.symmetry_dihedral_lists, dihedrals_to_set, [angle_index, dihedral_index])
 
-<<<<<<< HEAD
+
         if self.add_conformal_structures:
 
-=======
-
-        if self.add_conformal_structures:
-
->>>>>>> 88364494
             rotatable_dihedrals_dict = {}
         
             conformer_generator = ConformerGenerator()
