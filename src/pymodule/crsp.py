--- conflicted
+++ resolved
@@ -469,25 +469,17 @@
         new_ger = self.assemble_subsp(new_realger, new_imagger)
         new_ung = self.assemble_subsp(new_realung, new_imagung)
 
-        if new_ger.any():
-            trials_info['new_trials_ger'] = True
-        if new_ung.any():
-            trials_info['new_trials_ung'] = True
-
-<<<<<<< HEAD
+        # orthogonalizing new trial vectors against existing ones
+
         if bger is not None and bger.any():
             new_ger = new_ger - np.matmul(bger, np.matmul(bger.T, new_ger))
 
         if bung is not None and bung.any():
             new_ung = new_ung - np.matmul(bung, np.matmul(bung.T, new_ung))
-=======
-        if trials_info['new_trials_ger'] and renormalize:
->>>>>>> a7ce0e82
-
-            # orthogonalizing new trial vectors against existing ones
-
-            if trials_info['bger']:
-                new_ger = new_ger - np.matmul(bger, np.matmul(bger.T, new_ger))
+
+        # normalizing new trial vectors
+
+        if new_ger.any() and renormalize:
 
             # removing linear dependencies in gerade trials
             # and normalizing gerade trials
@@ -496,16 +488,7 @@
             new_ger = orthogonalize_gram_schmidt(new_ger)
             new_ger = normalize(new_ger)
 
-<<<<<<< HEAD
         if new_ung.any() and renormalize:
-=======
-        if trials_info['new_trials_ung'] and renormalize:
-
-            # orthogonalizing new trial vectors against existing ones
-
-            if trials_info['bung']:
-                new_ung = new_ung - np.matmul(bung, np.matmul(bung.T, new_ung))
->>>>>>> a7ce0e82
 
             # removing linear dependencies in ungerade trials:
             # and normalizing ungerade trials
@@ -514,11 +497,7 @@
             new_ung = orthogonalize_gram_schmidt(new_ung)
             new_ung = normalize(new_ung)
 
-<<<<<<< HEAD
         return new_ger, new_ung
-=======
-        return new_ger, new_ung, trials_info
->>>>>>> a7ce0e82
 
     def compute(self, molecule, basis, scf_tensors, b_rhs=None):
         """
@@ -555,7 +534,7 @@
             }
             timing_t0 = tm.time()
 
-        if self.rank == mpi_master() and self.nonlinear is False:
+        if self.rank == mpi_master() and (not self.nonlinear):
             self.print_header()
 
         self.start_time = tm.time()
@@ -621,13 +600,9 @@
 
             # calling the gradients
 
-<<<<<<< HEAD
-            v1 = {op: v for op, v in zip(self.b_components, b_rhs)}
+            if not self.nonlinear:
+                v1 = {op: v for op, v in zip(self.b_components, b_rhs)}
             op_freq_keys = [(op, w) for op in v1 for w in freqs]
-=======
-            if self.nonlinear is False:
-                v1 = {op: v for op, v in zip(self.b_components, b_rhs)}
->>>>>>> a7ce0e82
 
             # creating the preconditioner matrix
 
@@ -874,20 +849,12 @@
 
                 # write to output
 
-<<<<<<< HEAD
-                self.ostream.print_info(
-                    '{:d} gerade trial vectors'.format(n_ger))
-                self.ostream.print_info(
-                    '{:d} ungerade trial vectors'.format(n_ung))
-                self.ostream.print_blank()
-=======
-                if self.nonlinear is False:
+                if not self.nonlinear:
                     self.ostream.print_info(
-                        '{:d} gerade trial vectors'.format(ntrials_ger))
+                        '{:d} gerade trial vectors'.format(n_ger))
                     self.ostream.print_info(
-                        '{:d} ungerade trial vectors'.format(ntrials_ung))
+                        '{:d} ungerade trial vectors'.format(n_ung))
                     self.ostream.print_blank()
->>>>>>> a7ce0e82
 
                     self.print_iteration(relative_residual_norm, nvs)
 
@@ -968,7 +935,7 @@
 
         # converged?
         if self.rank == mpi_master():
-            if self.nonlinear is False:
+            if not self.nonlinear:
                 self.print_convergence()
 
             assert_msg_critical(self.is_converged,
@@ -987,12 +954,12 @@
                 for line in s.getvalue().split(os.linesep):
                     self.ostream.print_info(line)
 
-        if self.nonlinear is False:
+        if not self.nonlinear:
             a_rhs = get_rhs(self.a_operator, self.a_components, molecule, basis,
                             scf_tensors, self.rank, self.comm)
 
         if self.rank == mpi_master():
-            if self.nonlinear is False:
+            if not self.nonlinear:
                 va = {op: v for op, v in zip(self.a_components, a_rhs)}
                 props = {}
                 for aop in self.a_components:
