--- conflicted
+++ resolved
@@ -31,11 +31,7 @@
 #  OF THE USE OF THIS SOFTWARE, EVEN IF ADVISED OF THE POSSIBILITY OF SUCH DAMAGE.
 
 import numpy as np
-<<<<<<< HEAD
-import time as tm
-=======
 import time
->>>>>>> 2ea76514
 
 from .veloxchemlib import mpi_master
 from .veloxchemlib import AODensityMatrix
@@ -48,6 +44,7 @@
 from .inputparser import (parse_input, parse_seq_fixed)
 from .visualizationdriver import VisualizationDriver
 
+
 class TddftOrbitalResponse(CphfSolver):
     """
     Implements orbital response Lagrange multipliers computation using a
@@ -77,8 +74,7 @@
             'tamm_dancoff': ('bool', 'whether RPA or TDA is calculated'),
             'state_deriv_index': ('seq_fixed_int', 'excited state of interest'),
             'do_first_order_prop': ('bool', 'do first-order property'),
-            }
-        )
+        })
 
     def update_settings(self, orbrsp_dict, method_dict=None):
         """
@@ -94,7 +90,8 @@
         super().update_settings(orbrsp_dict, method_dict)
 
         orbrsp_keywords = {
-            key: val[0] for key, val in self._input_keywords['orbitalresponse'].items()
+            key: val[0]
+            for key, val in self._input_keywords['orbitalresponse'].items()
         }
 
         parse_input(self, orbrsp_keywords, orbrsp_dict)
@@ -138,11 +135,11 @@
                     np.linalg.multi_dot([mo_occ, lambda_ov[s], mo_vir.T])
                     for s in range(lambda_ov.shape[0])
                 ])
-                rel_dm_ao = ( unrel_dm_ao + 2.0 * lambda_ao
-                                + 2.0 * lambda_ao.transpose(0,2,1) )
-
-                unrel_density = (scf_tensors['D_alpha'] + scf_tensors['D_beta'] +
-                                 unrel_dm_ao)
+                rel_dm_ao = (unrel_dm_ao + 2.0 * lambda_ao +
+                             2.0 * lambda_ao.transpose(0, 2, 1))
+
+                unrel_density = (scf_tensors['D_alpha'] +
+                                 scf_tensors['D_beta'] + unrel_dm_ao)
             else:
                 unrel_density = None
             first_order_prop.compute(molecule, basis, unrel_density)
@@ -162,7 +159,7 @@
 
             if self.rank == mpi_master():
                 self.relaxed_dipole_moment = first_order_prop.get_property(
-                        'dipole moment')
+                    'dipole moment')
 
                 title = method + ' Relaxed Dipole Moment(s) '
                 first_order_prop.print_properties(molecule, title,
@@ -192,7 +189,8 @@
         else:
             return None
 
-    def compute_rhs(self, molecule, basis, scf_tensors, eri_dict, dft_dict, pe_dict, rsp_results):
+    def compute_rhs(self, molecule, basis, scf_tensors, eri_dict, dft_dict,
+                    pe_dict, rsp_results):
         """
         Computes the right-hand side (RHS) of the RPA orbital response equation
         including the necessary density matrices using molecular data.
@@ -254,8 +252,9 @@
             if self.state_deriv_index is None:
                 # if no states are selected, calculate all
                 # first excitd state is S1 (index starts at 1)
-                self.state_deriv_index = list(np.arange(1, 
-                                            len(rsp_results['eigenvalues'])+1))
+                self.state_deriv_index = list(
+                    np.arange(1,
+                              len(rsp_results['eigenvalues']) + 1))
 
             # number of degrees of freedon:
             dof = len(self.state_deriv_index)
@@ -274,13 +273,12 @@
 
             if self.tamm_dancoff:
                 if self.rank == mpi_master():
-                    exc_vec[i] = (
-                        rsp_results['eigenvectors'][:nocc * nvir,
-                                                    ivec].reshape(nocc, nvir)
-                                )
+                    exc_vec[i] = (rsp_results['eigenvectors'][:nocc * nvir,
+                                                              ivec].reshape(
+                                                                  nocc, nvir))
             else:
                 eigenvector = self.get_full_solution_vector(
-                                rsp_results['eigenvectors_distributed'][ivec])
+                    rsp_results['eigenvectors_distributed'][ivec])
                 if self.rank == mpi_master():
                     exc_vec[i] = eigenvector[:nocc * nvir].reshape(nocc, nvir)
                     deexc_vec[i] = eigenvector[nocc * nvir:].reshape(nocc, nvir)
@@ -298,30 +296,24 @@
             dm_vv = np.zeros((dof, nvir, nvir))
             unrel_dm_ao = np.zeros((dof, nao, nao))
             for i in range(dof):
-                x_plus_y_ao[i] = np.linalg.multi_dot([mo_occ, x_plus_y[i],
-                                                      mo_vir.T])
-                x_minus_y_ao[i] = np.linalg.multi_dot([mo_occ, x_minus_y[i],
-                                                       mo_vir.T])
-                dm_oo[i] = -0.5 * ( np.linalg.multi_dot([x_plus_y[i],
-                                                         x_plus_y[i].T])
-                                  + np.linalg.multi_dot([x_minus_y[i],
-                                                         x_minus_y[i].T])
-                                    )
-                dm_vv[i] = 0.5 * ( np.linalg.multi_dot([x_plus_y[i].T,
-                                                        x_plus_y[i]])
-                                 + np.linalg.multi_dot([x_minus_y[i].T,
-                                                        x_minus_y[i]])
-                                    )
-                unrel_dm_ao[i] = ( np.linalg.multi_dot([mo_occ, dm_oo[i],
-                                                        mo_occ.T])
-                                 + np.linalg.multi_dot([mo_vir, dm_vv[i],
-                                                        mo_vir.T])
-                                    )
+                x_plus_y_ao[i] = np.linalg.multi_dot(
+                    [mo_occ, x_plus_y[i], mo_vir.T])
+                x_minus_y_ao[i] = np.linalg.multi_dot(
+                    [mo_occ, x_minus_y[i], mo_vir.T])
+                dm_oo[i] = -0.5 * (
+                    np.linalg.multi_dot([x_plus_y[i], x_plus_y[i].T]) +
+                    np.linalg.multi_dot([x_minus_y[i], x_minus_y[i].T]))
+                dm_vv[i] = 0.5 * (
+                    np.linalg.multi_dot([x_plus_y[i].T, x_plus_y[i]]) +
+                    np.linalg.multi_dot([x_minus_y[i].T, x_minus_y[i]]))
+                unrel_dm_ao[i] = (
+                    np.linalg.multi_dot([mo_occ, dm_oo[i], mo_occ.T]) +
+                    np.linalg.multi_dot([mo_vir, dm_vv[i], mo_vir.T]))
 
             # Make a list of unrel. DMs and excittion vectors:
-            dm_ao_list = ( list(unrel_dm_ao) + list(x_plus_y_ao)
-                         + list(x_minus_y_ao) )
-  
+            dm_ao_list = (list(unrel_dm_ao) + list(x_plus_y_ao) +
+                          list(x_minus_y_ao))
+
             # 2) Construct the right-hand side
 
             if self._dft:
@@ -337,13 +329,13 @@
                 # and a list with 2 list of zeros for each 4 elements above.
 
                 for s in range(dof):
-                    perturbed_dm_ao_list.extend([x_minus_y_ao[s],
-                                                 0 * x_minus_y_ao[s],
-                                                 x_minus_y_ao[s],
-                                                 0 * x_minus_y_ao[s]])
-
-                    zero_dm_ao_list.extend([0 * x_minus_y_ao[s],
-                                            0 * x_minus_y_ao[s]])
+                    perturbed_dm_ao_list.extend([
+                        x_minus_y_ao[s], 0 * x_minus_y_ao[s], x_minus_y_ao[s],
+                        0 * x_minus_y_ao[s]
+                    ])
+
+                    zero_dm_ao_list.extend(
+                        [0 * x_minus_y_ao[s], 0 * x_minus_y_ao[s]])
 
         else:
             dof = None
@@ -351,26 +343,28 @@
 
             if self._dft:
                 perturbed_dm_ao_list = None
-                zero_dm_ao_list =  None
+                zero_dm_ao_list = None
 
         dof = self.comm.bcast(dof, root=mpi_master())
 
         if self._dft:
             # TODO: bcast array by array
-            perturbed_dm_ao_list = self.comm.bcast(perturbed_dm_ao_list, root=mpi_master())
+            perturbed_dm_ao_list = self.comm.bcast(perturbed_dm_ao_list,
+                                                   root=mpi_master())
             # TODO: bcast array by array
             dm_ao_list = self.comm.bcast(dm_ao_list, root=mpi_master())
             # TODO: bcast array by array
             # TODO: consider only bcast size of zero dm
-            zero_dm_ao_list = self.comm.bcast(zero_dm_ao_list, root=mpi_master())
+            zero_dm_ao_list = self.comm.bcast(zero_dm_ao_list,
+                                              root=mpi_master())
 
         profiler.stop_timer('Prep')
 
         molgrid = dft_dict['molgrid']
         gs_density = dft_dict['gs_density']
 
-        fock_ao_rhs = self._comp_lr_fock(dm_ao_list, molecule, basis,
-                          eri_dict, dft_dict, pe_dict, profiler)
+        fock_ao_rhs = self._comp_lr_fock(dm_ao_list, molecule, basis, eri_dict,
+                                         dft_dict, pe_dict, profiler)
 
         profiler.start_timer('Kxc')
 
@@ -388,13 +382,14 @@
             #molgrid.partition_grid_points()
             #molgrid.distribute_counts_and_displacements(self.rank,
             #                                    self.nodes, self.comm)
-            xc_drv.integrate_kxc_fock(fock_gxc_ao, molecule, basis, 
+            xc_drv.integrate_kxc_fock(fock_gxc_ao, molecule, basis,
                                       perturbed_dm_ao_list, zero_dm_ao_list,
                                       gs_density, molgrid,
                                       self.xcfun.get_func_label(), "qrf")
 
             for idx in range(len(fock_gxc_ao)):
-                fock_gxc_ao[idx] = self.comm.reduce(fock_gxc_ao[idx], root=mpi_master())
+                fock_gxc_ao[idx] = self.comm.reduce(fock_gxc_ao[idx],
+                                                    root=mpi_master())
 
         profiler.stop_timer('Kxc')
 
@@ -419,39 +414,37 @@
         # Transform to MO basis:
         for i in range(dof):
             if self.rank == mpi_master():
-                fmo_rhs_1pdm = 0.5 * np.linalg.multi_dot([mo_occ.T,
-                                                          fock_ao_rhs_1pdm[i], 
-                                                          mo_vir])
+                fmo_rhs_1pdm = 0.5 * np.linalg.multi_dot(
+                    [mo_occ.T, fock_ao_rhs_1pdm[i], mo_vir])
 
                 sdp_pds = 0.25 * (
-                    np.linalg.multi_dot([ovlp, x_plus_y_ao[i],
-                                         fock_ao_rhs_x_plus_y[i].T])
-                  + np.linalg.multi_dot([ovlp, x_minus_y_ao[i],
-                                         fock_ao_rhs_x_minus_y[i].T])
-                  - np.linalg.multi_dot([fock_ao_rhs_x_plus_y[i].T,
-                                         x_plus_y_ao[i], ovlp])
-                  - np.linalg.multi_dot([fock_ao_rhs_x_minus_y[i].T,
-                                         x_minus_y_ao[i], ovlp])
-                  - np.linalg.multi_dot([ovlp, x_plus_y_ao[i],
-                                         fock_ao_rhs_x_plus_y[i]])
-                  + np.linalg.multi_dot([ovlp, x_minus_y_ao[i],
-                                         fock_ao_rhs_x_minus_y[i]])
-                  + np.linalg.multi_dot([fock_ao_rhs_x_plus_y[i],
-                                         x_plus_y_ao[i], ovlp])
-                  - np.linalg.multi_dot([fock_ao_rhs_x_minus_y[i],
-                                         x_minus_y_ao[i], ovlp])
-                                  )
-
-                rhs_mo_i = ( fmo_rhs_1pdm 
-                     + np.linalg.multi_dot([mo_occ.T, sdp_pds, mo_vir])
-                        )
+                    np.linalg.multi_dot(
+                        [ovlp, x_plus_y_ao[i], fock_ao_rhs_x_plus_y[i].T]) +
+                    np.linalg.multi_dot(
+                        [ovlp, x_minus_y_ao[i], fock_ao_rhs_x_minus_y[i].T]) -
+                    np.linalg.multi_dot(
+                        [fock_ao_rhs_x_plus_y[i].T, x_plus_y_ao[i], ovlp]) -
+                    np.linalg.multi_dot(
+                        [fock_ao_rhs_x_minus_y[i].T, x_minus_y_ao[i], ovlp]) -
+                    np.linalg.multi_dot(
+                        [ovlp, x_plus_y_ao[i], fock_ao_rhs_x_plus_y[i]]) +
+                    np.linalg.multi_dot(
+                        [ovlp, x_minus_y_ao[i], fock_ao_rhs_x_minus_y[i]]) +
+                    np.linalg.multi_dot(
+                        [fock_ao_rhs_x_plus_y[i], x_plus_y_ao[i], ovlp]) -
+                    np.linalg.multi_dot(
+                        [fock_ao_rhs_x_minus_y[i], x_minus_y_ao[i], ovlp]))
+
+                rhs_mo_i = (fmo_rhs_1pdm +
+                            np.linalg.multi_dot([mo_occ.T, sdp_pds, mo_vir]))
 
                 # Add DFT E[3] contribution to the RHS:
                 if self._dft:
-                    gxc_mo_i = np.linalg.multi_dot([mo_occ.T, fock_gxc_ao[2*i], mo_vir])
+                    gxc_mo_i = np.linalg.multi_dot(
+                        [mo_occ.T, fock_gxc_ao[2 * i], mo_vir])
                     rhs_mo_i += 0.25 * gxc_mo_i
 
-                rhs_mo_i = rhs_mo_i.reshape(nocc*nvir)
+                rhs_mo_i = rhs_mo_i.reshape(nocc * nvir)
             else:
                 rhs_mo_i = None
             dist_rhs_mo.append(DistributedArray(rhs_mo_i, self.comm))
@@ -461,9 +454,8 @@
         profiler.print_timing(self.ostream)
         profiler.print_profiling_summary(self.ostream)
 
-        self.ostream.print_info(
-            "RHS of CPHF/CPKS equations computed in " +
-            f"{time.time() - rhs_t0:.2f} sec.")
+        self.ostream.print_info("RHS of CPHF/CPKS equations computed in " +
+                                f"{time.time() - rhs_t0:.2f} sec.")
         self.ostream.print_blank()
         self.ostream.flush()
 
@@ -476,12 +468,12 @@
                 'x_minus_y_ao': x_minus_y_ao,
                 'unrelaxed_density_ao': unrel_dm_ao,
                 'fock_ao_rhs': fock_ao_rhs,
-                'fock_gxc_ao': fock_gxc_ao, # None if not DFT
+                'fock_gxc_ao': fock_gxc_ao,  # None if not DFT
             }
         else:
             return {
                 'dist_cphf_rhs': dist_rhs_mo,
-                }
+            }
 
     def compute_omega(self, molecule, basis, scf_tensors):
         """
@@ -569,8 +561,8 @@
             fock_ao_rhs_x_plus_y = np.zeros((dof, nao, nao))
             fock_ao_rhs_x_minus_y = np.zeros((dof, nao, nao))
             for ifock in range(dof):
-                fock_ao_rhs_x_plus_y[ifock] = fock_ao_rhs[ifock+dof]
-                fock_ao_rhs_x_minus_y[ifock] = fock_ao_rhs[ifock+2*dof]
+                fock_ao_rhs_x_plus_y[ifock] = fock_ao_rhs[ifock + dof]
+                fock_ao_rhs_x_minus_y[ifock] = fock_ao_rhs[ifock + 2 * dof]
 
             Fp1_vv = np.zeros((dof, nao, nao))
             Fm1_vv = np.zeros((dof, nao, nao))
@@ -581,30 +573,22 @@
             Fp2_oo = np.zeros((dof, nao, nao))
             Fm2_oo = np.zeros((dof, nao, nao))
             for s in range(dof):
-                Fp1_vv[s] = 0.5 * np.linalg.multi_dot([
-                    fock_ao_rhs_x_plus_y[s].T, x_plus_y_ao[s], ovlp.T
-                ])
-                Fm1_vv[s] = 0.5 * np.linalg.multi_dot([
-                    fock_ao_rhs_x_minus_y[s].T, x_minus_y_ao[s], ovlp.T
-                ])
-                Fp2_vv[s] = 0.5 * np.linalg.multi_dot([
-                    fock_ao_rhs_x_plus_y[s], x_plus_y_ao[s], ovlp.T
-                ])
-                Fm2_vv[s] = 0.5 * np.linalg.multi_dot([
-                    fock_ao_rhs_x_minus_y[s], x_minus_y_ao[s], ovlp.T
-                ])
-                Fp1_oo[s] = 0.5 * np.linalg.multi_dot([
-                    fock_ao_rhs_x_plus_y[s], x_plus_y_ao[s].T, ovlp.T
-                ])
-                Fm1_oo[s] = 0.5 * np.linalg.multi_dot([
-                    fock_ao_rhs_x_minus_y[s], x_minus_y_ao[s].T, ovlp.T
-                ])
-                Fp2_oo[s] = 0.5 * np.linalg.multi_dot([
-                    fock_ao_rhs_x_plus_y[s].T, x_plus_y_ao[s].T, ovlp.T
-                ])
-                Fm2_oo[s] = 0.5 * np.linalg.multi_dot([
-                    fock_ao_rhs_x_minus_y[s].T, x_minus_y_ao[s].T, ovlp.T
-                ])
+                Fp1_vv[s] = 0.5 * np.linalg.multi_dot(
+                    [fock_ao_rhs_x_plus_y[s].T, x_plus_y_ao[s], ovlp.T])
+                Fm1_vv[s] = 0.5 * np.linalg.multi_dot(
+                    [fock_ao_rhs_x_minus_y[s].T, x_minus_y_ao[s], ovlp.T])
+                Fp2_vv[s] = 0.5 * np.linalg.multi_dot(
+                    [fock_ao_rhs_x_plus_y[s], x_plus_y_ao[s], ovlp.T])
+                Fm2_vv[s] = 0.5 * np.linalg.multi_dot(
+                    [fock_ao_rhs_x_minus_y[s], x_minus_y_ao[s], ovlp.T])
+                Fp1_oo[s] = 0.5 * np.linalg.multi_dot(
+                    [fock_ao_rhs_x_plus_y[s], x_plus_y_ao[s].T, ovlp.T])
+                Fm1_oo[s] = 0.5 * np.linalg.multi_dot(
+                    [fock_ao_rhs_x_minus_y[s], x_minus_y_ao[s].T, ovlp.T])
+                Fp2_oo[s] = 0.5 * np.linalg.multi_dot(
+                    [fock_ao_rhs_x_plus_y[s].T, x_plus_y_ao[s].T, ovlp.T])
+                Fm2_oo[s] = 0.5 * np.linalg.multi_dot(
+                    [fock_ao_rhs_x_minus_y[s].T, x_minus_y_ao[s].T, ovlp.T])
         else:
             dof = None
         dof = self.comm.bcast(dof, root=mpi_master())
@@ -617,7 +601,10 @@
         for x in range(dof):
             cphf_ov_x = dist_cphf_ov[x].get_full_vector(0)
             if self.rank == mpi_master():
-                lambda_ao_list.append(np.linalg.multi_dot([mo_occ, cphf_ov_x.reshape(nocc, nvir), mo_vir.T]))
+                lambda_ao_list.append(
+                    np.linalg.multi_dot(
+                        [mo_occ,
+                         cphf_ov_x.reshape(nocc, nvir), mo_vir.T]))
 
         profiler.stop_timer('lambda')
 
@@ -635,36 +622,24 @@
                 fock_ao_lambda_np[ifock] = fock_lambda[ifock]
                 fock_ao_rhs_1pdm[ifock] = fock_ao_rhs[ifock]
 
-            fmat = (fock_ao_lambda_np + fock_ao_lambda_np.transpose(0,2,1)
-                    + 0.5 * fock_ao_rhs_1pdm)
+            fmat = (fock_ao_lambda_np + fock_ao_lambda_np.transpose(0, 2, 1) +
+                    0.5 * fock_ao_rhs_1pdm)
 
             omega_1pdm_2pdm_contribs = np.zeros((dof, nao, nao))
             for s in range(dof):
-                omega_1pdm_2pdm_contribs[s] = 0.5 * (
-                    np.linalg.multi_dot([
-                        D_vir, 
-                        (Fp1_vv[s] + Fm1_vv[s] - Fp2_vv[s] + Fm2_vv[s]),
-                        D_vir
-                    ])
-                    + np.linalg.multi_dot([
-                        D_occ, 
-                        (Fp1_vv[s] + Fm1_vv[s] - Fp2_vv[s] + Fm2_vv[s]),
-                        D_vir
-                    ])
-                    + np.linalg.multi_dot([
-                        D_occ,
-                        (Fp1_vv[s] + Fm1_vv[s] - Fp2_vv[s] + Fm2_vv[s]),
-                        D_vir
-                    ]).T
-                    + np.linalg.multi_dot([
-                        D_occ,
-                        (Fp1_oo[s] + Fm1_oo[s] - Fp2_oo[s] + Fm2_oo[s]),
-                        D_occ
-                    ])
-                    + 2.0 * np.linalg.multi_dot([
-                        D_occ, fmat[s], D_occ
-                    ])
-                )
+                omega_1pdm_2pdm_contribs[s] = 0.5 * (np.linalg.multi_dot([
+                    D_vir,
+                    (Fp1_vv[s] + Fm1_vv[s] - Fp2_vv[s] + Fm2_vv[s]), D_vir
+                ]) + np.linalg.multi_dot([
+                    D_occ,
+                    (Fp1_vv[s] + Fm1_vv[s] - Fp2_vv[s] + Fm2_vv[s]), D_vir
+                ]) + np.linalg.multi_dot([
+                    D_occ,
+                    (Fp1_vv[s] + Fm1_vv[s] - Fp2_vv[s] + Fm2_vv[s]), D_vir
+                ]).T + np.linalg.multi_dot([
+                    D_occ,
+                    (Fp1_oo[s] + Fm1_oo[s] - Fp2_oo[s] + Fm2_oo[s]), D_occ
+                ]) + 2.0 * np.linalg.multi_dot([D_occ, fmat[s], D_occ]))
 
             # Construct the energy-weighted one particle density matrix
             dm_oo = 0.5 * self.cphf_results['density_occ_occ']
@@ -677,35 +652,29 @@
             cphf_ov_s = dist_cphf_ov[s].get_full_vector(0)
 
             if self.rank == mpi_master():
-                epsilon_dm_ao[s] = np.linalg.multi_dot([
-                    mo_occ, eo_diag, dm_oo[s], mo_occ.T
-                ])
-                epsilon_dm_ao[s] += np.linalg.multi_dot([
-                    mo_vir, ev_diag, dm_vv[s], mo_vir.T
-                ])
-                epsilon_lambda_ao[s] = np.linalg.multi_dot([
-                    mo_occ, eo_diag, cphf_ov_s.reshape(nocc, nvir), mo_vir.T 
-                ])
-                epsilon_dm_ao[s] += (epsilon_lambda_ao[s] 
-                                     + epsilon_lambda_ao[s].T)
+                epsilon_dm_ao[s] = np.linalg.multi_dot(
+                    [mo_occ, eo_diag, dm_oo[s], mo_occ.T])
+                epsilon_dm_ao[s] += np.linalg.multi_dot(
+                    [mo_vir, ev_diag, dm_vv[s], mo_vir.T])
+                epsilon_lambda_ao[s] = np.linalg.multi_dot(
+                    [mo_occ, eo_diag,
+                     cphf_ov_s.reshape(nocc, nvir), mo_vir.T])
+                epsilon_dm_ao[s] += (epsilon_lambda_ao[s] +
+                                     epsilon_lambda_ao[s].T)
 
         if self.rank == mpi_master():
 
-            omega = - epsilon_dm_ao - omega_1pdm_2pdm_contribs
+            omega = -epsilon_dm_ao - omega_1pdm_2pdm_contribs
 
             fock_gxc_ao = self.cphf_results['fock_gxc_ao']
 
             if fock_gxc_ao is not None:
                 factor = -0.25
                 for ifock in range(dof):
-                    fock_gxc_ao_np = fock_gxc_ao[2*ifock]
-                    omega[ifock] += factor * np.linalg.multi_dot([
-                        D_occ, fock_gxc_ao_np, D_occ
-                        ])
+                    fock_gxc_ao_np = fock_gxc_ao[2 * ifock]
+                    omega[ifock] += factor * np.linalg.multi_dot(
+                        [D_occ, fock_gxc_ao_np, D_occ])
         else:
-<<<<<<< HEAD
-            return None
-=======
             omega = None
 
         profiler.stop_timer('Other')
@@ -713,9 +682,8 @@
         profiler.print_timing(self.ostream)
         profiler.print_profiling_summary(self.ostream)
 
-        self.ostream.print_info(
-            "The omega Lagrange multipliers computed in " +
-            f"{time.time() - omega_t0:.2f} sec.")
+        self.ostream.print_info("The omega Lagrange multipliers computed in " +
+                                f"{time.time() - omega_t0:.2f} sec.")
         self.ostream.print_blank()
         self.ostream.flush()
 
@@ -761,5 +729,4 @@
             self.ostream.print_header(cur_str.ljust(str_width))
 
         self.ostream.print_blank()
-        self.ostream.flush()
->>>>>>> 2ea76514
+        self.ostream.flush()