--- conflicted
+++ resolved
@@ -122,71 +122,6 @@
 
         super().compute(molecule, basis, scf_tensors, rsp_results)
 
-<<<<<<< HEAD
-=======
-        if self.do_first_order_prop:
-            first_order_prop = FirstOrderProperties(self.comm, self.ostream)
-
-            orbrsp_results = self.cphf_results
-
-            dist_cphf_ov = orbrsp_results['dist_cphf_ov']
-            lambda_ov = [
-                dist_cphf_ov[s].get_full_vector(0)
-                for s in range(len(dist_cphf_ov))
-            ]
-
-            # unrelaxed density and dipole moment
-            if self.rank == mpi_master():
-                if self.tamm_dancoff:
-                    method = 'TDA'
-                else:
-                    method = 'RPA'
-                nocc = molecule.number_of_alpha_electrons()
-                mo = scf_tensors['C_alpha']
-                mo_occ = mo[:, :nocc]
-                mo_vir = mo[:, nocc:]
-                nvir = mo_vir.shape[1]
-
-                unrel_dm_ao = orbrsp_results['unrelaxed_density_ao']
-                lambda_ao = np.array([
-                    np.linalg.multi_dot(
-                        [mo_occ, lambda_ov[s].reshape(nocc, nvir), mo_vir.T])
-                    for s in range(len(lambda_ov))
-                ])
-
-                rel_dm_ao = (unrel_dm_ao + 2.0 * lambda_ao +
-                             2.0 * lambda_ao.transpose(0, 2, 1))
-
-                unrel_density = (scf_tensors['D_alpha'] +
-                                 scf_tensors['D_beta'] + unrel_dm_ao)
-            else:
-                unrel_density = None
-            first_order_prop.compute(molecule, basis, unrel_density)
-
-            if self.rank == mpi_master():
-                title = method + ' Unrelaxed Dipole Moment(s) '
-                first_order_prop.print_properties(molecule, title,
-                                                  self.state_deriv_index)
-
-            # relaxed density and dipole moment
-            if self.rank == mpi_master():
-                rel_density = (scf_tensors['D_alpha'] + scf_tensors['D_beta'] +
-                               rel_dm_ao)
-            else:
-                rel_density = None
-            first_order_prop.compute(molecule, basis, rel_density)
-
-            if self.rank == mpi_master():
-                self.relaxed_dipole_moment = first_order_prop.get_property(
-                    'dipole moment')
-
-                title = method + ' Relaxed Dipole Moment(s) '
-                first_order_prop.print_properties(molecule, title,
-                                                  self.state_deriv_index)
-
-                self.ostream.print_blank()
-
->>>>>>> aa5456e1
     @staticmethod
     def get_full_solution_vector(solution):
         """
