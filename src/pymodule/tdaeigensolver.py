#
#                                   VELOXCHEM
#              ----------------------------------------------------
#                          An Electronic Structure Code
#
#  SPDX-License-Identifier: BSD-3-Clause
#
#  Copyright 2018-2025 VeloxChem developers
#
#  Redistribution and use in source and binary forms, with or without modification,
#  are permitted provided that the following conditions are met:
#
#  1. Redistributions of source code must retain the above copyright notice, this
#     list of conditions and the following disclaimer.
#  2. Redistributions in binary form must reproduce the above copyright notice,
#     this list of conditions and the following disclaimer in the documentation
#     and/or other materials provided with the distribution.
#  3. Neither the name of the copyright holder nor the names of its contributors
#     may be used to endorse or promote products derived from this software without
#     specific prior written permission.
#
#  THIS SOFTWARE IS PROVIDED BY THE COPYRIGHT HOLDERS AND CONTRIBUTORS "AS IS" AND
#  ANY EXPRESS OR IMPLIED WARRANTIES, INCLUDING, BUT NOT LIMITED TO, THE IMPLIED
#  WARRANTIES OF MERCHANTABILITY AND FITNESS FOR A PARTICULAR PURPOSE ARE
#  DISCLAIMED. IN NO EVENT SHALL THE COPYRIGHT HOLDER OR CONTRIBUTORS BE LIABLE
#  FOR ANY DIRECT, INDIRECT, INCIDENTAL, SPECIAL, EXEMPLARY, OR CONSEQUENTIAL
#  DAMAGES (INCLUDING, BUT NOT LIMITED TO, PROCUREMENT OF SUBSTITUTE GOODS OR
#  SERVICES; LOSS OF USE, DATA, OR PROFITS; OR BUSINESS INTERRUPTION)
#  HOWEVER CAUSED AND ON ANY THEORY OF LIABILITY, WHETHER IN CONTRACT, STRICT
#  LIABILITY, OR TORT (INCLUDING NEGLIGENCE OR OTHERWISE) ARISING IN ANY WAY OUT
#  OF THE USE OF THIS SOFTWARE, EVEN IF ADVISED OF THE POSSIBILITY OF SUCH DAMAGE.

from mpi4py import MPI
from pathlib import Path
from copy import deepcopy
import numpy as np
import time as tm
import math
import sys

from .veloxchemlib import XCFunctional, MolecularGrid
from .veloxchemlib import mpi_master, rotatory_strength_in_cgs
from .veloxchemlib import denmat
from .aodensitymatrix import AODensityMatrix
from .outputstream import OutputStream
from .profiler import Profiler
from .linearsolver import LinearSolver
from .blockdavidson import BlockDavidsonSolver
from .molecularorbitals import MolecularOrbitals
from .visualizationdriver import VisualizationDriver
from .cubicgrid import CubicGrid
from .oneeints import (compute_electric_dipole_integrals,
                       compute_linear_momentum_integrals,
                       compute_angular_momentum_integrals)
from .sanitychecks import (molecule_sanity_check, scf_results_sanity_check,
                           dft_sanity_check, pe_sanity_check)
from .errorhandler import assert_msg_critical
from .inputparser import get_random_string_parallel
from .checkpoint import (read_rsp_hdf5, write_rsp_hdf5, create_hdf5,
                         write_rsp_solution)


class TdaEigenSolver(LinearSolver):
    """
    Implements TDA excited states computation schheme for Hartree-Fock/Kohn-Sham
    level of theory.

    :param comm:
        The MPI communicator.
    :param ostream:
        The output stream.

    Instance variables
        - nstates: The number of excited states to be determined.
        - core_excitation: The flag for computing core-excited states.
        - num_core_orbitals: The number of core-orbitals involved in
          the core-excited states.
        - solver: The eigenvalues solver.
        - nto: The flag for natural transition orbital analysis.
        - nto_pairs: The number of NTO pairs in NTO analysis.
        - detach_attach: The flag for detachment/attachment density analysis.
        - cube_origin: The origin of cubic grid points.
        - cube_stepsize: The step size of cubic grid points in X, Y and Z
          directions.
        - cube_points: The number of cubic grid points in X, Y and Z directions.
    """

    def __init__(self, comm=None, ostream=None):
        """
        Initializes TDA excited states computation drived to default setup.
        """

        if comm is None:
            comm = MPI.COMM_WORLD

        if ostream is None:
            if comm.Get_rank() == mpi_master():
                ostream = OutputStream(sys.stdout)
            else:
                ostream = OutputStream(None)

        super().__init__(comm, ostream)

        # excited states information
        self.nstates = 3

        self.core_excitation = False
        self.num_core_orbitals = 0

        # solver setup
        self.solver = None

        # NTO and detachment/attachment density
        self.nto = False
        self.nto_pairs = None
        self.nto_cubes = False
        self.detach_attach = False
        self.cube_origin = None
        self.cube_stepsize = None
        self.cube_points = [80, 80, 80]

        self._input_keywords['response'].update({
            'nstates': ('int', 'number of excited states'),
            'core_excitation': ('bool', 'compute core-excited states'),
            'num_core_orbitals': ('int', 'number of involved core-orbitals'),
            'nto': ('bool', 'analyze natural transition orbitals'),
            'nto_pairs': ('int', 'number of NTO pairs in NTO analysis'),
            'nto_cubes': ('bool', 'write NTO cube files'),
            'detach_attach': ('bool', 'analyze detachment/attachment density'),
            'cube_origin': ('seq_fixed', 'origin of cubic grid points'),
            'cube_stepsize': ('seq_fixed', 'step size of cubic grid points'),
            'cube_points': ('seq_fixed_int', 'number of cubic grid points'),
        })

        self._input_keywords['response'].pop('lindep_thresh', None)

    def update_settings(self, rsp_dict, method_dict=None):
        """
        Updates response and method settings in TDA excited states computation.

        :param rsp_dict:
            The dictionary of response input.
        :param method_dict:
            The dictionary of method settings.
        """

        if method_dict is None:
            method_dict = {}

        super().update_settings(rsp_dict, method_dict)

        if self.cube_origin is not None:
            assert_msg_critical(
                len(self.cube_origin) == 3,
                'TdaEigenSolver: cube origin needs 3 numbers')

        if self.cube_stepsize is not None:
            assert_msg_critical(
                len(self.cube_stepsize) == 3,
                'TdaEigenSolver: cube stepsize needs 3 numbers')

        if self.cube_points is not None:
            assert_msg_critical(
                len(self.cube_points) == 3,
                'TdaEigenSolver: cube points needs 3 integers')

    def compute(self, molecule, basis, scf_tensors):
        """
        Performs TDA excited states calculation using molecular data.

        :param molecule:
            The molecule.
        :param basis:
            The AO basis set.
        :param scf_tensors:
            The dictionary of tensors from converged SCF wavefunction.

        :return:
            A dictionary containing eigenvalues, eigenvectors, transition
            dipole moments, oscillator strengths and rotatory strengths.
        """

        # check molecule
        molecule_sanity_check(molecule)

        # check SCF results
        scf_results_sanity_check(self, scf_tensors)

        # update checkpoint_file after scf_results_sanity_check
        if self.filename is not None and self.checkpoint_file is None:
            self.checkpoint_file = f'{self.filename}_rsp.h5'

        # check dft setup
        dft_sanity_check(self, 'compute')

        # check pe setup
        pe_sanity_check(self)

        # check solvation model setup
        if self.rank == mpi_master():
            assert_msg_critical(
                'solvation_model' not in scf_tensors,
                type(self).__name__ + ': Solvation model not implemented')

        # check print level (verbosity of output)
        if self.print_level < 2:
            self.print_level = 1
        if self.print_level > 2:
            self.print_level = 3

        # initialize profiler
        profiler = Profiler({
            'timing': self.timing,
            'profiling': self.profiling,
            'memory_profiling': self.memory_profiling,
            'memory_tracing': self.memory_tracing,
        })

        if self.rank == mpi_master():
            self._print_header('TDA Driver', nstates=self.nstates)

        # set start time

        self.start_time = tm.time()

        # sanity check

        nalpha = molecule.number_of_alpha_electrons()
        nbeta = molecule.number_of_beta_electrons()
        assert_msg_critical(
            nalpha == nbeta,
            'TdaEigenSolver: not implemented for unrestricted case')

        # prepare molecular orbitals

        if self.rank == mpi_master():
            orb_ene = scf_tensors['E_alpha']
            norb = orb_ene.shape[0]
            nocc = molecule.number_of_alpha_electrons()
            if self.core_excitation:
                assert_msg_critical(
                    self.nstates <= self.num_core_orbitals * (norb - nocc),
                    'TdaEigenSolver: too many excited states')
            else:
                assert_msg_critical(self.nstates <= nocc * (norb - nocc),
                                    'TdaEigenSolver: too many excited states')
        else:
            orb_ene = None
            nocc = None

        # ERI information
        eri_dict = self._init_eri(molecule, basis)

        # DFT information
        dft_dict = self._init_dft(molecule, scf_tensors)

        # PE information
        pe_dict = self._init_pe(molecule, basis)

        # set up trial excitation vectors on master node

        diag_mat, trial_mat = self._gen_trial_vectors(molecule, orb_ene, nocc)

        # block Davidson algorithm setup

        self.solver = BlockDavidsonSolver()

        # read initial guess from restart file

        n_restart_vectors = 0
        n_restart_iterations = 0

        if self.restart:
            if self.rank == mpi_master():
                rst_trial_mat, rst_sig_mat = read_rsp_hdf5(
                    self.checkpoint_file, ['TDA_trials', 'TDA_sigmas'],
                    molecule, basis, dft_dict, pe_dict, self.ostream)
                self.restart = (rst_trial_mat is not None and
                                rst_sig_mat is not None)
                if rst_trial_mat is not None:
                    n_restart_vectors = rst_trial_mat.shape[1]
            self.restart = self.comm.bcast(self.restart, root=mpi_master())
            n_restart_vectors = self.comm.bcast(n_restart_vectors,
                                                root=mpi_master())
            n_restart_iterations = n_restart_vectors // self.nstates
            if n_restart_vectors % self.nstates != 0:
                n_restart_iterations += 1

        profiler.check_memory_usage('Initial guess')

        # start TDA iteration

        for i in range(self.max_iter):

            profiler.set_timing_key(f'Iteration {i + 1}')

            # perform linear transformation of trial vectors

            if i >= n_restart_iterations:
                tdens = self._get_trans_densities(trial_mat, scf_tensors,
                                                  molecule)
                fock = self._comp_lr_fock(tdens, molecule, basis, eri_dict,
                                          dft_dict, pe_dict, profiler)

            profiler.start_timer('ReducedSpace')

            # solve eigenvalues problem on master node

            if self.rank == mpi_master():

                if i >= n_restart_iterations:
                    sig_mat = self._get_sigmas(fock, scf_tensors, molecule,
                                               trial_mat)
                else:
                    istart = i * self.nstates
                    iend = (i + 1) * self.nstates
                    if iend > n_restart_vectors:
                        iend = n_restart_vectors
                    sig_mat = np.copy(rst_sig_mat[:, istart:iend])
                    trial_mat = np.copy(rst_trial_mat[:, istart:iend])

                self.solver.add_iteration_data(sig_mat, trial_mat, i)

                trial_mat = self.solver.compute(diag_mat)

                self._print_iter_data(i)

            profiler.stop_timer('ReducedSpace')

            profiler.check_memory_usage(f'Iteration {i + 1}')

            profiler.print_memory_tracing(self.ostream)

            self._cur_iter = i

            # check convergence

            self._check_convergence()

            # write checkpoint file

            if (self.rank == mpi_master() and i >= n_restart_iterations):
                trials = self.solver.trial_matrices
                sigmas = self.solver.sigma_matrices
                write_rsp_hdf5(self.checkpoint_file, [trials, sigmas],
                               ['TDA_trials', 'TDA_sigmas'], molecule, basis,
                               dft_dict, pe_dict, self.ostream)

            # finish TDA after convergence

            if self._is_converged:
                break

        # converged?
        if self.rank == mpi_master():
            self._print_convergence('{:d} excited states'.format(self.nstates))

<<<<<<< HEAD
=======
            # final hdf5 file to save response results
            if self.filename is not None:
                final_h5_fname = f'{self.filename}.h5'
            else:
                final_h5_fname = None

>>>>>>> 2ea76514
        profiler.print_timing(self.ostream)
        profiler.print_profiling_summary(self.ostream)

        profiler.check_memory_usage('End of TDA eigensolver')
        profiler.print_memory_usage(self.ostream)

        # compute 1e dipole integrals

        integrals = self._comp_onee_integrals(molecule, basis)

        # print converged excited states

        if self.rank == mpi_master() and self._is_converged:
            if self.core_excitation:
                mo_occ = scf_tensors['C_alpha'][:, :self.
                                                num_core_orbitals].copy()
            else:
                mo_occ = scf_tensors['C_alpha'][:, :nocc].copy()
            mo_vir = scf_tensors['C_alpha'][:, nocc:].copy()

            eigvals, rnorms = self.solver.get_eigenvalues()
            eigvecs = self.solver.ritz_vectors

            trans_dipoles = self._comp_trans_dipoles(integrals, eigvals,
                                                     eigvecs, mo_occ, mo_vir)

            oscillator_strengths = (2.0 / 3.0) * np.sum(
                trans_dipoles['electric']**2, axis=1) * eigvals

            rotatory_strengths = np.sum(
                trans_dipoles['velocity'] * trans_dipoles['magnetic'],
                axis=1) * rotatory_strength_in_cgs()

        # natural transition orbitals and detachment/attachment densities

        nto_lambdas = []
        nto_h5_files = []
        nto_cube_files = []
        dens_cube_files = []

        excitation_details = []

        for s in range(self.nstates):
            if self.rank == mpi_master():
                t_mat = eigvecs[:, s].reshape(mo_occ.shape[1], mo_vir.shape[1])

                # save excitation details
                excitation_details.append(
                    self.get_excitation_details(eigvecs[:, s], mo_occ.shape[1],
                                                mo_vir.shape[1]))

            if self.nto or self.detach_attach:
                vis_drv = VisualizationDriver(self.comm)
                if self.cube_origin is None or self.cube_stepsize is None:
                    cubic_grid = vis_drv.gen_cubic_grid(molecule,
                                                        self.cube_points)
                else:
                    cubic_grid = CubicGrid(self.cube_origin, self.cube_stepsize,
                                           self.cube_points)

            if self.nto and self._is_converged:
                self.ostream.print_info(
                    'Running NTO analysis for S{:d}...'.format(s + 1))
                self.ostream.flush()

                if self.filename is not None:
                    base_fname = self.filename
                else:
                    name_string = get_random_string_parallel(self.comm)
                    base_fname = 'vlx_' + name_string

                if self.rank == mpi_master():
                    nto_mo = self.get_nto(t_mat, mo_occ, mo_vir)

                    nto_lam = nto_mo.occa_to_numpy()
                    lam_start = mo_occ.shape[1]
                    lam_end = lam_start + min(mo_occ.shape[1], mo_vir.shape[1])
                    nto_lambdas.append(nto_lam[lam_start:lam_end])

<<<<<<< HEAD
                    nto_h5_fname = f'{base_fname}_S{s + 1}_NTO.h5'
                    nto_mo.write_hdf5(nto_h5_fname)
                    nto_h5_files.append(nto_h5_fname)
=======
                    # Add the NTO to the final hdf5 file.
                    nto_label = f'NTO_S{s + 1}'
                    if final_h5_fname is not None:
                        nto_mo.write_hdf5(final_h5_fname,
                                          label=f'rsp/{nto_label}')
>>>>>>> 2ea76514
                else:
                    nto_mo = MolecularOrbitals()
                nto_mo = nto_mo.broadcast(self.comm, root=mpi_master())

                if self.nto_cubes:
                    lam_diag, nto_cube_fnames = self.write_nto_cubes(
                        cubic_grid, molecule, basis, s, nto_mo, self.nto_pairs)

                    if self.rank == mpi_master():
                        nto_cube_files.append(nto_cube_fnames)

            if self.detach_attach and self._is_converged:
                self.ostream.print_info(
                    'Running detachment/attachment analysis for S{:d}...'.
                    format(s + 1))
                self.ostream.flush()

                if self.rank == mpi_master():
                    dens_D, dens_A = self.get_detach_attach_densities(
                        t_mat, None, mo_occ, mo_vir)
                    dens_DA = AODensityMatrix([dens_D, dens_A], denmat.rest)
                else:
                    dens_DA = AODensityMatrix()
                dens_DA = dens_DA.broadcast(self.comm, root=mpi_master())

                dens_cube_fnames = self.write_detach_attach_cubes(
                    cubic_grid, molecule, basis, s, dens_DA)

                if self.rank == mpi_master():
                    dens_cube_files.append(dens_cube_fnames)

        if (self.nto or self.detach_attach) and self._is_converged:
            self.ostream.print_blank()
            self.ostream.flush()

        # results

        if self.rank == mpi_master() and self._is_converged:
            ret_dict = {
                'eigenvalues': eigvals,
                'eigenvectors': eigvecs,
                'electric_transition_dipoles': trans_dipoles['electric'],
                'velocity_transition_dipoles': trans_dipoles['velocity'],
                'magnetic_transition_dipoles': trans_dipoles['magnetic'],
                'oscillator_strengths': oscillator_strengths,
                'rotatory_strengths': rotatory_strengths,
                'excitation_details': excitation_details,
            }

            if self.nto:
                ret_dict['nto_lambdas'] = nto_lambdas
                ret_dict['nto_h5_files'] = nto_h5_files
                if self.nto_cubes:
                    ret_dict['nto_cubes'] = nto_cube_files

            if self.detach_attach:
                ret_dict['density_cubes'] = dens_cube_files

            self._write_final_hdf5(molecule, basis, dft_dict['dft_func_label'],
                                   pe_dict['potfile_text'], eigvecs)

            self._print_results(ret_dict)

            return ret_dict
        else:
            return None

    def _gen_trial_vectors(self, molecule, orb_ene, nocc):
        """
        Generates set of TDA trial vectors for given number of excited states
        by selecting primitive excitations wirh lowest approximate energies
        E_ai = e_a-e_i.

        :param molecule:
            The molecule.
        :param orb_ene:
            The orbital energies.
        :param nocc:
            The number of occupied orbitals.

        :return:
            tuple (approximate diagonal of symmetric A, set of trial vectors).
        """

        if self.rank == mpi_master():
            norb = orb_ene.shape[0]
            ea = orb_ene

            if self.core_excitation:
                excitations = [(i, a)
                               for i in range(self.num_core_orbitals)
                               for a in range(nocc, norb)]
                n_exc = self.num_core_orbitals * (norb - nocc)
            else:
                excitations = [
                    (i, a) for i in range(nocc) for a in range(nocc, norb)
                ]
                n_exc = nocc * (norb - nocc)

            excitation_energies = [ea[a] - ea[i] for i, a in excitations]

            w = {ia: w for ia, w in zip(excitations, excitation_energies)}

            diag_mat = np.array(excitation_energies)
            trial_mat = np.zeros((n_exc, self.nstates))

            for s, (i, a) in enumerate(sorted(w, key=w.get)[:self.nstates]):
                if self.rank == mpi_master():
                    ia = excitations.index((i, a))
                    trial_mat[ia, s] = 1.0

            return diag_mat, trial_mat

        return None, None

    def _check_convergence(self):
        """
        Checks convergence of excitation energies and set convergence flag on
        all processes within MPI communicator.

        :param iteration:
            The current excited states solver iteration.
        """

        self._is_converged = False

        if self.rank == mpi_master():
            self._is_converged = self.solver.check_convergence(self.conv_thresh)

        self._is_converged = self.comm.bcast(self._is_converged,
                                             root=mpi_master())

    def _get_trans_densities(self, trial_mat, tensors, molecule):
        """
        Computes the transition densities.

        :param trial_mat:
            The matrix containing the Z vectors as columns.
        :param tensors:
            The dictionary of tensors from converged SCF wavefunction.
        :param molecule:
            The molecule.

        :return:
            The transition density matrix.
        """

        # form transition densities

        if self.rank == mpi_master():
            nocc = molecule.number_of_alpha_electrons()
            norb = tensors['C_alpha'].shape[1]
            nvir = norb - nocc

            if self.core_excitation:
                mo_occ = tensors['C_alpha'][:, :self.num_core_orbitals].copy()
            else:
                mo_occ = tensors['C_alpha'][:, :nocc].copy()
            mo_vir = tensors['C_alpha'][:, nocc:].copy()

            tdens = []
            for k in range(trial_mat.shape[1]):
                if self.core_excitation:
                    mat = trial_mat[:, k].reshape(self.num_core_orbitals, nvir)
                else:
                    mat = trial_mat[:, k].reshape(nocc, nvir)
                mat = np.matmul(mo_occ, np.matmul(mat, mo_vir.T))
                tdens.append(mat)
        else:
            tdens = None

        return tdens

    def _get_sigmas(self, fock, tensors, molecule, trial_mat):
        """
        Computes the sigma vectors.

        :param fock:
            The Fock matrix.
        :param tensors:
            The dictionary of tensors from converged SCF wavefunction.
        :param molecule:
            The molecule.
        :param trial_mat:
            The trial vectors as 2D Numpy array.

        :return:
            The sigma vectors as 2D Numpy array.
        """

        nocc = molecule.number_of_alpha_electrons()
        norb = tensors['C_alpha'].shape[1]
        nvir = norb - nocc

        if self.core_excitation:
            mo_occ = tensors['C_alpha'][:, :self.num_core_orbitals].copy()
        else:
            mo_occ = tensors['C_alpha'][:, :nocc].copy()
        mo_vir = tensors['C_alpha'][:, nocc:].copy()
        orb_ene = tensors['E_alpha']

        sigma_vecs = []
        for fockind in range(len(fock)):
            # 2e contribution
            mat = fock[fockind].copy()
            mat = np.matmul(mo_occ.T, np.matmul(mat, mo_vir))
            # 1e contribution
            if self.core_excitation:
                cjb = trial_mat[:, fockind].reshape(self.num_core_orbitals,
                                                    nvir)
                mat += np.matmul(cjb, np.diag(orb_ene[nocc:]).T)
                mat -= np.matmul(np.diag(orb_ene[:self.num_core_orbitals]), cjb)
                sigma_vecs.append(mat.reshape(self.num_core_orbitals * nvir, 1))
            else:
                cjb = trial_mat[:, fockind].reshape(nocc, nvir)
                mat += np.matmul(cjb, np.diag(orb_ene[nocc:]).T)
                mat -= np.matmul(np.diag(orb_ene[:nocc]), cjb)
                sigma_vecs.append(mat.reshape(nocc * nvir, 1))

        sigma_mat = sigma_vecs[0]
        for vec in sigma_vecs[1:]:
            sigma_mat = np.hstack((sigma_mat, vec))

        return sigma_mat

    def _comp_onee_integrals(self, molecule, basis):
        """
        Computes one-electron integrals.

        :param molecule:
            The molecule.
        :param basis:
            The AO basis set.

        :return:
            The one-electron integrals.
        """

        dipole_mats = compute_electric_dipole_integrals(molecule, basis,
                                                        [0.0, 0.0, 0.0])
        linmom_mats = compute_linear_momentum_integrals(molecule, basis)
        angmom_mats = compute_angular_momentum_integrals(
            molecule, basis, [0.0, 0.0, 0.0])

        integrals = {}

        if self.rank == mpi_master():
            integrals['electric_dipole'] = (
                dipole_mats[0],
                dipole_mats[1],
                dipole_mats[2],
            )

            integrals['linear_momentum'] = (
                -1.0 * linmom_mats[0],
                -1.0 * linmom_mats[1],
                -1.0 * linmom_mats[2],
            )

            integrals['angular_momentum'] = (
                -1.0 * angmom_mats[0],
                -1.0 * angmom_mats[1],
                -1.0 * angmom_mats[2],
            )

            integrals['magnetic_dipole'] = (
                0.5 * angmom_mats[0],
                0.5 * angmom_mats[1],
                0.5 * angmom_mats[2],
            )

        return integrals

    def _comp_trans_dipoles(self, integrals, eigvals, eigvecs, mo_occ, mo_vir):
        """
        Computes transition dipole moments.

        :param integrals:
            The one-electron integrals.
        :param eigvals:
            The eigenvalues.
        :param eigvecs:
            The CI vectors.
        :param mo_occ:
            The occupied MO coefficients.
        :param mo_vir:
            The virtual MO coefficients.

        :return:
            The transition dipole moments.
        """

        transition_dipoles = {
            'electric': np.zeros((self.nstates, 3)),
            'velocity': np.zeros((self.nstates, 3)),
            'magnetic': np.zeros((self.nstates, 3))
        }

        sqrt_2 = math.sqrt(2.0)

        for s in range(self.nstates):
            exc_vec = eigvecs[:, s].reshape(mo_occ.shape[1], mo_vir.shape[1])
            trans_dens = sqrt_2 * np.linalg.multi_dot(
                [mo_occ, exc_vec, mo_vir.T])

            transition_dipoles['electric'][s, :] = np.array([
                np.vdot(trans_dens, integrals['electric_dipole'][d].T)
                for d in range(3)
            ])

            transition_dipoles['velocity'][s, :] = np.array([
                np.vdot(trans_dens, integrals['linear_momentum'][d].T)
                for d in range(3)
            ]) / (-eigvals[s])

            transition_dipoles['magnetic'][s, :] = np.array([
                np.vdot(trans_dens, integrals['magnetic_dipole'][d].T)
                for d in range(3)
            ])

        return transition_dipoles

    def _print_iter_data(self, iteration):
        """
        Prints excited states solver iteration data to output stream.

        :param iteration:
            The current excited states solver iteration.
        """

        # iteration header

        exec_str = ' *** Iteration: ' + (str(iteration + 1)).rjust(3)
        exec_str += ' * Reduced Space: '
        exec_str += (str(self.solver.reduced_space_size())).rjust(4)
        rmax, rmin = self.solver.max_min_residual_norms()
        exec_str += ' * Residues (Max,Min): {:.2e} and {:.2e}'.format(
            rmax, rmin)
        self.ostream.print_header(exec_str)
        self.ostream.print_blank()

        # excited states information

        reigs, rnorms = self.solver.get_eigenvalues()
        for i in range(reigs.shape[0]):
            exec_str = 'State {:2d}: {:5.8f} '.format(i + 1, reigs[i])
            exec_str += 'a.u. Residual Norm: {:3.8f}'.format(rnorms[i])
            self.ostream.print_header(exec_str.ljust(84))

        # flush output stream
        self.ostream.print_blank()
        self.ostream.flush()

    def _write_final_hdf5(self, molecule, basis, dft_func_label, potfile_text,
                          eigvecs):
        """
        Writes final HDF5 that contains TDA solution vectors.

        :param molecule:
            The molecule.
        :param ao_basis:
            The AO basis set.
        :param dft_func_label:
            The name of DFT functional.
        :param potfile_text:
            The content of potential file for polarizable embedding.
        :param eigvecs:
            The TDA eigenvectors (in columns).
        """

        if (not self.save_solutions) or (self.checkpoint_file is None):
            return

        final_h5_fname = str(
            Path(self.checkpoint_file).with_suffix('.solutions.h5'))

        create_hdf5(final_h5_fname, molecule, basis, dft_func_label,
                    potfile_text)

        for s in range(eigvecs.shape[1]):
            write_rsp_solution(final_h5_fname, 'S{:d}'.format(s + 1),
                               eigvecs[:, s])

        checkpoint_text = 'Response solution vectors written to file: '
        checkpoint_text += final_h5_fname
        self.ostream.print_info(checkpoint_text)
        self.ostream.print_blank()

    def _print_results(self, results):
        """
        Prints results to output stream.

        :param results:
            The dictionary containing response results.
        """

        self._print_transition_dipoles(
            'Electric Transition Dipole Moments (dipole length, a.u.)',
            results['electric_transition_dipoles'])

        self._print_transition_dipoles(
            'Electric Transition Dipole Moments (dipole velocity, a.u.)',
            results['velocity_transition_dipoles'])

        self._print_transition_dipoles(
            'Magnetic Transition Dipole Moments (a.u.)',
            results['magnetic_transition_dipoles'])

        self._print_absorption('One-Photon Absorption', results)
        self._print_ecd('Electronic Circular Dichroism', results)
        self._print_excitation_details('Character of excitations:', results)

    def __deepcopy__(self, memo):
        """
        Implements deepcopy.

        :param memo:
            The memo dictionary for deepcopy.

        :return:
            A deepcopy of self.
        """

        new_rsp_drv = TdaEigenSolver(self.comm, self.ostream)

        for key, val in vars(self).items():
            if isinstance(val, (MPI.Intracomm, OutputStream)):
                pass
            elif isinstance(val, XCFunctional):
                new_rsp_drv.key = XCFunctional(val)
            elif isinstance(val, MolecularGrid):
                new_rsp_drv.key = MolecularGrid(val)
            else:
                new_rsp_drv.key = deepcopy(val)

        return new_rsp_drv<|MERGE_RESOLUTION|>--- conflicted
+++ resolved
@@ -275,8 +275,8 @@
                 rst_trial_mat, rst_sig_mat = read_rsp_hdf5(
                     self.checkpoint_file, ['TDA_trials', 'TDA_sigmas'],
                     molecule, basis, dft_dict, pe_dict, self.ostream)
-                self.restart = (rst_trial_mat is not None and
-                                rst_sig_mat is not None)
+                self.restart = (rst_trial_mat is not None
+                                and rst_sig_mat is not None)
                 if rst_trial_mat is not None:
                     n_restart_vectors = rst_trial_mat.shape[1]
             self.restart = self.comm.bcast(self.restart, root=mpi_master())
@@ -355,15 +355,12 @@
         if self.rank == mpi_master():
             self._print_convergence('{:d} excited states'.format(self.nstates))
 
-<<<<<<< HEAD
-=======
             # final hdf5 file to save response results
             if self.filename is not None:
                 final_h5_fname = f'{self.filename}.h5'
             else:
                 final_h5_fname = None
 
->>>>>>> 2ea76514
         profiler.print_timing(self.ostream)
         profiler.print_profiling_summary(self.ostream)
 
@@ -443,17 +440,11 @@
                     lam_end = lam_start + min(mo_occ.shape[1], mo_vir.shape[1])
                     nto_lambdas.append(nto_lam[lam_start:lam_end])
 
-<<<<<<< HEAD
-                    nto_h5_fname = f'{base_fname}_S{s + 1}_NTO.h5'
-                    nto_mo.write_hdf5(nto_h5_fname)
-                    nto_h5_files.append(nto_h5_fname)
-=======
                     # Add the NTO to the final hdf5 file.
                     nto_label = f'NTO_S{s + 1}'
                     if final_h5_fname is not None:
                         nto_mo.write_hdf5(final_h5_fname,
                                           label=f'rsp/{nto_label}')
->>>>>>> 2ea76514
                 else:
                     nto_mo = MolecularOrbitals()
                 nto_mo = nto_mo.broadcast(self.comm, root=mpi_master())
@@ -543,14 +534,12 @@
             ea = orb_ene
 
             if self.core_excitation:
-                excitations = [(i, a)
-                               for i in range(self.num_core_orbitals)
+                excitations = [(i, a) for i in range(self.num_core_orbitals)
                                for a in range(nocc, norb)]
                 n_exc = self.num_core_orbitals * (norb - nocc)
             else:
-                excitations = [
-                    (i, a) for i in range(nocc) for a in range(nocc, norb)
-                ]
+                excitations = [(i, a) for i in range(nocc)
+                               for a in range(nocc, norb)]
                 n_exc = nocc * (norb - nocc)
 
             excitation_energies = [ea[a] - ea[i] for i, a in excitations]
