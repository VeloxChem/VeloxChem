--- conflicted
+++ resolved
@@ -44,11 +44,7 @@
 from .linearsolver import LinearSolver
 from .sanitychecks import (molecule_sanity_check, scf_results_sanity_check,
                            dft_sanity_check, pe_sanity_check)
-<<<<<<< HEAD
-from .errorhandler import assert_msg_critical
-=======
 from .errorhandler import assert_msg_critical, safe_solve
->>>>>>> 2ea76514
 from .inputparser import parse_input
 from .checkpoint import write_rsp_hdf5, check_rsp_hdf5
 from .batchsize import get_batch_size
@@ -156,8 +152,8 @@
         # update checkpoint_file after scf_results_sanity_check
         if self.filename is not None and self.checkpoint_file is None:
             self.checkpoint_file = f'{self.filename}_orbrsp.h5'
-        elif (self.checkpoint_file is not None and
-              self.checkpoint_file.endswith('_rsp.h5')):
+        elif (self.checkpoint_file is not None
+              and self.checkpoint_file.endswith('_rsp.h5')):
             self.checkpoint_file = (self.checkpoint_file[:-len('_rsp.h5')] +
                                     '_orbrsp.h5')
 
@@ -232,8 +228,8 @@
             num_vecs = self.dist_trials.shape(1)
 
             for x in range(dof):
-                if (iteration > 0 and
-                        relative_residual_norm[x] < self.conv_thresh):
+                if (iteration > 0
+                        and relative_residual_norm[x] < self.conv_thresh):
                     continue
 
                 # CPHF RHS in reduced space
@@ -383,8 +379,8 @@
         # update checkpoint_file after scf_results_sanity_check
         if self.filename is not None and self.checkpoint_file is None:
             self.checkpoint_file = f'{self.filename}_orbrsp.h5'
-        elif (self.checkpoint_file is not None and
-              self.checkpoint_file.endswith('_rsp.h5')):
+        elif (self.checkpoint_file is not None
+              and self.checkpoint_file.endswith('_rsp.h5')):
             self.checkpoint_file = (self.checkpoint_file[:-len('_rsp.h5')] +
                                     '_orbrsp.h5')
 
@@ -400,18 +396,6 @@
             else:
                 self.print_cphf_header('Coupled-Perturbed Hartree-Fock Solver')
 
-<<<<<<< HEAD
-        # checkpoint info
-        if self.checkpoint_file is None and self.filename is not None:
-            self.checkpoint_file = f'{self.filename}.orbrsp.h5'
-        elif (self.checkpoint_file is not None and
-              self.checkpoint_file.endswith('.rsp.h5')):
-            fpath = Path(self.checkpoint_file)
-            fpath = fpath.with_name(fpath.stem)
-            self.checkpoint_file = str(fpath.with_suffix('.orbrsp.h5'))
-
-=======
->>>>>>> 2ea76514
         # ERI information
         eri_dict = self._init_eri(molecule, basis)
 
@@ -506,8 +490,8 @@
             num_vecs = self.dist_trials.shape(1)
 
             for x in range(dof):
-                if (iteration > 0 and
-                        relative_residual_norm[x] < self.conv_thresh):
+                if (iteration > 0
+                        and relative_residual_norm[x] < self.conv_thresh):
                     continue
 
                 # CPHF RHS in reduced space
@@ -1431,8 +1415,8 @@
 
         if self.checkpoint_file is None and self.filename is not None:
             self.checkpoint_file = f'{self.filename}.orbrsp.h5'
-        elif (self.checkpoint_file is not None and
-              self.checkpoint_file.endswith('.rsp.h5')):
+        elif (self.checkpoint_file is not None
+              and self.checkpoint_file.endswith('.rsp.h5')):
             fpath = Path(self.checkpoint_file)
             fpath = fpath.with_name(fpath.stem)
             self.checkpoint_file = str(fpath.with_suffix('.orbrsp.h5'))
