#
#                                   VELOXCHEM
#              ----------------------------------------------------
#                          An Electronic Structure Code
#
#  SPDX-License-Identifier: BSD-3-Clause
#
#  Copyright 2018-2025 VeloxChem developers
#
#  Redistribution and use in source and binary forms, with or without modification,
#  are permitted provided that the following conditions are met:
#
#  1. Redistributions of source code must retain the above copyright notice, this
#     list of conditions and the following disclaimer.
#  2. Redistributions in binary form must reproduce the above copyright notice,
#     this list of conditions and the following disclaimer in the documentation
#     and/or other materials provided with the distribution.
#  3. Neither the name of the copyright holder nor the names of its contributors
#     may be used to endorse or promote products derived from this software without
#     specific prior written permission.
#
#  THIS SOFTWARE IS PROVIDED BY THE COPYRIGHT HOLDERS AND CONTRIBUTORS "AS IS" AND
#  ANY EXPRESS OR IMPLIED WARRANTIES, INCLUDING, BUT NOT LIMITED TO, THE IMPLIED
#  WARRANTIES OF MERCHANTABILITY AND FITNESS FOR A PARTICULAR PURPOSE ARE
#  DISCLAIMED. IN NO EVENT SHALL THE COPYRIGHT HOLDER OR CONTRIBUTORS BE LIABLE
#  FOR ANY DIRECT, INDIRECT, INCIDENTAL, SPECIAL, EXEMPLARY, OR CONSEQUENTIAL
#  DAMAGES (INCLUDING, BUT NOT LIMITED TO, PROCUREMENT OF SUBSTITUTE GOODS OR
#  SERVICES; LOSS OF USE, DATA, OR PROFITS; OR BUSINESS INTERRUPTION)
#  HOWEVER CAUSED AND ON ANY THEORY OF LIABILITY, WHETHER IN CONTRACT, STRICT
#  LIABILITY, OR TORT (INCLUDING NEGLIGENCE OR OTHERWISE) ARISING IN ANY WAY OUT
#  OF THE USE OF THIS SOFTWARE, EVEN IF ADVISED OF THE POSSIBILITY OF SUCH DAMAGE.

from pathlib import Path
import numpy as np
import time as tm
import h5py

from .veloxchemlib import mpi_master
from .distributedarray import DistributedArray


def create_hdf5(fname, molecule, basis, dft_func_label, potfile_text):
    """
    Creates HDF5 file for a calculation.

    :param fname:
        Name of the HDF5 file.
    :param molecule:
        The molecule.
    :param basis:
        The AO basis set.
    :param dft_func_label:
        The name of DFT functional.
    :param potfile_text:
        The content of potential file for polarizable embedding.
    """

    valid_checkpoint = (fname and isinstance(fname, str))

    if valid_checkpoint:
        hf = h5py.File(fname, 'w')

        hf.create_dataset('nuclear_repulsion',
                          data=np.array([molecule.nuclear_repulsion_energy()]))

        hf.create_dataset('nuclear_charges', data=molecule.get_element_ids())

        hf.create_dataset('atom_coordinates',
                          data=molecule.get_coordinates_in_bohr())

        hf.create_dataset('number_of_atoms',
                          data=np.array([molecule.number_of_atoms()]))

        hf.create_dataset('number_of_alpha_electrons',
                          data=np.array([molecule.number_of_alpha_electrons()]))

        hf.create_dataset('number_of_beta_electrons',
                          data=np.array([molecule.number_of_beta_electrons()]))

        hf.create_dataset('molecular_charge',
                          data=np.array([molecule.get_charge()]))

        hf.create_dataset('spin_multiplicity',
                          data=np.array([molecule.get_multiplicity()]))

        hf.create_dataset('basis_set', data=np.bytes_([basis.get_label()]))

        hf.create_dataset('dft_func_label', data=np.bytes_([dft_func_label]))

        hf.create_dataset('potfile_text', data=np.bytes_([potfile_text]))

        hf.close()


def write_scf_results_to_hdf5(fname, scf_results, scf_history):
    """
    Writes SCF results to HDF5 file.

    :param fname:
        Name of the HDF5 file.
    :param scf_results:
        The dictionary containing SCF results.
    :param scf_history:
        The list containing SCF history.
    """

    valid_checkpoint = (fname and isinstance(fname, str) and
                        Path(fname).is_file())

    if valid_checkpoint:

        hf = h5py.File(fname, 'a')

        # write SCF tensors
        keys = ['S'] + [
            f'{x}_{y}' for x in ['C', 'E', 'occ', 'D', 'F']
            for y in ['alpha', 'beta']
        ]
        for key in keys:
            # TODO: remove this if statement since all keys should be available
            if key in scf_results:
                hf.create_dataset(key, data=scf_results[key])

        # write SCF energy
        hf.create_dataset('scf_type',
                          data=np.bytes_([scf_results['scf_type']]))
        hf.create_dataset('scf_energy',
                          data=np.array([scf_results['scf_energy']]))

        # write SCF history
        keys = list(scf_history[0].keys())
        for key in keys:
            data = np.array([step[key] for step in scf_history])
            hf.create_dataset(f'scf_history_{key}', data=data)

        hf.close()


def write_rsp_solution(fname, key, vec):
    """
    Writes a response solution vector to HDF5 file.

    :param fname:
        The name of the checkpoint file.
    :param key:
        The key for the solution vector.
    :param vec:
        The solution vector.
    """

    if fname and isinstance(fname, str):
        hf = h5py.File(fname, 'a')
<<<<<<< HEAD
        hf.create_dataset(key, data=vec)
=======
        label = 'rsp/' + key
        if label in hf:
            del hf[label]
        hf.create_dataset(label, data=vec)
>>>>>>> 2ea76514
        hf.close()


def write_rsp_solution_with_multiple_keys(fname, keys, vec):
    """
    Writes a response solution vector with multiple keys to HDF5 file.

    :param fname:
        The name of the checkpoint file.
    :param keys:
        The list of keys for the solution vector.
    :param vec:
        The solution vector.
    """

    if fname and isinstance(fname, str):
        hf = h5py.File(fname, 'a')
<<<<<<< HEAD
        dset = hf.create_dataset(keys[0], data=vec)
        for key in keys[1:]:
            hf[key] = dset
=======

        label = 'rsp/' + keys[0]
        if label in hf:
            del hf[label]
        dset = hf.create_dataset(label, data=vec)

        for key in keys[1:]:
            label = 'rsp/' + key
            if label in hf:
                del hf[label]
            hf[label] = dset

        hf.close()


def write_lr_rsp_results_to_hdf5(fname, rsp_results):
    """
    Writes the results of a linear response calculation to HDF5 file.

    :param fname:
        Name of the HDF5 file.
    :param rsp_results:
        The dictionary containing the linear response results.
    """

    if fname and isinstance(fname, str):

        hf = h5py.File(fname, 'a')

        for key in rsp_results:
            # Do not write the eigenvectors, file names and excitation details
            if "vector" in key or "cube" in key or "file" in key or "details" in key:
                continue

            label = 'rsp/' + key
            if label in hf:
                del hf[label]
            hf.create_dataset(label, data=rsp_results[key])

>>>>>>> 2ea76514
        hf.close()


def write_rsp_hdf5(fname, arrays, labels, molecule, basis, dft_dict, pe_dict,
                   ostream):
    """
    Writes response vectors to checkpoint file. Nuclear charges and basis
    set can also be written to the checkpoint file.

    :param fname:
        Name of the checkpoint file.
    :param arrays:
        The response vectors.
    :param labels:
        The list of labels for trial vectors and transformed vectors.
    :param molecule:
        The molecule.
    :param basis:
        The AO basis set.
    :param dft_dict:
        The dictionary containing DFT information.
    :param pe_dict:
        The dictionary containing PE information.
    :param ostream:
        The output stream.

    :return:
        True if checkpoint file is written. False if checkpoint file is not
        valid.
    """

    valid_checkpoint = (fname and isinstance(fname, str))

    if not valid_checkpoint:
        return False

    create_hdf5(fname, molecule, basis, dft_dict['dft_func_label'],
                pe_dict['potfile_text'])

    hf = h5py.File(fname, 'a')
    for label, array in zip(labels, arrays):
        hf.create_dataset(label, data=array)
    hf.close()

    checkpoint_text = 'Checkpoint written to file: '
    checkpoint_text += fname
    ostream.print_info(checkpoint_text)
    ostream.print_blank()

    return True


<<<<<<< HEAD
=======
def write_detach_attach_to_hdf5(fname, state_label, dens_detach, dens_attach):
    """
    Writes the detachment and attachment density matrices for a specific
    excited state to the checkpoint file.

    :param fname:
        The checkpoint file name.
    :param state_label:
        The excited state label.
    :param dens_detach:
        The detachment density matrix.
    :param dens_attach:
        The attachment density matrix.
    """

    if fname and isinstance(fname, str):

        hf = h5py.File(fname, 'a')

        # add detachment/attachment densities to the rsp group

        detach_label = "rsp/detach_" + state_label
        if detach_label in hf:
            del hf[detach_label]
        hf.create_dataset(detach_label, data=dens_detach)

        attach_label = "rsp/attach_" + state_label
        if attach_label in hf:
            del hf[attach_label]
        hf.create_dataset(attach_label, data=dens_attach)

        hf.close()


>>>>>>> 2ea76514
def read_rsp_hdf5(fname, labels, molecule, basis, dft_dict, pe_dict, ostream):
    """
    Reads response vectors from checkpoint file. Nuclear charges and basis
    set will be used to validate the checkpoint file.

    :param fname:
        Name of the checkpoint file.
    :param labels:
        The list of labels for trial vectors and transformed vectors.
    :param molecule:
        The molecule.
    :param basis:
        The AO basis set.
    :param dft_dict:
        The dictionary containing DFT information.
    :param pe_dict:
        The dictionary containing PE information.
    :param ostream:
        The output stream.

    :return:
        The trial vectors and transformed vectors.
    """

    valid_checkpoint = check_rsp_hdf5(fname, labels, molecule, basis, dft_dict,
                                      pe_dict)

    if not valid_checkpoint:
        return tuple([None for x in range(len(labels))])

    hf = h5py.File(fname, 'r')

    arrays = [None for x in range(len(labels))]

    for i in range(len(labels)):
        if labels[i] in hf.keys():
            arrays[i] = np.array(hf.get(labels[i]))

    hf.close()

    is_empty = [a is None for a in arrays]
    if True not in is_empty:
        checkpoint_text = 'Restarting from checkpoint file: '
        checkpoint_text += fname
        ostream.print_info(checkpoint_text)
        ostream.print_blank()

    return arrays


def check_rsp_hdf5(fname, labels, molecule, basis, dft_dict, pe_dict):
    """
    Checks validity of the checkpoint file. Nuclear charges and basis
    set will be used to validate the checkpoint file.

    :param fname:
        Name of the checkpoint file.
    :param labels:
        The list of labels for trial vectors and transformed vectors.
    :param molecule:
        The molecule.
    :param basis:
        The AO basis set.
    :param dft_dict:
        The dictionary containing DFT information.
    :param pe_dict:
        The dictionary containing PE information.

    :return:
        True if the checkpoint file is valid, False otherwise.
    """

    valid_checkpoint = (fname and isinstance(fname, str) and
                        Path(fname).is_file())

    if not valid_checkpoint:
        return False

    e_nuc = molecule.nuclear_repulsion_energy()
    nuclear_charges = molecule.get_element_ids()
    basis_set = basis.get_label()

    dft_func_label = dft_dict['dft_func_label']
    potfile_text = pe_dict['potfile_text']

    hf = h5py.File(fname, 'r')

    match_labels = True
    for label in labels:
        if label not in hf.keys():
            match_labels = False
            break

    match_nuclear_repulsion = False
    if 'nuclear_repulsion' in hf:
        h5_e_nuc = np.array(hf.get('nuclear_repulsion'))[0]
        if h5_e_nuc > 0.0 and e_nuc > 0.0:
            match_nuclear_repulsion = (abs(1.0 - h5_e_nuc / e_nuc) < 1.0e-13)
        else:
            match_nuclear_repulsion = (h5_e_nuc == e_nuc)

    match_nuclear_charges = False
    if 'nuclear_charges' in hf:
        h5_nuclear_charges = np.array(hf.get('nuclear_charges'))
        if h5_nuclear_charges.shape == nuclear_charges.shape:
            match_nuclear_charges = (
                h5_nuclear_charges == nuclear_charges).all()

    match_basis_set = False
    if 'basis_set' in hf:
        h5_basis_set = hf.get('basis_set')[0].decode('utf-8')
        match_basis_set = (h5_basis_set.upper() == basis_set.upper())

    match_dft_func = False
    if 'dft_func_label' in hf:
        h5_func_label = hf.get('dft_func_label')[0].decode('utf-8')
        match_dft_func = (h5_func_label.upper() == dft_func_label.upper())

    match_potfile = False
    if 'potfile_text' in hf:
        h5_potfile_text = hf.get('potfile_text')[0].decode('utf-8')
        match_potfile = (h5_potfile_text == potfile_text)

    hf.close()

    return (match_labels and match_nuclear_repulsion and
            match_nuclear_charges and match_basis_set and match_dft_func and
            match_potfile)


def write_distributed_focks(fname, dist_focks, key_freq_pairs, comm, ostream):
    """
    Writes distributed Fock matrices to checkpoint file.

    :param fname:
        Name of the checkpoint file.
    :param dist_focks:
        The distributed Fock matrices as DistributedArray.
    :param key_freq_pairs:
        The key-frequency pairs.
    :param comm:
        The MPI communicator.
    :param ostream:
        The output stream.

    :return:
        True if checkpoint file is written. False if checkpoint file is not
        valid.
    """

    valid_checkpoint = (fname and isinstance(fname, str))

    if not valid_checkpoint:
        return False

    t0 = tm.time()

    if comm.Get_rank() == mpi_master():
        hf = h5py.File(fname, 'w')
        str_key_freq_pairs = [str((key, w)) for key, w in key_freq_pairs]
        hf.create_dataset('key_freq_pairs', data=np.bytes_(str_key_freq_pairs))
        hf.close()
    comm.barrier()

    dist_focks.append_to_hdf5_file(fname, 'distributed_focks')

    checkpoint_text = 'Checkpoint written to file: '
    checkpoint_text += fname
    ostream.print_info(checkpoint_text)
    ostream.print_blank()

    checkpoint_text = 'Time spent in writing checkpoint file: '
    checkpoint_text += f'{(tm.time() - t0):.2f} sec'
    ostream.print_info(checkpoint_text)
    ostream.print_blank()

    return True


def read_distributed_focks(fname, comm, ostream):
    """
    Reads distributed Fock matrices from checkpoint file.

    :param fname:
        Name of the checkpoint file.
    :param key_freq_pairs:
        The key-frequency pairs.
    :param comm:
        The MPI communicator.
    :param ostream:
        The output stream.

    :return:
        A dictionary containing the distributed Fock matrices.
    """

    dist_focks = DistributedArray.read_from_hdf5_file(fname,
                                                      'distributed_focks', comm)

    checkpoint_text = 'Restarting from checkpoint file: '
    checkpoint_text += fname
    ostream.print_info(checkpoint_text)
    ostream.print_blank()

    return dist_focks


def check_distributed_focks(fname, key_freq_pairs):
    """
    Checks validity of the checkpoint file for distributed Fock matrices.

    :param fname:
        Name of the checkpoint file.
    :param key_freq_pairs:
        The key-frequency pairs.

    :return:
        True if the checkpoint file is valid, False otherwise.
    """

    valid_checkpoint = (fname and isinstance(fname, str) and
                        Path(fname).is_file())

    if not valid_checkpoint:
        return False

    str_key_freq_pairs = [str((key, w)) for key, w in key_freq_pairs]

    hf = h5py.File(fname, 'r')

    hf_key_freq_pairs = [
        x.decode('utf-8') for x in np.array(hf.get('key_freq_pairs'))
    ]

    valid_checkpoint = (str_key_freq_pairs == hf_key_freq_pairs and
                        'distributed_focks' in hf.keys())

    hf.close()

    return valid_checkpoint<|MERGE_RESOLUTION|>--- conflicted
+++ resolved
@@ -104,8 +104,8 @@
         The list containing SCF history.
     """
 
-    valid_checkpoint = (fname and isinstance(fname, str) and
-                        Path(fname).is_file())
+    valid_checkpoint = (fname and isinstance(fname, str)
+                        and Path(fname).is_file())
 
     if valid_checkpoint:
 
@@ -122,8 +122,7 @@
                 hf.create_dataset(key, data=scf_results[key])
 
         # write SCF energy
-        hf.create_dataset('scf_type',
-                          data=np.bytes_([scf_results['scf_type']]))
+        hf.create_dataset('scf_type', data=np.bytes_([scf_results['scf_type']]))
         hf.create_dataset('scf_energy',
                           data=np.array([scf_results['scf_energy']]))
 
@@ -150,14 +149,10 @@
 
     if fname and isinstance(fname, str):
         hf = h5py.File(fname, 'a')
-<<<<<<< HEAD
-        hf.create_dataset(key, data=vec)
-=======
         label = 'rsp/' + key
         if label in hf:
             del hf[label]
         hf.create_dataset(label, data=vec)
->>>>>>> 2ea76514
         hf.close()
 
 
@@ -175,11 +170,6 @@
 
     if fname and isinstance(fname, str):
         hf = h5py.File(fname, 'a')
-<<<<<<< HEAD
-        dset = hf.create_dataset(keys[0], data=vec)
-        for key in keys[1:]:
-            hf[key] = dset
-=======
 
         label = 'rsp/' + keys[0]
         if label in hf:
@@ -219,7 +209,6 @@
                 del hf[label]
             hf.create_dataset(label, data=rsp_results[key])
 
->>>>>>> 2ea76514
         hf.close()
 
 
@@ -272,8 +261,6 @@
     return True
 
 
-<<<<<<< HEAD
-=======
 def write_detach_attach_to_hdf5(fname, state_label, dens_detach, dens_attach):
     """
     Writes the detachment and attachment density matrices for a specific
@@ -308,7 +295,6 @@
         hf.close()
 
 
->>>>>>> 2ea76514
 def read_rsp_hdf5(fname, labels, molecule, basis, dft_dict, pe_dict, ostream):
     """
     Reads response vectors from checkpoint file. Nuclear charges and basis
@@ -381,8 +367,8 @@
         True if the checkpoint file is valid, False otherwise.
     """
 
-    valid_checkpoint = (fname and isinstance(fname, str) and
-                        Path(fname).is_file())
+    valid_checkpoint = (fname and isinstance(fname, str)
+                        and Path(fname).is_file())
 
     if not valid_checkpoint:
         return False
@@ -434,9 +420,8 @@
 
     hf.close()
 
-    return (match_labels and match_nuclear_repulsion and
-            match_nuclear_charges and match_basis_set and match_dft_func and
-            match_potfile)
+    return (match_labels and match_nuclear_repulsion and match_nuclear_charges
+            and match_basis_set and match_dft_func and match_potfile)
 
 
 def write_distributed_focks(fname, dist_focks, key_freq_pairs, comm, ostream):
@@ -529,8 +514,8 @@
         True if the checkpoint file is valid, False otherwise.
     """
 
-    valid_checkpoint = (fname and isinstance(fname, str) and
-                        Path(fname).is_file())
+    valid_checkpoint = (fname and isinstance(fname, str)
+                        and Path(fname).is_file())
 
     if not valid_checkpoint:
         return False
@@ -543,8 +528,8 @@
         x.decode('utf-8') for x in np.array(hf.get('key_freq_pairs'))
     ]
 
-    valid_checkpoint = (str_key_freq_pairs == hf_key_freq_pairs and
-                        'distributed_focks' in hf.keys())
+    valid_checkpoint = (str_key_freq_pairs == hf_key_freq_pairs
+                        and 'distributed_focks' in hf.keys())
 
     hf.close()
 
