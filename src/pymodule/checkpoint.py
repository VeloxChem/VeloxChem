#
#                                   VELOXCHEM
#              ----------------------------------------------------
#                          An Electronic Structure Code
#
#  SPDX-License-Identifier: BSD-3-Clause
#
#  Copyright 2018-2025 VeloxChem developers
#
#  Redistribution and use in source and binary forms, with or without modification,
#  are permitted provided that the following conditions are met:
#
#  1. Redistributions of source code must retain the above copyright notice, this
#     list of conditions and the following disclaimer.
#  2. Redistributions in binary form must reproduce the above copyright notice,
#     this list of conditions and the following disclaimer in the documentation
#     and/or other materials provided with the distribution.
#  3. Neither the name of the copyright holder nor the names of its contributors
#     may be used to endorse or promote products derived from this software without
#     specific prior written permission.
#
#  THIS SOFTWARE IS PROVIDED BY THE COPYRIGHT HOLDERS AND CONTRIBUTORS "AS IS" AND
#  ANY EXPRESS OR IMPLIED WARRANTIES, INCLUDING, BUT NOT LIMITED TO, THE IMPLIED
#  WARRANTIES OF MERCHANTABILITY AND FITNESS FOR A PARTICULAR PURPOSE ARE
#  DISCLAIMED. IN NO EVENT SHALL THE COPYRIGHT HOLDER OR CONTRIBUTORS BE LIABLE
#  FOR ANY DIRECT, INDIRECT, INCIDENTAL, SPECIAL, EXEMPLARY, OR CONSEQUENTIAL
#  DAMAGES (INCLUDING, BUT NOT LIMITED TO, PROCUREMENT OF SUBSTITUTE GOODS OR
#  SERVICES; LOSS OF USE, DATA, OR PROFITS; OR BUSINESS INTERRUPTION)
#  HOWEVER CAUSED AND ON ANY THEORY OF LIABILITY, WHETHER IN CONTRACT, STRICT
#  LIABILITY, OR TORT (INCLUDING NEGLIGENCE OR OTHERWISE) ARISING IN ANY WAY OUT
#  OF THE USE OF THIS SOFTWARE, EVEN IF ADVISED OF THE POSSIBILITY OF SUCH DAMAGE.

from pathlib import Path
import numpy as np
import time as tm
import h5py

from .veloxchemlib import mpi_master
from .distributedarray import DistributedArray
from .errorhandler import assert_msg_critical
from .molecule import Molecule

<<<<<<< HEAD
def create_hdf5(fname, molecule, basis, dft_func_label, potfile_text, orbital_details=None, eigenvals=None, excitation_details=None):
=======

def create_hdf5(fname, molecule, basis, dft_func_label, potfile_text):
>>>>>>> 9fe875a7
    """
    Creates HDF5 file for a calculation.

    :param fname:
        Name of the HDF5 file.
    :param molecule:
        The molecule.
    :param basis:
        The AO basis set.
    :param dft_func_label:
        The name of DFT functional.
    :param potfile_text:
        The content of potential file for polarizable embedding.
    """

    valid_checkpoint = (fname and isinstance(fname, str))

    if valid_checkpoint:
        hf = h5py.File(fname, 'w')

        hf.create_dataset('nuclear_repulsion',
                          data=np.array([molecule.nuclear_repulsion_energy()]))

        hf.create_dataset('nuclear_charges', data=molecule.get_element_ids())

        hf.create_dataset('atom_coordinates',
                          data=molecule.get_coordinates_in_bohr())

        hf.create_dataset('number_of_atoms',
                          data=np.array([molecule.number_of_atoms()]))

        hf.create_dataset('number_of_alpha_electrons',
                          data=np.array([molecule.number_of_alpha_electrons()]))

        hf.create_dataset('number_of_beta_electrons',
                          data=np.array([molecule.number_of_beta_electrons()]))

        hf.create_dataset('molecular_charge',
                          data=np.array([molecule.get_charge()]))

        hf.create_dataset('spin_multiplicity',
                          data=np.array([molecule.get_multiplicity()]))

        hf.create_dataset('basis_set', data=np.bytes_([basis.get_label()]))

        hf.create_dataset('dft_func_label', data=np.bytes_([dft_func_label]))

        hf.create_dataset('potfile_text', data=np.bytes_([potfile_text]))

        if eigenvals is not None:
            hf.create_dataset('eigenvalues', data=eigenvals)
        
        if orbital_details is not None:
            for key, val in orbital_details.items():
                hf.create_dataset(key, data=np.array([val]))

        if excitation_details is not None:
            grp = hf.create_group('excitation_details')
            for i, item in enumerate(excitation_details):
                grp.create_dataset(str(i), data=np.bytes_(item))

        hf.close()


def write_scf_results_to_hdf5(fname, scf_results, scf_history):
    """
    Writes SCF results to HDF5 file.

    :param fname:
        Name of the HDF5 file.
    :param scf_results:
        The dictionary containing SCF results.
    :param scf_history:
        The list containing SCF history.
    """

    valid_checkpoint = (fname and isinstance(fname, str) and
                        Path(fname).is_file())

    if valid_checkpoint:

        hf = h5py.File(fname, 'a')

        scf_group = hf.create_group('scf')

        # write SCF tensors
        keys = ['S'] + [
            f'{x}_{y}' for x in ['C', 'E', 'occ', 'D', 'F']
            for y in ['alpha', 'beta']
        ]
        for key in keys:
            # TODO: remove this if statement since all keys should be available
            if key in scf_results:
                scf_group.create_dataset(key, data=scf_results[key])

        # write dipole moment
        scf_group.create_dataset('dipole_moment',
                                 data=scf_results['dipole_moment'])

        # write SCF energy
        scf_group.create_dataset('scf_type',
                                 data=np.bytes_([scf_results['scf_type']]))
        scf_group.create_dataset('scf_energy',
                                 data=np.array([scf_results['scf_energy']]))

        # write SCF history
        keys = list(scf_history[0].keys())
        for key in keys:
            data = np.array([step[key] for step in scf_history])
            scf_group.create_dataset(f'scf_history_{key}', data=data)

        hf.close()


def write_rsp_solution(fname, key, vec, group_label='rsp'):
    """
    Writes a response solution vector to HDF5 file.

    :param fname:
        The name of the checkpoint file.
    :param key:
        The key for the solution vector.
    :param vec:
        The solution vector.
    :param group_label:
        The checkpoint file group label.
    """

    if fname and isinstance(fname, str):
        hf = h5py.File(fname, 'a')
        label = group_label + '/' + key
        if label in hf:
            del hf[label]
        hf.create_dataset(label, data=vec)
        hf.close()


def write_rsp_solution_with_multiple_keys(fname, keys, vec, group_label='rsp'):
    """
    Writes a response solution vector with multiple keys to HDF5 file.

    :param fname:
        The name of the checkpoint file.
    :param keys:
        The list of keys for the solution vector.
    :param vec:
        The solution vector.
    :param group_label:
        The checkpoint file group label.
    """

    if fname and isinstance(fname, str):
        hf = h5py.File(fname, 'a')

        label = group_label + '/' + keys[0]
        if label in hf:
            del hf[label]
        dset = hf.create_dataset(label, data=vec)

        for key in keys[1:]:
            label = group_label + '/' + key
            if label in hf:
                del hf[label]
            hf[label] = dset

        hf.close()


def write_lr_rsp_results_to_hdf5(fname, rsp_results, group_label='rsp'):
    """
    Writes the results of a linear response calculation to HDF5 file.

    :param fname:
        Name of the HDF5 file.
    :param rsp_results:
        The dictionary containing the linear response results.
    :param group_label:
        The checkpoint file group label.
    """

    if fname and isinstance(fname, str):

        hf = h5py.File(fname, 'a')

        for key in rsp_results:
            # Do not write the eigenvectors, file names and excitation details
            if "vector" in key or "cube" in key or "file" in key or "details" in key:
                continue

            label = group_label + '/' + key
            if label in hf:
                del hf[label]
            hf.create_dataset(label, data=rsp_results[key])

        hf.close()


def write_rsp_hdf5(fname, arrays, labels, molecule, basis, dft_dict, pe_dict,
                   ostream):
    """
    Writes response vectors to checkpoint file. Nuclear charges and basis
    set can also be written to the checkpoint file.

    :param fname:
        Name of the checkpoint file.
    :param arrays:
        The response vectors.
    :param labels:
        The list of labels for trial vectors and transformed vectors.
    :param molecule:
        The molecule.
    :param basis:
        The AO basis set.
    :param dft_dict:
        The dictionary containing DFT information.
    :param pe_dict:
        The dictionary containing PE information.
    :param ostream:
        The output stream.

    :return:
        True if checkpoint file is written. False if checkpoint file is not
        valid.
    """

    valid_checkpoint = (fname and isinstance(fname, str))

    if not valid_checkpoint:
        return False

    create_hdf5(fname, molecule, basis, dft_dict['dft_func_label'],
                pe_dict['potfile_text'])

    hf = h5py.File(fname, 'a')
    for label, array in zip(labels, arrays):
        hf.create_dataset(label, data=array)
    hf.close()

    checkpoint_text = 'Checkpoint written to file: '
    checkpoint_text += fname
    ostream.print_info(checkpoint_text)
    ostream.print_blank()

    return True


def write_detach_attach_to_hdf5(fname,
                                state_label,
                                dens_detach,
                                dens_attach,
                                chg_detach=None,
                                chg_attach=None,
                                group_label='rsp'):
    """
    Writes the detachment and attachment density matrices for a specific
    excited state to the checkpoint file.

    :param fname:
        The checkpoint file name.
    :param state_label:
        The excited state label.
    :param dens_detach:
        The detachment density matrix.
    :param dens_attach:
        The attachment density matrix.
    :param chg_detach:
        The detachment charges.
    :param chg_attach:
        The attachment charges.
    :param group_label:
        The checkpoint file group label.
    """

    if fname and isinstance(fname, str):

        hf = h5py.File(fname, 'a')

        # add detachment/attachment densities to the rsp group

        detach_label = group_label + "/detach_" + state_label
        if detach_label in hf:
            del hf[detach_label]
        hf.create_dataset(detach_label, data=dens_detach)

        attach_label = group_label + "/attach_" + state_label
        if attach_label in hf:
            del hf[attach_label]
        hf.create_dataset(attach_label, data=dens_attach)

        # add detachment/attachment charges to the rsp group

        if chg_detach is not None:
            detach_label = group_label + "/detach_charges_" + state_label
            if detach_label in hf:
                del hf[detach_label]
            hf.create_dataset(detach_label, data=chg_detach)

        if chg_attach is not None:
            attach_label = group_label + "/attach_charges_" + state_label
            if attach_label in hf:
                del hf[attach_label]
            hf.create_dataset(attach_label, data=chg_attach)

        hf.close()


def read_rsp_hdf5(fname, labels, molecule, basis, dft_dict, pe_dict, ostream):
    """
    Reads response vectors from checkpoint file. Nuclear charges and basis
    set will be used to validate the checkpoint file.

    :param fname:
        Name of the checkpoint file.
    :param labels:
        The list of labels for trial vectors and transformed vectors.
    :param molecule:
        The molecule.
    :param basis:
        The AO basis set.
    :param dft_dict:
        The dictionary containing DFT information.
    :param pe_dict:
        The dictionary containing PE information.
    :param ostream:
        The output stream.

    :return:
        The trial vectors and transformed vectors.
    """

    valid_checkpoint = check_rsp_hdf5(fname, labels, molecule, basis, dft_dict,
                                      pe_dict)

    if not valid_checkpoint:
        return tuple([None for x in range(len(labels))])

    hf = h5py.File(fname, 'r')

    arrays = [None for x in range(len(labels))]

    for i in range(len(labels)):
        if labels[i] in hf.keys():
            arrays[i] = np.array(hf.get(labels[i]))

    hf.close()

    is_empty = [a is None for a in arrays]
    if True not in is_empty:
        checkpoint_text = 'Restarting from checkpoint file: '
        checkpoint_text += fname
        ostream.print_info(checkpoint_text)
        ostream.print_blank()

    return arrays


def check_rsp_hdf5(fname, labels, molecule, basis, dft_dict, pe_dict):
    """
    Checks validity of the checkpoint file. Nuclear charges and basis
    set will be used to validate the checkpoint file.

    :param fname:
        Name of the checkpoint file.
    :param labels:
        The list of labels for trial vectors and transformed vectors.
    :param molecule:
        The molecule.
    :param basis:
        The AO basis set.
    :param dft_dict:
        The dictionary containing DFT information.
    :param pe_dict:
        The dictionary containing PE information.

    :return:
        True if the checkpoint file is valid, False otherwise.
    """

    valid_checkpoint = (fname and isinstance(fname, str) and
                        Path(fname).is_file())

    if not valid_checkpoint:
        return False

    e_nuc = molecule.nuclear_repulsion_energy()
    nuclear_charges = molecule.get_element_ids()
    basis_set = basis.get_label()

    dft_func_label = dft_dict['dft_func_label']
    potfile_text = pe_dict['potfile_text']

    hf = h5py.File(fname, 'r')

    match_labels = True
    for label in labels:
        if label not in hf.keys():
            match_labels = False
            break

    match_nuclear_repulsion = False
    if 'nuclear_repulsion' in hf:
        h5_e_nuc = np.array(hf.get('nuclear_repulsion'))[0]
        if h5_e_nuc > 0.0 and e_nuc > 0.0:
            match_nuclear_repulsion = (abs(1.0 - h5_e_nuc / e_nuc) < 1.0e-13)
        else:
            match_nuclear_repulsion = (h5_e_nuc == e_nuc)

    match_nuclear_charges = False
    if 'nuclear_charges' in hf:
        h5_nuclear_charges = np.array(hf.get('nuclear_charges'))
        if h5_nuclear_charges.shape == nuclear_charges.shape:
            match_nuclear_charges = (
                h5_nuclear_charges == nuclear_charges).all()

    match_basis_set = False
    if 'basis_set' in hf:
        h5_basis_set = hf.get('basis_set')[0].decode('utf-8')
        match_basis_set = (h5_basis_set.upper() == basis_set.upper())

    match_dft_func = False
    if 'dft_func_label' in hf:
        h5_func_label = hf.get('dft_func_label')[0].decode('utf-8')
        match_dft_func = (h5_func_label.upper() == dft_func_label.upper())

    match_potfile = False
    if 'potfile_text' in hf:
        h5_potfile_text = hf.get('potfile_text')[0].decode('utf-8')
        match_potfile = (h5_potfile_text == potfile_text)

    hf.close()

    return (match_labels and match_nuclear_repulsion and
            match_nuclear_charges and match_basis_set and match_dft_func and
            match_potfile)


def write_distributed_focks(fname, dist_focks, key_freq_pairs, comm, ostream):
    """
    Writes distributed Fock matrices to checkpoint file.

    :param fname:
        Name of the checkpoint file.
    :param dist_focks:
        The distributed Fock matrices as DistributedArray.
    :param key_freq_pairs:
        The key-frequency pairs.
    :param comm:
        The MPI communicator.
    :param ostream:
        The output stream.

    :return:
        True if checkpoint file is written. False if checkpoint file is not
        valid.
    """

    valid_checkpoint = (fname and isinstance(fname, str))

    if not valid_checkpoint:
        return False

    t0 = tm.time()

    if comm.Get_rank() == mpi_master():
        hf = h5py.File(fname, 'w')
        str_key_freq_pairs = [str((key, w)) for key, w in key_freq_pairs]
        hf.create_dataset('key_freq_pairs', data=np.bytes_(str_key_freq_pairs))
        hf.close()
    comm.barrier()

    dist_focks.append_to_hdf5_file(fname, 'distributed_focks')

    checkpoint_text = 'Checkpoint written to file: '
    checkpoint_text += fname
    ostream.print_info(checkpoint_text)
    ostream.print_blank()

    checkpoint_text = 'Time spent in writing checkpoint file: '
    checkpoint_text += f'{(tm.time() - t0):.2f} sec'
    ostream.print_info(checkpoint_text)
    ostream.print_blank()

    return True


def read_distributed_focks(fname, comm, ostream):
    """
    Reads distributed Fock matrices from checkpoint file.

    :param fname:
        Name of the checkpoint file.
    :param key_freq_pairs:
        The key-frequency pairs.
    :param comm:
        The MPI communicator.
    :param ostream:
        The output stream.

    :return:
        A dictionary containing the distributed Fock matrices.
    """

    dist_focks = DistributedArray.read_from_hdf5_file(fname,
                                                      'distributed_focks', comm)

    checkpoint_text = 'Restarting from checkpoint file: '
    checkpoint_text += fname
    ostream.print_info(checkpoint_text)
    ostream.print_blank()

    return dist_focks


def check_distributed_focks(fname, key_freq_pairs):
    """
    Checks validity of the checkpoint file for distributed Fock matrices.

    :param fname:
        Name of the checkpoint file.
    :param key_freq_pairs:
        The key-frequency pairs.

    :return:
        True if the checkpoint file is valid, False otherwise.
    """

    valid_checkpoint = (fname and isinstance(fname, str) and
                        Path(fname).is_file())

    if not valid_checkpoint:
        return False

    str_key_freq_pairs = [str((key, w)) for key, w in key_freq_pairs]

    hf = h5py.File(fname, 'r')

    hf_key_freq_pairs = [
        x.decode('utf-8') for x in np.array(hf.get('key_freq_pairs'))
    ]

    valid_checkpoint = (str_key_freq_pairs == hf_key_freq_pairs and
                        'distributed_focks' in hf.keys())

    hf.close()

    return valid_checkpoint


def write_cpcm_charges(fname, cpcm_q):
    """
    Write C-PCM surface charges.

    :param fname:
        Name of the checkpoint file.
    :param cpcm_q:
        The C-PCM surface charges.
    """

    hf = h5py.File(fname, 'a')
    key = 'cpcm_q'
    if key in hf:
        del hf[key]
    hf.create_dataset('cpcm_q', data=cpcm_q)
    hf.close()


def read_cpcm_charges(fname):
    """
    Read C-PCM surface charges.

    :param fname:
        Name of the checkpoint file.

    :return:
        The C-PCM surface charges.
    """

    hf = h5py.File(fname, 'r')
    key = 'cpcm_q'
    if key in hf:
        cpcm_q = np.array(hf.get(key))
    else:
        cpcm_q = None
    hf.close()

    return cpcm_q


def read_results(fname, label):
    """ Read the results dictionary from a checkpoint file.

        :param fname:
            Name of the checkpoint file.
        :param label:
            The response dictionary label (scf, rsp, vib, opt, etc.).

        :return:
            the dictionary of results.
    """

    valid_checkpoint = (fname and isinstance(fname, str) and
                        Path(fname).is_file())

    assert_msg_critical(valid_checkpoint,
                        fname + " is not a valid checkpoint file.")

    res_dict = {}
    h5f = h5py.File(fname, "r")

    label_found = (label in h5f)

    if not label_found:
        h5f.close()

    assert_msg_critical(label_found,
                        label + " section not found in the checkpoint file.")

    # Always read general information about the molecule, basis, and settings
    for key in h5f:
        if key not in ["vib", "rsp", "scf", "opt"]:
            data = np.array(h5f.get(key))
            # Check if data is a number or an array
            if len(data.shape) == 1 and data.shape[0] == 1:
                res_dict[key] = data[0]
            else:
                res_dict[key] = data

    h5f_dict = h5f[label]

    known_keys_for_arrays = [
        'normal_modes',
        'vib_frequencies',
        'force_constants',
        'reduced_masses',
        'ir_intensities',
        'external_frequencies',
        'raman_activities',
    ]

    for key in h5f_dict:
        data = np.array(h5f_dict[key])
        # Check if data is a number or an array
        if (len(data.shape) == 1 and data.shape[0] == 1 and
                key not in known_keys_for_arrays):
            res_dict[key] = data[0]
        else:
            res_dict[key] = data

    if "opt" in label:
        # Create the list of xyz geometries
        nuclear_charges = np.array(res_dict["nuclear_charges"]).astype(int)
        xyz_geometries = []
        for coords in res_dict["opt_coordinates_au"]:
            molecule = Molecule(nuclear_charges, coords, units="au")
            xyz_geometries.append(molecule.get_xyz_string())
        res_dict["opt_geometries"] = xyz_geometries

    # Create molecule xyz
    nuclear_charges = np.array(res_dict["nuclear_charges"]).astype(int)
    coords = res_dict["atom_coordinates"]
    molecule = Molecule(nuclear_charges, coords, units="au")

    xyz_lines = molecule.get_xyz_string().splitlines()

    xyz = []
    for line in xyz_lines[2:]:
        xyz.append(line)

    res_dict["xyz"] = xyz

    if "vib" in label:
        # needed to animate the molecular vibrations
        res_dict["molecule_xyz_string"] = molecule.get_xyz_string()

    h5f.close()

    return res_dict<|MERGE_RESOLUTION|>--- conflicted
+++ resolved
@@ -40,12 +40,7 @@
 from .errorhandler import assert_msg_critical
 from .molecule import Molecule
 
-<<<<<<< HEAD
 def create_hdf5(fname, molecule, basis, dft_func_label, potfile_text, orbital_details=None, eigenvals=None, excitation_details=None):
-=======
-
-def create_hdf5(fname, molecule, basis, dft_func_label, potfile_text):
->>>>>>> 9fe875a7
     """
     Creates HDF5 file for a calculation.
 
