#
#                                   VELOXCHEM
#              ----------------------------------------------------
#                          An Electronic Structure Code
#
#  SPDX-License-Identifier: BSD-3-Clause
#
#  Copyright 2018-2025 VeloxChem developers
#
#  Redistribution and use in source and binary forms, with or without modification,
#  are permitted provided that the following conditions are met:
#
#  1. Redistributions of source code must retain the above copyright notice, this
#     list of conditions and the following disclaimer.
#  2. Redistributions in binary form must reproduce the above copyright notice,
#     this list of conditions and the following disclaimer in the documentation
#     and/or other materials provided with the distribution.
#  3. Neither the name of the copyright holder nor the names of its contributors
#     may be used to endorse or promote products derived from this software without
#     specific prior written permission.
#
#  THIS SOFTWARE IS PROVIDED BY THE COPYRIGHT HOLDERS AND CONTRIBUTORS "AS IS" AND
#  ANY EXPRESS OR IMPLIED WARRANTIES, INCLUDING, BUT NOT LIMITED TO, THE IMPLIED
#  WARRANTIES OF MERCHANTABILITY AND FITNESS FOR A PARTICULAR PURPOSE ARE
#  DISCLAIMED. IN NO EVENT SHALL THE COPYRIGHT HOLDER OR CONTRIBUTORS BE LIABLE
#  FOR ANY DIRECT, INDIRECT, INCIDENTAL, SPECIAL, EXEMPLARY, OR CONSEQUENTIAL
#  DAMAGES (INCLUDING, BUT NOT LIMITED TO, PROCUREMENT OF SUBSTITUTE GOODS OR
#  SERVICES; LOSS OF USE, DATA, OR PROFITS; OR BUSINESS INTERRUPTION)
#  HOWEVER CAUSED AND ON ANY THEORY OF LIABILITY, WHETHER IN CONTRACT, STRICT
#  LIABILITY, OR TORT (INCLUDING NEGLIGENCE OR OTHERWISE) ARISING IN ANY WAY OUT
#  OF THE USE OF THIS SOFTWARE, EVEN IF ADVISED OF THE POSSIBILITY OF SUCH DAMAGE.

from mpi4py import MPI
from networkx.algorithms.isomorphism import GraphMatcher
from networkx.algorithms.isomorphism import categorical_node_match
import networkx as nx
import numpy as np
import time
import sys

from .outputstream import OutputStream
from .veloxchemlib import mpi_master


class ReactionMatcher:

    def __init__(self, comm=None, ostream=None):
        if comm is None:
            comm = MPI.COMM_WORLD

        if ostream is None:
            if comm.Get_rank() == mpi_master():
                ostream = OutputStream(sys.stdout)
            else:
                ostream = OutputStream(None)

        # output stream
        self.ostream = ostream

        # mpi information
        self.comm = comm
        self.rank = self.comm.Get_rank()
        self.nodes = self.comm.Get_size()

        self._gm_count = 0
        self._start_time = 0
        self.max_time = 600
        self.check_monomorphic = False

    def get_mapping(self, reactant_ff, rea_elems, product_ff, pro_elems,
                    breaking_bonds):

        self.rea_graph, self.pro_graph = self._create_reaction_graphs(
            reactant_ff,
            rea_elems,
            product_ff,
            pro_elems,
            breaking_bonds,
        )
<<<<<<< HEAD
        map, breaking_edges, forming_edges = self._find_mapping(rea_graph, pro_graph,
                                              breaking_bonds)
        
=======

        map, breaking_edges, forming_edges = self._find_mapping(self.rea_graph.copy(), self.pro_graph.copy(),
                                              breaking_bonds)
        if map is None:

            self.check_monomorphic = True
            self.ostream.print_info(
                "No mapping found by checking subgraph isomorphism, trying to find mapping with subgraph monomorphism."
            )
            map, breaking_edges, forming_edges = self._find_mapping(self.rea_graph.copy(), self.pro_graph.copy(),
                                              breaking_bonds)
        self.ostream.flush()
>>>>>>> c0aced52
        return map, breaking_edges, forming_edges

    def _create_reaction_graphs(self, reactant_ff, rea_elems, product_ff,
                                pro_elems, breaking_bonds):
        rea_graph = nx.Graph()
        reactant_bonds = list(reactant_ff.bonds.keys())
        # Remove the bonds that are being broken, so that these segments get treated as seperate reactants

        rea_graph.add_nodes_from(reactant_ff.atoms.keys())
        rea_graph.add_edges_from(reactant_bonds)

        for i, elem in enumerate(rea_elems):
            rea_graph.nodes[i]['elem'] = elem

        pro_graph = nx.Graph()
        pro_graph.add_nodes_from(product_ff.atoms.keys())
        pro_graph.add_edges_from(list(product_ff.bonds.keys()))
        for i, elem in enumerate(pro_elems):
            pro_graph.nodes[i]['elem'] = elem

        return rea_graph, pro_graph

    def _check_time(self, msg=None, dont_abort=False):
        if time.time() - self._start_time > self.max_time and not dont_abort:
            self.ostream.print_warning(
                f"Spent more then {self.max_time:.3f} s finding mapping, aborting"
            )
            return False
        else:
            if msg is not None:
                self.ostream.print_info(f"Spent {time.time() - self._start_time:.3f} s on {msg}")
                self.ostream.flush()
        return True

    
    def _connected_components_are_subgraphs(self,A, B):
        """
        Check if all connected components of A are subgraphs of B. If true, return a list of GraphMatchers for each connected component and their corresponding subgraphs. 
        Otherwise return None.
        """
        connected_components = list(nx.connected_components(A))
        for g in connected_components:
            self._gm_count += 1
            A_sub = A.subgraph(g)
            GM = GraphMatcher(B, A_sub, categorical_node_match('elem', ''))
            if not GM.subgraph_is_isomorphic():
                if self.check_monomorphic:
                    if not GM.subgraph_is_monomorphic():
                        return False
                else:
                    return False
        return True

    
    def _find_mapping(self, A, B, forced_breaking_edges=set()):
        """
        Find a mapping between the connected components of A and B, while avoiding reconnecting broken edges.
        """
        # make copies of A and B to avoid modifying the original graphs
        for edge in forced_breaking_edges:
            A.remove_edge(*edge)
        # loop progressively over more and more broken bonds till all connected components of A are subgraphs of B
        # can be done based on elements
        swapped = False

        cc_A = list(nx.connected_components(A))
        cc_B = list(nx.connected_components(B))
        if len(cc_A) < len(cc_B):
            # swap A and B to ensure that A has more or equal connected components than B
            A, B = B, A
            self.ostream.print_info(
                f"A (reactant) has {len(cc_A)} connected components, B (product) has {len(cc_B)} connected components. Swapping A and B."
            )
            swapped = True
        elif len(cc_A) == len(cc_B):
            # if they have the same amount of connected components, swap if A has a larger largest connected component than B
            largest_cc_A = max(len(cc) for cc in cc_A)
            largest_cc_B = max(len(cc) for cc in cc_B)
            if largest_cc_A > largest_cc_B:
                self.ostream.print_info(
                    f"A (reactant) has {largest_cc_A} nodes in largest connected component, B (product) has {largest_cc_B} nodes in largest connected component. Swapping A and B."
                )
                A, B = B, A
                swapped = True

        breaking_edges = set()

        self._gm_count = 0

        self._start_time = time.time()
        if not self._connected_components_are_subgraphs(A, B):
            for edge in A.edges():
                A.remove_edge(*edge)
                if self._connected_components_are_subgraphs(A, B):
                    breaking_edges.add(edge)
                    break
                else:
                    A.add_edge(*edge)
                if not self._check_time():
                    return None, None, None
        
            self._check_time("finding one breaking bond")
            if len(breaking_edges) == 0:
                self.ostream.print_info("No subgraph solution with one broken bond found, trying to find two breaking bonds")
                self.ostream.flush()
                for edge_a in A.edges():
                    A.remove_edge(*edge_a)
                    for edge_b in A.edges():
                        A.remove_edge(*edge_b)
                        if self._connected_components_are_subgraphs(A, B):
                            breaking_edges.add(edge_a)
                            breaking_edges.add(edge_b)
                            break
                        else:
                            A.add_edge(*edge_a)
                            A.add_edge(*edge_b)
                        if not self._check_time():
                            return None, None, None
                if len(breaking_edges) == 0:
                    self.ostream.print_warning(
                        "No subgraph solution with two broken bonds found, aborting. Try suggisting more breaking bonds.")
                    self.ostream.flush()
                    return None, None, None
            else:
                self.ostream.print_info(
                    f"Found breaking bonds: {breaking_edges}, continuing to find forming bonds"
                )

        # loop progressively over more and more formed bonds till an isomorphism is found that doesn't include forced broken bonds
        bond_count = 0
        forming_edges = []
        while len(A.edges()) < len(B.edges()):
            bond_count += 1
            edge = None
            for i in A.nodes():
                for j in B.nodes():
                    if j <= i:
                        continue
                    edge_in_A = (i, j) in A.edges() or (j, i) in A.edges()
                    edge_in_broken = (i, j) in forced_breaking_edges or (
                        j, i) in forced_breaking_edges
                    if edge_in_A or edge_in_broken:
                        continue
                    self.ostream.flush()
                    A.add_edge(i, j)
                    if not self._connected_components_are_subgraphs(A, B):
                        A.remove_edge(i, j)
                        continue
                    if not self._check_time():
                        return None, None, None

                    edge = (i, j)
                    forming_edges.append(edge)
                    self._check_time(f"finding bond {bond_count}: {edge}", dont_abort=True)
                    self.ostream.flush()
                    break
                if edge is not None:
                    break
            if edge is None:
                self.ostream.print_info(f"Bond {i} not found, aborting")
                return None, None, None
        self.ostream.print_info(
            f"Found forming bonds: {forming_edges}. Finding mapping from isomorphism."
        )
        self.ostream.flush()
        # print(forming_edges)
        GM = GraphMatcher(A, B, categorical_node_match('elem', ''))
<<<<<<< HEAD
        map = next(GM.isomorphisms_iter())

        self._check_time(f"finding mapping with. Total graphmatcher calls: {self._gm_count}", dont_abort=True)

=======
        map =next(GM.isomorphisms_iter())

        self._check_time(f"finding mapping. Total graphmatcher calls: {self._gm_count}", dont_abort=True)
        if swapped:
            # if we swapped A and B, we need to swap the mapping back
            self.ostream.print_info("Inverting mapping because A and B were swapped.")
            map = {v: k for k, v in map.items()}
>>>>>>> c0aced52
        return map, breaking_edges, forming_edges<|MERGE_RESOLUTION|>--- conflicted
+++ resolved
@@ -77,24 +77,18 @@
             pro_elems,
             breaking_bonds,
         )
-<<<<<<< HEAD
-        map, breaking_edges, forming_edges = self._find_mapping(rea_graph, pro_graph,
-                                              breaking_bonds)
-        
-=======
-
-        map, breaking_edges, forming_edges = self._find_mapping(self.rea_graph.copy(), self.pro_graph.copy(),
-                                              breaking_bonds)
+
+        map, breaking_edges, forming_edges = self._find_mapping(
+            self.rea_graph.copy(), self.pro_graph.copy(), breaking_bonds)
         if map is None:
 
             self.check_monomorphic = True
             self.ostream.print_info(
                 "No mapping found by checking subgraph isomorphism, trying to find mapping with subgraph monomorphism."
             )
-            map, breaking_edges, forming_edges = self._find_mapping(self.rea_graph.copy(), self.pro_graph.copy(),
-                                              breaking_bonds)
+            map, breaking_edges, forming_edges = self._find_mapping(
+                self.rea_graph.copy(), self.pro_graph.copy(), breaking_bonds)
         self.ostream.flush()
->>>>>>> c0aced52
         return map, breaking_edges, forming_edges
 
     def _create_reaction_graphs(self, reactant_ff, rea_elems, product_ff,
@@ -125,12 +119,12 @@
             return False
         else:
             if msg is not None:
-                self.ostream.print_info(f"Spent {time.time() - self._start_time:.3f} s on {msg}")
+                self.ostream.print_info(
+                    f"Spent {time.time() - self._start_time:.3f} s on {msg}")
                 self.ostream.flush()
         return True
 
-    
-    def _connected_components_are_subgraphs(self,A, B):
+    def _connected_components_are_subgraphs(self, A, B):
         """
         Check if all connected components of A are subgraphs of B. If true, return a list of GraphMatchers for each connected component and their corresponding subgraphs. 
         Otherwise return None.
@@ -148,7 +142,6 @@
                     return False
         return True
 
-    
     def _find_mapping(self, A, B, forced_breaking_edges=set()):
         """
         Find a mapping between the connected components of A and B, while avoiding reconnecting broken edges.
@@ -195,10 +188,12 @@
                     A.add_edge(*edge)
                 if not self._check_time():
                     return None, None, None
-        
+
             self._check_time("finding one breaking bond")
             if len(breaking_edges) == 0:
-                self.ostream.print_info("No subgraph solution with one broken bond found, trying to find two breaking bonds")
+                self.ostream.print_info(
+                    "No subgraph solution with one broken bond found, trying to find two breaking bonds"
+                )
                 self.ostream.flush()
                 for edge_a in A.edges():
                     A.remove_edge(*edge_a)
@@ -215,7 +210,8 @@
                             return None, None, None
                 if len(breaking_edges) == 0:
                     self.ostream.print_warning(
-                        "No subgraph solution with two broken bonds found, aborting. Try suggisting more breaking bonds.")
+                        "No subgraph solution with two broken bonds found, aborting. Try suggisting more breaking bonds."
+                    )
                     self.ostream.flush()
                     return None, None, None
             else:
@@ -248,7 +244,8 @@
 
                     edge = (i, j)
                     forming_edges.append(edge)
-                    self._check_time(f"finding bond {bond_count}: {edge}", dont_abort=True)
+                    self._check_time(f"finding bond {bond_count}: {edge}",
+                                     dont_abort=True)
                     self.ostream.flush()
                     break
                 if edge is not None:
@@ -262,18 +259,14 @@
         self.ostream.flush()
         # print(forming_edges)
         GM = GraphMatcher(A, B, categorical_node_match('elem', ''))
-<<<<<<< HEAD
         map = next(GM.isomorphisms_iter())
 
-        self._check_time(f"finding mapping with. Total graphmatcher calls: {self._gm_count}", dont_abort=True)
-
-=======
-        map =next(GM.isomorphisms_iter())
-
-        self._check_time(f"finding mapping. Total graphmatcher calls: {self._gm_count}", dont_abort=True)
+        self._check_time(
+            f"finding mapping. Total graphmatcher calls: {self._gm_count}",
+            dont_abort=True)
         if swapped:
             # if we swapped A and B, we need to swap the mapping back
-            self.ostream.print_info("Inverting mapping because A and B were swapped.")
+            self.ostream.print_info(
+                "Inverting mapping because A and B were swapped.")
             map = {v: k for k, v in map.items()}
->>>>>>> c0aced52
         return map, breaking_edges, forming_edges