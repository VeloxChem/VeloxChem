--- conflicted
+++ resolved
@@ -99,20 +99,15 @@
 
         self.t_label = int(time.time())
 
-    def build_and_run_default_water_EVB(self,
-                                        reactant: str | Molecule,
-<<<<<<< HEAD
-                                        product: str | list[str] | Molecule
-                                        | list[Molecule],
-                                        barrier,
-                                        free_energy,
-                                        ordered_input=False,):
-=======
-                                        product: str | list[str] | Molecule | list[Molecule],
-                                        barrier,
-                                        free_energy,
-                                        ordered_input=False):
->>>>>>> 2ea76514
+    def build_and_run_default_water_EVB(
+        self,
+        reactant: str | Molecule,
+        product: str | list[str] | Molecule
+        | list[Molecule],
+        barrier,
+        free_energy,
+        ordered_input=False,
+    ):
         """Automatically perform an EVB calculation using a vacuum system as reference and a system solvated in water as target system.
 
         Args:
@@ -125,14 +120,10 @@
         self.ostream.print_blank()
         self.ostream.print_header("Building forcefields")
         self.ostream.flush()
-<<<<<<< HEAD
         self.build_forcefields(reactant,
                                product,
                                ordered_input=ordered_input,
-                               optimise=True)
-=======
-        self.build_forcefields(reactant, product, ordered_input=ordered_input, optimize=True)
->>>>>>> 2ea76514
+                               optimize=True)
         self.ostream.print_blank()
         self.ostream.print_header("Building systems")
         self.ostream.flush()
@@ -149,12 +140,8 @@
             self.compute_energy_profiles(barrier, free_energy)
         else:
             self.ostream.print_info(
-<<<<<<< HEAD
                 "Debugging option enabled. Skipping energy profile calculation because recalculation is necessary."
             )
-=======
-                "Debugging option enabled. Skipping energy profile calculation because recalculation is necessary.")
->>>>>>> 2ea76514
 
         self.ostream.flush()
 
@@ -171,10 +158,7 @@
         optimize: bool = False,
         ordered_input: bool = False,
         breaking_bonds: tuple[int, int] | list[tuple[int, int]] = None,
-<<<<<<< HEAD
         save_output: bool = True,
-=======
->>>>>>> 2ea76514
     ):
         """Build forcefields for the reactant and products, and set self.reactant and self.product to the respective forcefields as well as saving them as json to the input files folder. 
         Will calculate RESP charges and use an xtb Hessian for any necessary reparameterisation. If these files are already present in the input_files folder, they will be loaded instead of recalculated.
@@ -200,17 +184,12 @@
 
         if isinstance(reactant, Molecule):
             assert isinstance(product, Molecule) or all(
-<<<<<<< HEAD
                 isinstance(pro, Molecule) for pro in product
             ), "All products must be Molecule objects if the reactant is a Molecule object"
             cwd = Path().cwd()
             input_path = cwd / self.input_folder
             if not input_path.exists():
                 input_path.mkdir(parents=True, exist_ok=True)
-=======
-                isinstance(pro, Molecule)
-                for pro in product), "All products must be Molecule objects if the reactant is a Molecule object"
->>>>>>> 2ea76514
             if not isinstance(product, list):
                 product = [product]
 
@@ -233,23 +212,16 @@
                 assert reactant_charge == product_charge, "Total charge of reactant and products must match"
                 product_multiplicity = [product.get_multiplicity()]
 
-<<<<<<< HEAD
             rea_input = {
-                "molecule": copy.deepcopy(reactant),
-                "optimise": None,
+                "molecule": reactant,
+                "optimize": None,
                 "forcefield": None,
                 "hessian": None,
                 "charges": None
             }
             pro_input = [{
-                "molecule": copy.deepcopy(pro),
-                "optimise": None,
-=======
-            rea_input = {"molecule": reactant, "optimize": None, "forcefield": None, "hessian": None, "charges": None}
-            pro_input = [{
                 "molecule": pro,
                 "optimize": None,
->>>>>>> 2ea76514
                 "forcefield": None,
                 "hessian": None,
                 "charges": None
@@ -257,12 +229,8 @@
 
         elif isinstance(reactant, str):
             assert isinstance(product, str) or all(
-<<<<<<< HEAD
                 isinstance(pro, str) for pro in product
             ), "All products must be strings if the reactant is a string"
-=======
-                isinstance(pro, str) for pro in product), "All products must be strings if the reactant is a string"
->>>>>>> 2ea76514
             if not isinstance(product, list):
                 product = [product]
 
@@ -291,16 +259,11 @@
             if isinstance(product_multiplicity, int):
                 product_multiplicity = [product_multiplicity] * len(product)
 
-<<<<<<< HEAD
             assert len(product) == len(
                 product_charge), "Number of products and charges must match"
             assert len(product) == len(
                 product_multiplicity
             ), "Number of products and multiplicities must match"
-=======
-            assert len(product) == len(product_charge), "Number of products and charges must match"
-            assert len(product) == len(product_multiplicity), "Number of products and multiplicities must match"
->>>>>>> 2ea76514
 
         else:
             raise ValueError(
@@ -318,12 +281,8 @@
                 pro_input[0]["charges"] = product_partial_charges
             else:
                 assert len(product) == len(
-<<<<<<< HEAD
                     product_partial_charges
                 ), "Amount of products and lists of partial charges must match"
-=======
-                    product_partial_charges), "Amount of products and lists of partial charges must match"
->>>>>>> 2ea76514
                 for pro, charges in zip(pro_input, product_partial_charges):
                     pro["charges"] = charges
 
@@ -336,7 +295,6 @@
         assert rea_atoms == sum(
             pro_atoms
         ), f"Number of atoms in reactant ({rea_atoms}) and products ({pro_atoms}, sum={sum(pro_atoms)}) must match"
-<<<<<<< HEAD
         if self.name is None:
             self.name = reactant_name
 
@@ -348,13 +306,6 @@
             self.ostream.print_info(
                 "Found both reactant and product forcefield data. Not generating new forcefields"
             )
-=======
-        self.name = reactant_name
-
-        if rea_input["forcefield"] is not None and combined_product_path.exists():
-            self.ostream.print_info(f"Loading combined forcefield data from {combined_product_path}")
-            self.ostream.print_info("Found both reactant and product forcefield data. Not generating new forcefields")
->>>>>>> 2ea76514
             self.reactant = rea_input["forcefield"]
             self.product = self.load_forcefield_from_json(
                 str(combined_product_path))
@@ -390,22 +341,14 @@
 
         opt_path = cwd / self.input_folder / f"{filename}_xtb_opt.xyz"
         if opt_path.exists():
-<<<<<<< HEAD
             self.ostream.print_info(
-                f"Loading optimised geometry from {opt_path}")
-=======
-            self.ostream.print_info(f"Loading optimized geometry from {opt_path}")
->>>>>>> 2ea76514
+                f"Loading optimized geometry from {opt_path}")
             molecule = Molecule.read_xyz_file(str(opt_path))
             optimize = False
         else:
             struct_path = cwd / self.input_folder / f"{filename}.xyz"
-<<<<<<< HEAD
             self.ostream.print_info(
-                f"Loading (possibly unoptimised) geometry from {struct_path}")
-=======
-            self.ostream.print_info(f"Loading (possibly unoptimized) geometry from {struct_path}")
->>>>>>> 2ea76514
+                f"Loading (possibly unoptimized) geometry from {struct_path}")
             molecule = Molecule.read_xyz_file(str(struct_path))
 
         charges = None
@@ -421,7 +364,9 @@
                             f"Could not read line {line} from {charge_path}. Continuing"
                         )
             print_charge = sum([round(charge, 3) for charge in charges])
-            self.ostream.print_info(f"Loading charges from {charge_path} file, total charge: {print_charge}")
+            self.ostream.print_info(
+                f"Loading charges from {charge_path} file, total charge: {print_charge}"
+            )
 
         forcefield = None
         json_path = cwd / self.input_folder / f"{filename}_ff_data.json"
@@ -434,17 +379,12 @@
                 forcefield.partial_charges = charges
         else:
             self.ostream.print_info(
-<<<<<<< HEAD
                 f"Could not find force field data file {self.input_folder}/{filename}_ff_data.json."
             )
-=======
-                f"Could not find force field data file {self.input_folder}/{filename}_ff_data.json.")
->>>>>>> 2ea76514
 
         hessian = None
         hessian_path = cwd / self.input_folder / f"{filename}_hess.np"
         if hessian_path.exists():
-<<<<<<< HEAD
             self.ostream.print_info(
                 f"Found hessian file at {hessian_path}, using it to reparameterize."
             )
@@ -456,18 +396,7 @@
 
         return {
             "molecule": molecule,
-            "optimise": optimise,
-=======
-            self.ostream.print_info(f"Found hessian file at {hessian_path}, using it to reparameterize.")
-            hessian = np.loadtxt(hessian_path)
-        else:
-            self.ostream.print_info(
-                f"Could not find hessian file at {hessian_path}, calculating hessian with xtb and saving it")
-
-        return {
-            "molecule": molecule,
             "optimize": optimize,
->>>>>>> 2ea76514
             "forcefield": forcefield,
             "hessian": hessian,
             "charges": charges
@@ -593,16 +522,11 @@
                 Lambda = np.round(Lambda, 3)
             else:
                 Lambda = [0, 0.1, 0.2, 0.3, 0.4, 0.5, 0.6, 0.7, 0.8, 0.9, 1]
-<<<<<<< HEAD
         assert (Lambda[0] == 0 and Lambda[-1]
                 == 1), f"Lambda must start at 0 and end at 1. Lambda = {Lambda}"
         assert np.all(
             np.diff(Lambda) >
             0), f"Lambda must be monotonically increasing. Lambda = {Lambda}"
-=======
-        assert (Lambda[0] == 0 and Lambda[-1] == 1), f"Lambda must start at 0 and end at 1. Lambda = {Lambda}"
-        assert np.all(np.diff(Lambda) > 0), f"Lambda must be monotonically increasing. Lambda = {Lambda}"
->>>>>>> 2ea76514
         Lambda = [round(lam, 3) for lam in Lambda]
         self.Lambda = Lambda
 
@@ -624,7 +548,6 @@
         #Per configuration
         for conf in configurations:
             #create folders,
-<<<<<<< HEAD
             if save_output:
                 data_folder = f"EVB_{self.name}_{conf['name']}_data_{self.t_label}"
                 conf["data_folder"] = data_folder
@@ -633,19 +556,6 @@
                 cwd = Path().cwd()
                 data_folder_path = cwd / data_folder
                 run_folder_path = cwd / run_folder
-=======
-
-            data_folder = f"EVB_{self.name}_{conf['name']}_data_{self.t_label}"
-            conf["data_folder"] = data_folder
-            run_folder = str(Path(data_folder) / "run")
-            conf["run_folder"] = run_folder
-            cwd = Path().cwd()
-            data_folder_path = cwd / data_folder
-            run_folder_path = cwd / run_folder
-
-            data_folder_path.mkdir(parents=True, exist_ok=True)
-            run_folder_path.mkdir(parents=True, exist_ok=True)
->>>>>>> 2ea76514
 
                 data_folder_path.mkdir(parents=True, exist_ok=True)
                 run_folder_path.mkdir(parents=True, exist_ok=True)
@@ -680,7 +590,6 @@
                     open(top_path, "w"),
                 )
 
-<<<<<<< HEAD
                 dump_conf = copy.copy(conf)
                 dump_conf.pop('systems')
                 dump_conf.pop('topology')
@@ -697,17 +606,6 @@
                     },
                     conf,
                 )
-=======
-                options_path = cwd / data_folder / "options.json"
-                with open(options_path, "w") as file:
-                    json.dump(
-                        {
-                            "temperature": conf.get("temperature", self.temperature),
-                            "Lambda": Lambda,
-                        },
-                        file,
-                    )
->>>>>>> 2ea76514
 
         self.system_confs = configurations
         self.ostream.flush()
@@ -793,15 +691,11 @@
 
         return conf
 
-<<<<<<< HEAD
     def load_initialisation(self,
                             data_folder: str,
                             name: str,
                             skip_systems=False,
                             skip_pdb=False):
-=======
-    def load_initialisation(self, data_folder: str, name: str, skip_systems=False, skip_pdb=False):
->>>>>>> 2ea76514
         """Load a configuration from a data folder for which the systems have already been generated, such that an FEP can be performed. 
         The topology, initial positions, temperature and Lambda vector will be loaded from the data folder.
 
@@ -842,24 +736,16 @@
         if not skip_pdb:
             pdb = mmapp.PDBFile(str(Path(data_folder) / "topology.pdb"))
             conf["topology"] = pdb.getTopology()
-<<<<<<< HEAD
             conf["initial_positions"] = pdb.getPositions(
                 asNumpy=True).value_in_unit(mmunit.nanometers)
-=======
-            conf["initial_positions"] = pdb.getPositions(asNumpy=True).value_in_unit(mmunit.nanometers)
->>>>>>> 2ea76514
 
         self.system_confs.append(conf)
         self.ostream.print_info(
             f"Initialised configuration with {len(systems)} systems, topology, initial positions, temperatue {temperature} and Lambda vector {Lambda} from {data_folder}"
         )
-<<<<<<< HEAD
         self.ostream.print_info(
             f"Current configurations: {[conf['name'] for conf in self.system_confs]}"
         )
-=======
-        self.ostream.print_info(f"Current configurations: {[conf['name'] for conf in self.system_confs]}")
->>>>>>> 2ea76514
         self.ostream.flush()
 
     def save_systems_as_xml(self, systems: dict, folder: str):
@@ -935,13 +821,9 @@
             initial_equil_step_size = 0.001
 
         if self.fast_run:
-<<<<<<< HEAD
             self.ostream.print_warning(
                 "Fast run enabled, using modest number of steps. Be careful with using results"
             )
-=======
-            self.ostream.print_warning("Fast run enabled, using modest number of steps. Be careful with using results")
->>>>>>> 2ea76514
             sample_steps = 25000
 
         for conf in self.system_confs:
@@ -960,7 +842,6 @@
             self.ostream.print_header(f"Running FEP for {conf['name']}")
             self.ostream.flush()
             FEP = EvbFepDriver()
-<<<<<<< HEAD
             FEP.debug = self.debug
             FEP.run_FEP(
                 equilibration_steps=equil_steps,
@@ -1001,24 +882,6 @@
         H12_guess=None,
         coordinate_bins=None,
     ):
-=======
-            FEP.run_FEP(equilibration_steps=equil_steps,
-                        total_sample_steps=sample_steps,
-                        write_step=write_step,
-                        lambda_0_equilibration_steps=initial_equil_steps,
-                        step_size=step_size,
-                        equil_step_size=equil_step_size,
-                        initial_equil_step_size=initial_equil_step_size,
-                        Lambda=self.Lambda,
-                        configuration=conf)
-
-    def compute_energy_profiles(self,
-                                barrier,
-                                free_energy,
-                                lambda_sub_sample=1,
-                                lambda_sub_sample_ends=False,
-                                time_sub_sample=1):
->>>>>>> 2ea76514
         """Compute the EVB energy profiles using the FEP results, print the results and save them to an h5 file
 
         Args:
@@ -1105,33 +968,22 @@
             E_file = str(cwd / folder / "Energies.csv")
             data_file = str(cwd / folder / "Data_combined.csv")
             options_file = str(cwd / folder / "options.json")
-<<<<<<< HEAD
             specific, common = self._load_output_files(E_file, data_file,
                                                        options_file,
                                                        lambda_sub_sample,
                                                        lambda_sub_sample_ends,
                                                        time_sub_sample)
-=======
-            specific, common = self._load_output_files(E_file, data_file, options_file, lambda_sub_sample,
-                                                       lambda_sub_sample_ends, time_sub_sample)
->>>>>>> 2ea76514
             specific_results.update({name: specific})
             common_results.append(common)
 
         results.update({"configuration_results": specific_results})
         for common in common_results[1:]:
             for key, val in common.items():
-<<<<<<< HEAD
                 if isinstance(common[key], list) or isinstance(
                         common[key], np.ndarray):
                     assert np.all(
                         common[key] == common_results[0][key]
                     ), f"Common results are not the same for all configurations. Key: {key}, value: {val}"
-=======
-                if isinstance(common[key], list) or isinstance(common[key], np.ndarray):
-                    assert np.all(common[key] == common_results[0][key]
-                                  ), f"Common results are not the same for all configurations. Key: {key}, value: {val}"
->>>>>>> 2ea76514
                 else:
                     assert common[key] == common_results[0][
                         key], f"Common results are not the same for all configurations. Key: {key}, value: {val}"
@@ -1159,19 +1011,12 @@
             else:
                 arg01 = np.where(np.array(Lambda) <= 0.1)[0][-1] + 1
                 arg09 = np.where(np.array(Lambda) >= 0.9)[0][0] - 1
-<<<<<<< HEAD
                 Lambda = Lambda[:arg01] + Lambda[
                     arg01:arg09:lambda_sub_sample] + Lambda[arg09:]
                 # Lambda_middle =
             self.ostream.print_info(
                 f"Subsampling Lambda vector with factor {lambda_sub_sample}. New Lambda vector: {Lambda}"
             )
-=======
-                Lambda = Lambda[:arg01] + Lambda[arg01:arg09:lambda_sub_sample] + Lambda[arg09:]
-                # Lambda_middle =
-            self.ostream.print_info(
-                f"Subsampling Lambda vector with factor {lambda_sub_sample}. New Lambda vector: {Lambda}")
->>>>>>> 2ea76514
 
         if Lambda[-1] != 1:
             self.ostream.print_info(
@@ -1184,7 +1029,6 @@
 
         sub_indices = l_sub_indices[::time_sub_sample]
 
-<<<<<<< HEAD
         Lambda_frame = E_data[0, sub_indices]
         E1_pes = E_data[1, sub_indices]
         E2_pes = E_data[2, sub_indices]
@@ -1198,10 +1042,6 @@
             skiprows=1,
             delimiter=',',
         ).T[:, sub_indices]
-=======
-        Lambda_frame, E1_ref, E2_ref, E1_run, E2_run, E_m = E_data[:, sub_indices]
-        step, Ep, Ek, Temp, Vol, Dens = np.loadtxt(data_file, skiprows=1, delimiter=',').T[:, sub_indices]
->>>>>>> 2ea76514
 
         specific_result = {
             "E1_pes": E1_pes,
