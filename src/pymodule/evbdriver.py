--- conflicted
+++ resolved
@@ -106,11 +106,7 @@
         self.ostream.print_blank()
         self.ostream.print_header("Building forcefields")
         self.ostream.flush()
-<<<<<<< HEAD
-        self.build_forcefields(reactant, product, ordered_input=ordered_input,optimize=True)
-=======
-        self.build_forcefields(reactant, product, ordered_input=ordered_input, optimise=True)
->>>>>>> 504d46b5
+        self.build_forcefields(reactant, product, ordered_input=ordered_input, optimize=True)
         self.ostream.print_blank()
         self.ostream.print_header("Building systems")
         self.ostream.flush()
@@ -189,19 +185,14 @@
                 assert reactant_charge == product_charge, "Total charge of reactant and products must match"
                 product_multiplicity = [product.get_multiplicity()]
 
-<<<<<<< HEAD
             rea_input = {"molecule": reactant, "optimize": None, "forcefield": None, "hessian": None, "charges": None}
-            pro_input = [{"molecule": pro, "optimize": None, "forcefield": None, "hessian": None, "charges": None} for pro in product]
-=======
-            rea_input = {"molecule": reactant, "optimise": None, "forcefield": None, "hessian": None, "charges": None}
             pro_input = [{
                 "molecule": pro,
-                "optimise": None,
+                "optimize": None,
                 "forcefield": None,
                 "hessian": None,
                 "charges": None
             } for pro in product]
->>>>>>> 504d46b5
 
         elif isinstance(reactant, str):
             assert isinstance(product, str) or all(
@@ -330,22 +321,15 @@
             hessian = np.loadtxt(hessian_path)
         else:
             self.ostream.print_info(
-<<<<<<< HEAD
-                f"Could not find hessian file at {hessian_path}, calculating hessian with xtb and saving it"
-            )
-
-        return {"molecule": molecule, "optimize": optimize, "forcefield": forcefield, "hessian": hessian, "charges": charges}
-=======
                 f"Could not find hessian file at {hessian_path}, calculating hessian with xtb and saving it")
 
         return {
             "molecule": molecule,
-            "optimise": optimise,
+            "optimize": optimize,
             "forcefield": forcefield,
             "hessian": hessian,
             "charges": charges
         }
->>>>>>> 504d46b5
 
     #todo, should be moved to forcefieldgenerator class
     @staticmethod
