#
#                                   VELOXCHEM
#              ----------------------------------------------------
#                          An Electronic Structure Code
#
#  SPDX-License-Identifier: BSD-3-Clause
#
#  Copyright 2018-2025 VeloxChem developers
#
#  Redistribution and use in source and binary forms, with or without modification,
#  are permitted provided that the following conditions are met:
#
#  1. Redistributions of source code must retain the above copyright notice, this
#     list of conditions and the following disclaimer.
#  2. Redistributions in binary form must reproduce the above copyright notice,
#     this list of conditions and the following disclaimer in the documentation
#     and/or other materials provided with the distribution.
#  3. Neither the name of the copyright holder nor the names of its contributors
#     may be used to endorse or promote products derived from this software without
#     specific prior written permission.
#
#  THIS SOFTWARE IS PROVIDED BY THE COPYRIGHT HOLDERS AND CONTRIBUTORS "AS IS" AND
#  ANY EXPRESS OR IMPLIED WARRANTIES, INCLUDING, BUT NOT LIMITED TO, THE IMPLIED
#  WARRANTIES OF MERCHANTABILITY AND FITNESS FOR A PARTICULAR PURPOSE ARE
#  DISCLAIMED. IN NO EVENT SHALL THE COPYRIGHT HOLDER OR CONTRIBUTORS BE LIABLE
#  FOR ANY DIRECT, INDIRECT, INCIDENTAL, SPECIAL, EXEMPLARY, OR CONSEQUENTIAL
#  DAMAGES (INCLUDING, BUT NOT LIMITED TO, PROCUREMENT OF SUBSTITUTE GOODS OR
#  SERVICES; LOSS OF USE, DATA, OR PROFITS; OR BUSINESS INTERRUPTION)
#  HOWEVER CAUSED AND ON ANY THEORY OF LIABILITY, WHETHER IN CONTRACT, STRICT
#  LIABILITY, OR TORT (INCLUDING NEGLIGENCE OR OTHERWISE) ARISING IN ANY WAY OUT
#  OF THE USE OF THIS SOFTWARE, EVEN IF ADVISED OF THE POSSIBILITY OF SUCH DAMAGE.

from datetime import datetime
import numpy as np
import time as tm
import math
import sys

from .veloxchemlib import T4CScreener
from .veloxchemlib import MolecularGrid, XCIntegrator
from .veloxchemlib import mpi_master, hartree_in_ev
from .veloxchemlib import rotatory_strength_in_cgs
from .veloxchemlib import make_matrix, mat_t
from .matrix import Matrix
from .distributedarray import DistributedArray
from .subcommunicators import SubCommunicators
from .rifockdriver import RIFockDriver
from .fockdriver import FockDriver
from .griddriver import GridDriver
from .molecularorbitals import MolecularOrbitals, molorb
from .visualizationdriver import VisualizationDriver
from .oneeints import (compute_electric_dipole_integrals,
                       compute_quadrupole_integrals,
                       compute_linear_momentum_integrals,
                       compute_angular_momentum_integrals)
from .sanitychecks import (dft_sanity_check, pe_sanity_check,
                           solvation_model_sanity_check)
from .errorhandler import assert_msg_critical
from .inputparser import (parse_input, print_keywords, print_attributes,
                          get_random_string_parallel)
from .dftutils import get_default_grid_level, print_xc_reference
from .checkpoint import write_rsp_hdf5
from .batchsize import get_batch_size
from .batchsize import get_number_of_batches
from .cpcmdriver import CpcmDriver


class LinearSolver:
    """
    Implements linear solver.

    :param comm:
        The MPI communicator.
    :param ostream:
        The output stream.

    Instance variables
        - eri_thresh: The electron repulsion integrals screening threshold.
        - batch_size: The batch size for computation of Fock matrices.
        - dft: The flag for running DFT.
        - grid_level: The accuracy level of DFT grid.
        - xcfun: The XC functional.
        - pe: The flag for running polarizable embedding calculation.
        - pe_options: The dictionary with options for polarizable embedding.
        - electric_field: The static electric field.
        - conv_thresh: The convergence threshold for the solver.
        - max_iter: The maximum number of solver iterations.
        - cur_iter: Index of the current iteration.
        - norm_thresh: The norm threshold for a vector to be considered a zero
          vector.
        - lindep_thresh: The threshold for removing linear dependence in the
          trial vectors.
        - is_converged: The flag for convergence.
        - comm: The MPI communicator.
        - rank: The MPI rank.
        - nodes: Number of MPI processes.
        - ostream: The output stream.
        - restart: The flag for restarting from checkpoint file.
        - checkpoint_file: The name of checkpoint file.
        - force_checkpoint: The flag for writing checkpoint every iteration.
        - timing: The flag for printing timing information.
        - profiling: The flag for printing profiling information.
        - memory_profiling: The flag for printing memory usage.
        - memory_tracing: The flag for tracing memory allocation.
        - program_end_time: The end time of the program.
        - filename: The filename.
        - dist_bger: The distributed gerade trial vectors.
        - dist_bung: The distributed ungerade trial vectors.
        - dist_e2bger: The distributed gerade sigma vectors.
        - dist_e2bung: The distributed ungerade sigma vectors.
        - nonlinear: The flag for running linear solver in nonlinear response.
        - dist_fock_ger: The distributed gerade Fock matrices in MO.
        - dist_fock_ung: The distributed ungerade Fock matrices in MO.
    """

    def __init__(self, comm, ostream):
        """
        Initializes linear solver to default setup.
        """

        # ERI settings
        self.eri_thresh = 1.0e-15
        self.batch_size = None

        # RI-J
        self.ri_coulomb = False
        self.ri_auxiliary_basis = 'def2-universal-jfit'
        self._ri_drv = None

        # dft
        self.xcfun = None
        self.grid_level = None
        self._dft = False

        # polarizable embedding
        self.potfile = None
        self.pe_options = {}
        self._pe = False
        self.embedding = None
        self._embedding_drv = None

        # static electric field
        self.electric_field = None

        # point charges
        self.point_charges = None

        # solvation model
        self.solvation_model = None
        self.non_equilibrium_solv = True

        # C-PCM setup
        self._cpcm = False
        self.cpcm_drv = None
        self.cpcm_epsilon = 78.39
        self.cpcm_optical_epsilon = 1.777849
        self.cpcm_grid_per_sphere = (194, 110)
        self.cpcm_cg_thresh = 1.0e-8
        self.cpcm_x = 0
        self.cpcm_custom_vdw_radii = None

        # solver setup
        self.conv_thresh = 1.0e-4
        self.max_iter = 150
        self.norm_thresh = None
        self.lindep_thresh = None
        self._cur_iter = 0
        self._is_converged = False

        # mpi information
        self._comm = comm
        self._rank = self._comm.Get_rank()
        self._nodes = self._comm.Get_size()

        # output stream
        self._ostream = ostream

        # restart information
        self.restart = True
        self.checkpoint_file = None
        self.force_checkpoint = False
        self.save_solutions = True

        # timing and profiling
        self.timing = False
        self.profiling = False
        self.memory_profiling = False
        self.memory_tracing = False

        # verbosity of output (1-3)
        self.print_level = 2

        # program end time for graceful exit
        self.program_end_time = None

        # filename
        self.filename = None

        # distributed arrays
        self._dist_bger = None
        self._dist_bung = None
        self._dist_e2bger = None
        self._dist_e2bung = None

        # nonlinear flag and distributed Fock matrices
        self.nonlinear = False
        self._dist_fock_ger = None
        self._dist_fock_ung = None

        self._debug = False
        self._block_size_factor = 8
        self._xcfun_ldstaging = 1024

        # serial ratio as in Amdahl's law for estimating parallel efficiency
        self.serial_ratio = 0.05
        self.use_subcomms = False

        # group label used to save the response results in a checkpoint file
        self.group_label = 'rsp'

        # input keywords
        self._input_keywords = {
            'response': {
                'eri_thresh': ('float', 'ERI screening threshold'),
                'batch_size': ('int', 'batch size for Fock build'),
                'conv_thresh': ('float', 'convergence threshold'),
                'max_iter': ('int', 'maximum number of iterations'),
                'norm_thresh': ('float', 'norm threshold for adding vector'),
                'lindep_thresh': ('float', 'threshold for linear dependence'),
                'serial_ratio': ('float', 'serial ratio as in Amdahl\'s law'),
                'use_subcomms': ('bool', 'use subcommunicators for Fock build'),
                'restart': ('bool', 'restart from checkpoint file'),
                'filename': ('str', 'base name of output files'),
                'checkpoint_file': ('str', 'name of checkpoint file'),
                'force_checkpoint':
                    ('bool', 'flag for writing checkpoint every iteration'),
                'save_solutions': ('bool', 'save solutions to file'),
                'timing': ('bool', 'print timing information'),
                'profiling': ('bool', 'print profiling information'),
                'memory_profiling': ('bool', 'print memory usage'),
                'memory_tracing': ('bool', 'trace memory allocation'),
                'print_level': ('int', 'verbosity of output (1-3)'),
                '_debug': ('bool', 'print debug info'),
                '_block_size_factor': ('int', 'block size factor for ERI'),
                '_xcfun_ldstaging': ('int', 'max batch size for DFT grid'),
                'non_equilibrium_solv':
                    ('bool',
                     'toggle use of non-equilibrium solvation for response'),
            },
            'method_settings': {
                'ri_coulomb': ('bool', 'use RI-J approximation'),
                'ri_auxiliary_basis': ('str', 'RI-J auxiliary basis set'),
                'xcfun': ('str_upper', 'exchange-correlation functional'),
                'grid_level': ('int', 'accuracy level of DFT grid'),
                'potfile': ('str', 'potential file for polarizable embedding'),
                'electric_field': ('seq_fixed', 'static electric field'),
                'solvation_model': ('str', 'solvation model'),
                'cpcm_grid_per_sphere':
                    ('seq_fixed_int', 'number of C-PCM grid points per sphere'),
                'cpcm_cg_thresh':
                    ('float', 'threshold for solving C-PCM charges'),
                'cpcm_epsilon':
                    ('float', 'dielectric constant of solvent (C-PCM)'),
                'cpcm_optical_epsilon':
                    ('float', 'optical dielectric constant of solvent (C-PCM)'),
                'cpcm_x': ('float', 'parameter for scaling function (C-PCM)'),
                'cpcm_custom_vdw_radii':
                    ('seq_fixed_str', 'custom vdw radii for C-PCM'),
            },
        }

    @property
    def comm(self):
        """
        Returns the MPI communicator.
        """

        return self._comm

    @property
    def rank(self):
        """
        Returns the MPI rank.
        """

        return self._rank

    @property
    def nodes(self):
        """
        Returns the number of MPI processes.
        """

        return self._nodes

    @property
    def nnodes(self):
        """
        Returns the number of MPI processes.
        """

        return self._nodes

    @property
    def ostream(self):
        """
        Returns the output stream.
        """

        return self._ostream

    @property
    def is_converged(self):
        """
        Returns whether linear solver is converged.
        """

        return self._is_converged

    def print_keywords(self):
        """
        Prints input keywords in linear solver.
        """

        print_keywords(self._input_keywords, self.ostream)

    def print_attributes(self):
        """
        Prints attributes in linear solver.
        """

        print_attributes(self._input_keywords, self.ostream)

    def update_settings(self, rsp_dict, method_dict=None):
        """
        Updates response and method settings in linear solver.

        :param rsp_dict:
            The dictionary of response input.
        :param method_dict:
            The dictionary of method settings.
        """

        if method_dict is None:
            method_dict = {}

        rsp_keywords = {
            key: val[0] for key, val in self._input_keywords['response'].items()
        }

        parse_input(self, rsp_keywords, rsp_dict)

        if 'program_end_time' in rsp_dict:
            self.program_end_time = rsp_dict['program_end_time']
        if 'filename' in rsp_dict:
            self.filename = rsp_dict['filename']
            if 'checkpoint_file' not in rsp_dict:
                self.checkpoint_file = f'{self.filename}_rsp.h5'

        method_keywords = {
            key: val[0]
            for key, val in self._input_keywords['method_settings'].items()
        }

        parse_input(self, method_keywords, method_dict)

        dft_sanity_check(self, 'update_settings')

        pe_sanity_check(self, method_dict)

        solvation_model_sanity_check(self)

        assert_msg_critical(not self._smd,
                            'Cannot use SMD in response calculation')

        if self.electric_field is not None:
            assert_msg_critical(
                len(self.electric_field) == 3,
                'LinearSolver: Expecting 3 values in \'electric field\' input')
            assert_msg_critical(
                not self._pe,
                'LinearSolver: \'electric field\' input is incompatible ' +
                'with polarizable embedding')
            # disable restart of calculation with static electric field since
            # checkpoint file does not contain information about the electric
            # field
            self.restart = False

    def _init_eri(self, molecule, basis):
        """
        Initializes ERI.

        :param molecule:
            The molecule.
        :param basis:
            The AO basis set.

        :return:
            The dictionary of ERI information.
        """

        if self.rank == mpi_master():
            screening = T4CScreener()
            screening.partition(basis, molecule, 'eri')
        else:
            screening = None
        screening = self.comm.bcast(screening, root=mpi_master())

        if self.ri_coulomb:
            self._ri_drv = RIFockDriver(self.comm, self.ostream)
            self._ri_drv.prepare_buffers(molecule,
                                         basis,
                                         self.ri_auxiliary_basis,
                                         verbose=True)

        return {
            'screening': screening,
        }

    def _init_dft(self, molecule, scf_tensors, silent=False):
        """
        Initializes DFT.

        :param molecule:
            The molecule.
        :param scf_tensors:
            The dictionary of tensors from converged SCF wavefunction.

        :return:
            The dictionary of DFT information.
        """

        if self._dft:
            if not silent:
                print_xc_reference(self.xcfun, self.ostream)

            grid_drv = GridDriver(self.comm)
            grid_level = (get_default_grid_level(self.xcfun)
                          if self.grid_level is None else self.grid_level)
            grid_drv.set_level(grid_level)

            grid_t0 = tm.time()
            molgrid = grid_drv.generate(molecule, self._xcfun_ldstaging)
            n_grid_points = molgrid.number_of_points()
            if not silent:
                self.ostream.print_info(
                    'Molecular grid with {0:d} points generated in {1:.2f} sec.'
                    .format(n_grid_points,
                            tm.time() - grid_t0))
                self.ostream.print_blank()

            if self.rank == mpi_master():
                # Note: make gs_density a tuple
                if scf_tensors['scf_type'] == 'restricted':
                    gs_density = (scf_tensors['D_alpha'].copy(),)
                else:
                    gs_density = (scf_tensors['D_alpha'].copy(),
                                  scf_tensors['D_beta'].copy())
            else:
                gs_density = None
            # TODO: bcast D_alpha and D_beta separately
            gs_density = self.comm.bcast(gs_density, root=mpi_master())

            dft_func_label = self.xcfun.get_func_label().upper()
        else:
            molgrid = MolecularGrid()
            gs_density = None
            dft_func_label = 'HF'

        return {
            'molgrid': molgrid,
            'gs_density': gs_density,
            'dft_func_label': dft_func_label,
        }

    def _init_pe(self, molecule, basis):
        """
        Initializes polarizable embedding.

        :param molecule:
            The molecule.
        :param basis:
            The AO basis set.

        :return:
            The dictionary of polarizable embedding information.
        """

        if self._pe:
            assert_msg_critical(
                self.embedding['settings']['embedding_method'] == 'PE',
                'PolarizableEmbedding: Invalid embedding_method. Only PE is supported.'
            )

            from .embedding import PolarizableEmbeddingLRS

            self._embedding_drv = PolarizableEmbeddingLRS(
                molecule=molecule,
                ao_basis=basis,
                options=self.embedding,
                comm=self.comm)

            # TODO: print PyFraME info

            pot_info = 'Reading polarizable embedding: {}'.format(
                self.pe_options['potfile'])
            self.ostream.print_info(pot_info)
            self.ostream.print_blank()

            with open(str(self.pe_options['potfile']), 'r') as f_pot:
                potfile_text = '\n'.join(f_pot.readlines())
        else:
            potfile_text = ''

        return {
            'potfile_text': potfile_text,
        }

    def _init_cpcm(self, molecule):
        """
        Initializes C-PCM.

        :param molecule:
            The molecule.
        """

        # C-PCM setup
        if self._cpcm:

            self.cpcm_drv = CpcmDriver(self.comm, self.ostream)
            self.cpcm_drv.print_cpcm_info()

            self.cpcm_drv.grid_per_sphere = self.cpcm_grid_per_sphere
            self.cpcm_drv.epsilon = self.cpcm_epsilon
            self.cpcm_drv.optical_epsilon = self.cpcm_optical_epsilon
            self.cpcm_drv.x = self.cpcm_x
            self.cpcm_drv.custom_vdw_radii = self.cpcm_custom_vdw_radii

            cpcm_grid_t0 = tm.time()

            self.cpcm_drv.init(molecule, do_nuclear=False)

            self.ostream.print_info(
                f'C-PCM grid with {self.cpcm_drv._cpcm_grid.shape[0]} points generated '
                + f'in {tm.time() - cpcm_grid_t0:.2f} sec.')
            self.ostream.print_blank()
            self.ostream.flush()

    def _read_checkpoint(self, rsp_vector_labels):
        """
        Reads distributed arrays from checkpoint file.

        :param rsp_vector_labels:
            The list of labels of vectors.
        """

        dist_arrays = [
            DistributedArray.read_from_hdf5_file(self.checkpoint_file, label,
                                                 self.comm)
            for label in rsp_vector_labels
        ]

        if self.nonlinear:
            (self._dist_bger, self._dist_bung, self._dist_e2bger,
             self._dist_e2bung, self._dist_fock_ger,
             self._dist_fock_ung) = dist_arrays
        else:
            (self._dist_bger, self._dist_bung, self._dist_e2bger,
             self._dist_e2bung) = dist_arrays

        checkpoint_text = 'Restarting from checkpoint file: '
        checkpoint_text += self.checkpoint_file
        self.ostream.print_info(checkpoint_text)
        self.ostream.print_blank()

    def _append_trial_vectors(self, bger, bung):
        """
        Appends distributed trial vectors.

        :param bger:
            The distributed gerade trial vectors.
        :param bung:
            The distributed ungerade trial vectors.
        """

        if self._dist_bger is None:
            self._dist_bger = DistributedArray(bger.data,
                                               self.comm,
                                               distribute=False)
        else:
            self._dist_bger.append(bger, axis=1)

        if self._dist_bung is None:
            self._dist_bung = DistributedArray(bung.data,
                                               self.comm,
                                               distribute=False)
        else:
            self._dist_bung.append(bung, axis=1)

    def _append_sigma_vectors(self, e2bger, e2bung):
        """
        Appends distributed sigma (E2 b) vectors.

        :param e2bger:
            The distributed gerade sigma vectors.
        :param e2bung:
            The distributed ungerade sigma vectors.
        """

        if self._dist_e2bger is None:
            self._dist_e2bger = DistributedArray(e2bger.data,
                                                 self.comm,
                                                 distribute=False)
        else:
            self._dist_e2bger.append(e2bger, axis=1)

        if self._dist_e2bung is None:
            self._dist_e2bung = DistributedArray(e2bung.data,
                                                 self.comm,
                                                 distribute=False)
        else:
            self._dist_e2bung.append(e2bung, axis=1)

    def _append_fock_matrices(self, fock_ger, fock_ung):
        """
        Appends distributed Fock matrices in MO.

        :param fock_ger:
            The distributed gerade Fock matrices in MO.
        :param fock_ung:
            The distributed ungerade Fock matrices in MO.
        """

        if self._dist_fock_ger is None:
            self._dist_fock_ger = DistributedArray(fock_ger.data,
                                                   self.comm,
                                                   distribute=False)
        else:
            self._dist_fock_ger.append(fock_ger, axis=1)

        if self._dist_fock_ung is None:
            self._dist_fock_ung = DistributedArray(fock_ung.data,
                                                   self.comm,
                                                   distribute=False)
        else:
            self._dist_fock_ung.append(fock_ung, axis=1)

    def compute(self, molecule, basis, scf_tensors, v_grad=None):
        """
        Solves for the linear equations.

        :param molecule:
            The molecule.
        :param basis:
            The AO basis.
        :param scf_tensors:
            The dictionary of tensors from converged SCF wavefunction.
        :param v_grad:
            The gradients on the right-hand side. If not provided, v_grad will
            be computed for the B operator.

        :return:
            A dictionary containing response functions, solutions, etc.
        """

        return None

    def _e2n_half_size(self,
                       vecs_ger,
                       vecs_ung,
                       molecule,
                       basis,
                       scf_tensors,
                       eri_dict,
                       dft_dict,
                       pe_dict,
                       profiler=None,
                       method_type='restricted'):

        if self.use_subcomms and self.ri_coulomb:
            self.use_subcomms = False
            warn_msg = 'Use of subcomms is disabled for RI-J.'
            self.ostream.print_warning(warn_msg)
            self.ostream.print_blank()
            self.ostream.flush()

        # TODO: enable subcomms for RI-J

        if self.use_subcomms:
            if method_type == 'restricted':
                self._e2n_half_size_subcomms(vecs_ger, vecs_ung, molecule,
                                             basis, scf_tensors, eri_dict,
                                             dft_dict, pe_dict, profiler)
            else:
                # TODO: enable subcomms for unrestricted
                assert_msg_critical(False,
                    'LinearSolver._e2n_half_size: '
                    'Cannot use subcomms for unrestricted case')
        else:
            if method_type == 'restricted':
                self._e2n_half_size_single_comm(vecs_ger, vecs_ung, molecule,
                                                basis, scf_tensors, eri_dict,
                                                dft_dict, pe_dict, profiler)
            else:
                self._e2n_half_size_single_comm_unrestricted(
                    vecs_ger, vecs_ung, molecule, basis, scf_tensors, eri_dict,
                    dft_dict, pe_dict, profiler)

    def _e2n_half_size_subcomms(self,
                                vecs_ger,
                                vecs_ung,
                                molecule,
                                basis,
                                scf_tensors,
                                eri_dict,
                                dft_dict,
                                pe_dict,
                                profiler=None):
        """
        Computes the E2 b matrix vector product.

        :param vecs_ger:
            The gerade trial vectors in half-size.
        :param vecs_ung:
            The ungerade trial vectors in half-size.
        :param molecule:
            The molecule.
        :param basis:
            The AO basis set.
        :param scf_tensors:
            The dictionary of tensors from converged SCF wavefunction.
        :param eri_dict:
            The dictionary containing ERI information.
        :param dft_dict:
            The dictionary containing DFT information.
        :param pe_dict:
            The dictionary containing PE information.
        :param profiler:
            The profiler.

        :return:
            The gerade and ungerade E2 b matrix vector product in half-size.
        """

        n_ger = vecs_ger.shape(1)
        n_ung = vecs_ung.shape(1)

        n_general = min(n_ger, n_ung)
        n_extra_ger = n_ger - n_general
        n_extra_ung = n_ung - n_general

        n_total = n_general + n_extra_ger + n_extra_ung

        # prepare molecular orbitals

        if self.rank == mpi_master():
            assert_msg_critical(
                vecs_ger.data.ndim == 2 and vecs_ung.data.ndim == 2,
                'LinearSolver._e2n_half_size: '
                'invalid shape of trial vectors')

            assert_msg_critical(
                vecs_ger.shape(0) == vecs_ung.shape(0),
                'LinearSolver._e2n_half_size: '
                'inconsistent shape of trial vectors')

            mo = scf_tensors['C_alpha']
            fa = scf_tensors['F_alpha']

            nocc = molecule.number_of_alpha_electrons()
            norb = mo.shape[1]

            if getattr(self, 'core_excitation', False):
                core_exc_orb_inds = list(range(self.num_core_orbitals)) + list(
                    range(nocc, norb))
                mo_core_exc = mo[:, core_exc_orb_inds]
                fa_mo = np.linalg.multi_dot([mo_core_exc.T, fa, mo_core_exc])
            elif getattr(self, 'rsa', False):
                core_val_exc_inds = list(range(self.num_core_orbitals)) + list(range(nocc - self.num_val_orbitals, nocc)) + list(range(nocc, nocc+self.num_vir_orbitals))
                mo_core_val_exc = mo[:, core_val_exc_inds]
                fa_mo = np.linalg.multi_dot([mo_core_val_exc.T, fa, mo_core_val_exc])
            else:
                fa_mo = np.linalg.multi_dot([mo.T, fa, mo])

        else:
            mo = None
            fa = None
            nocc = None
            norb = None
            fa_mo = None

        # determine subcomm size

        if self.rank == mpi_master():
            dt_and_subcomm_size = []

            for subcomm_size in range(1, self.nodes + 1):
                if self.nodes % subcomm_size != 0:
                    continue

                n_subcomms = self.nodes // subcomm_size

                ave, res = divmod(n_total, n_subcomms)
                counts = [
                    ave + 1 if p < res else ave for p in range(n_subcomms)
                ]

                time_per_fock = self.serial_ratio + (
                    1 - self.serial_ratio) / subcomm_size
                dt = max(counts) * time_per_fock

                dt_and_subcomm_size.append((dt, subcomm_size))

            # find subcomm_size with smallest dt
            dt_and_subcomm_size.sort()
            subcomm_size = dt_and_subcomm_size[0][1]
        else:
            subcomm_size = None
        subcomm_size = self.comm.bcast(subcomm_size, root=mpi_master())

        # create subcomms

        grps = [p // subcomm_size for p in range(self.nodes)]
        subcomm = SubCommunicators(self.comm, grps)
        local_comm = subcomm.local_comm
        cross_comm = subcomm.cross_comm

        is_local_master = (local_comm.Get_rank() == mpi_master())

        # make data available on local master processes
        # and determine subcomm indices

        subcomm_index = None
        local_master_ranks = None

        if is_local_master:
            mo = cross_comm.bcast(mo, root=mpi_master())
            fa = cross_comm.bcast(fa, root=mpi_master())
            nocc = cross_comm.bcast(nocc, root=mpi_master())
            norb = cross_comm.bcast(norb, root=mpi_master())
            fa_mo = cross_comm.bcast(fa_mo, root=mpi_master())

            subcomm_index = cross_comm.Get_rank()
            local_master_ranks = cross_comm.allgather(self.rank)

        subcomm_index = local_comm.bcast(subcomm_index, root=mpi_master())
        local_master_ranks = local_comm.bcast(local_master_ranks,
                                              root=mpi_master())

        # batch_size corresponds to the number of subcomms
        batch_size = self.nodes // subcomm_size

        num_batches = n_total // batch_size
        if n_total % batch_size != 0:
            num_batches += 1

        # go through batches

        if self.rank == mpi_master():
            batch_str = f'Processing {n_total} Fock builds'
            if batch_size > 1:
                batch_str += f' on {batch_size} subcommunicators'
            batch_str += '...'
            self.ostream.print_info(batch_str)
            self.ostream.flush()

        if self._debug:
            self.ostream.print_info(
                '==DEBUG== batch_size: {}'.format(batch_size))
            self.ostream.print_blank()
            self.ostream.flush()

        for batch_ind in range(num_batches):

            if self._debug:
                self.ostream.print_info('==DEBUG== batch {}/{}'.format(
                    batch_ind + 1, num_batches))
                self.ostream.flush()

            # form density matrices

            batch_start = batch_size * batch_ind
            batch_end = min(batch_start + batch_size, n_total)

            if is_local_master:
                dks = []
                kns = []

            vec_list = [None for idx in range(len(local_master_ranks))]

            e2_ger, e2_ung = None, None
            fock_ger, fock_ung = None, None

            for idx, local_master_rank in enumerate(local_master_ranks):

                if idx + batch_start >= batch_end:
                    break

                col = idx + batch_start

                # determine vec_type

                if col < n_general:
                    vec_type = 'general'
                elif n_extra_ger > 0:
                    vec_type = 'gerade'
                elif n_extra_ung > 0:
                    vec_type = 'ungerade'

                # form full-size vec

                if vec_type == 'general':
                    v_ger = vecs_ger.get_full_vector(col,
                                                     root=local_master_rank)
                    v_ung = vecs_ung.get_full_vector(col,
                                                     root=local_master_rank)
                    if self.rank == local_master_rank:
                        # full-size gerade trial vector
                        vec_list[idx] = np.hstack((v_ger, v_ger))
                        vec_list[idx] += np.hstack((v_ung, -v_ung))

                elif vec_type == 'gerade':
                    v_ger = vecs_ger.get_full_vector(col,
                                                     root=local_master_rank)
                    if self.rank == local_master_rank:
                        # full-size gerade trial vector
                        vec_list[idx] = np.hstack((v_ger, v_ger))

                elif vec_type == 'ungerade':
                    v_ung = vecs_ung.get_full_vector(col,
                                                     root=local_master_rank)
                    if self.rank == local_master_rank:
                        # full-size ungerade trial vector
                        vec_list[idx] = np.hstack((v_ung, -v_ung))

            self.comm.barrier()

            if subcomm_index + batch_start < batch_end:

                local_master_rank = local_master_ranks[subcomm_index]

                if is_local_master:
                    vec = vec_list[subcomm_index]

                    half_size = vec.shape[0] // 2

                    # build density

                    if getattr(self, 'core_excitation', False):
                        kn = self.lrvec2mat(vec, nocc, norb,
                                            self.num_core_orbitals)
                        dak = self.commut_mo_density(kn, nocc,
                                                     self.num_core_orbitals)
                        core_exc_orb_inds = list(range(
                            self.num_core_orbitals)) + list(range(nocc, norb))
                        mo_core_exc = mo[:, core_exc_orb_inds]
                        dak = np.linalg.multi_dot(
                            [mo_core_exc, dak, mo_core_exc.T])
                    elif getattr(self, 'rsa', False):
                        kn = self.lrvec2mat(vec, nocc, norb,
                                            self.num_core_orbitals, 
                                            self.num_val_orbitals, self.num_vir_orbitals)
                        dak = self.commut_mo_density(kn, nocc,
                                                     self.num_core_orbitals,
                                                     self.num_val_orbitals, self.num_vir_orbitals)
                        core_val_exc_inds = list(range(self.num_core_orbitals)) + list(range(nocc - self.num_val_orbitals, nocc)) + list(range(nocc, nocc+self.num_vir_orbitals))
                        mo_core_val_exc = mo[:, core_val_exc_inds]
                        dak = np.linalg.multi_dot(
                            [mo_core_val_exc, dak, mo_core_val_exc.T])
                    else:
                        kn = self.lrvec2mat(vec, nocc, norb)
                        dak = self.commut_mo_density(kn, nocc)
                        dak = np.linalg.multi_dot([mo, dak, mo.T])

                    dks.append(dak)
                    kns.append(kn)
                else:
                    dks = None

                # form Fock matrices

                fock = self._comp_lr_fock(dks, molecule, basis, eri_dict,
                                          dft_dict, pe_dict, profiler,
                                          local_comm)

                if is_local_master:
                    raw_fock_ger = []
                    raw_fock_ung = []

                    raw_kns_ger = []
                    raw_kns_ung = []

                    col = subcomm_index + batch_start

                    if col < n_general:
                        raw_fock_ger.append(0.5 * (fock[0] - fock[0].T))
                        raw_fock_ung.append(0.5 * (fock[0] + fock[0].T))
                        raw_kns_ger.append(0.5 * (kns[0] + kns[0].T))
                        raw_kns_ung.append(0.5 * (kns[0] - kns[0].T))

                    elif n_extra_ger > 0:
                        raw_fock_ger.append(0.5 * (fock[0] - fock[0].T))
                        raw_kns_ger.append(0.5 * (kns[0] + kns[0].T))

                    elif n_extra_ung > 0:
                        raw_fock_ung.append(0.5 * (fock[0] + fock[0].T))
                        raw_kns_ung.append(0.5 * (kns[0] - kns[0].T))

                    fock = raw_fock_ger + raw_fock_ung
                    kns = raw_kns_ger + raw_kns_ung

                    batch_ger = len(raw_fock_ger)
                    batch_ung = len(raw_fock_ung)

                if is_local_master:

                    e2_ger = np.zeros((half_size, batch_ger))
                    e2_ung = np.zeros((half_size, batch_ung))

                    if self.nonlinear:
                        fock_ger = np.zeros((norb**2, batch_ger))
                        fock_ung = np.zeros((norb**2, batch_ung))

                    for ifock in range(batch_ger + batch_ung):
                        fak = fock[ifock]

                        if getattr(self, 'core_excitation', False):
                            core_exc_orb_inds = list(
                                range(self.num_core_orbitals)) + list(
                                    range(nocc, norb))
                            mo_core_exc = mo[:, core_exc_orb_inds]
                            fak_mo = np.linalg.multi_dot(
                                [mo_core_exc.T, fak, mo_core_exc])
                        elif getattr(self, 'rsa', False):
                            core_val_exc_inds = list(range(self.num_core_orbitals)) + list(range(nocc - self.num_val_orbitals, nocc)) + list(range(nocc, nocc+self.num_vir_orbitals))
                            mo_core_val_exc = mo[:, core_val_exc_inds]
                            fak_mo = np.linalg.multi_dot(
                                [mo_core_val_exc.T, fak, mo_core_val_exc])
                        else:
                            fak_mo = np.linalg.multi_dot([mo.T, fak, mo])

                        kfa_mo = self.commut(fa_mo.T, kns[ifock])

                        fat_mo = fak_mo + kfa_mo

                        if getattr(self, 'core_excitation', False):
                            gmo = -self.commut_mo_density(
                                fat_mo, nocc, self.num_core_orbitals)
                            gmo_vec_halfsize = self.lrmat2vec(
                                gmo, nocc, norb,
                                self.num_core_orbitals)[:half_size]
                        elif getattr(self, 'rsa', False):
                            gmo = -self.commut_mo_density(
                                fat_mo, nocc, self.num_core_orbitals,
                                self.num_val_orbitals, self.num_vir_orbitals)
                            gmo_vec_halfsize = self.lrmat2vec(
                                gmo, nocc, norb,
                                self.num_core_orbitals,
                                self.num_val_orbitals, self.num_vir_orbitals)[:half_size]
                        else:
                            gmo = -self.commut_mo_density(fat_mo, nocc)
                            gmo_vec_halfsize = self.lrmat2vec(gmo, nocc,
                                                              norb)[:half_size]

                        # Note: fak_mo_vec uses full MO coefficients matrix since
                        # it is only for fock_ger/fock_ung in nonlinear response
                        fak_mo_vec = np.linalg.multi_dot([mo.T, fak,
                                                          mo]).reshape(norb**2)

                        if ifock < batch_ger:
                            e2_ger[:, ifock] = -gmo_vec_halfsize
                            if self.nonlinear:
                                fock_ger[:, ifock] = fak_mo_vec
                        else:
                            e2_ung[:, ifock - batch_ger] = -gmo_vec_halfsize
                            if self.nonlinear:
                                fock_ung[:, ifock - batch_ger] = fak_mo_vec

            self.comm.barrier()

            for idx, local_master_rank in enumerate(local_master_ranks):

                if idx + batch_start >= batch_end:
                    break

                vecs_e2_ger = DistributedArray(e2_ger,
                                               self.comm,
                                               root=local_master_rank)
                vecs_e2_ung = DistributedArray(e2_ung,
                                               self.comm,
                                               root=local_master_rank)
                self._append_sigma_vectors(vecs_e2_ger, vecs_e2_ung)

                if self.nonlinear:
                    dist_fock_ger = DistributedArray(fock_ger,
                                                     self.comm,
                                                     root=local_master_rank)
                    dist_fock_ung = DistributedArray(fock_ung,
                                                     self.comm,
                                                     root=local_master_rank)
                    self._append_fock_matrices(dist_fock_ger, dist_fock_ung)

        self._append_trial_vectors(vecs_ger, vecs_ung)

        self.ostream.print_blank()

    def _e2n_half_size_single_comm(self,
                                   vecs_ger,
                                   vecs_ung,
                                   molecule,
                                   basis,
                                   scf_tensors,
                                   eri_dict,
                                   dft_dict,
                                   pe_dict,
                                   profiler=None):
        """
        Computes the E2 b matrix vector product.

        :param vecs_ger:
            The gerade trial vectors in half-size.
        :param vecs_ung:
            The ungerade trial vectors in half-size.
        :param molecule:
            The molecule.
        :param basis:
            The AO basis set.
        :param scf_tensors:
            The dictionary of tensors from converged SCF wavefunction.
        :param eri_dict:
            The dictionary containing ERI information.
        :param dft_dict:
            The dictionary containing DFT information.
        :param pe_dict:
            The dictionary containing PE information.
        :param profiler:
            The profiler.

        :return:
            The gerade and ungerade E2 b matrix vector product in half-size.
        """

        n_ger = vecs_ger.shape(1)
        n_ung = vecs_ung.shape(1)

        n_general = min(n_ger, n_ung)
        n_extra_ger = n_ger - n_general
        n_extra_ung = n_ung - n_general

        # prepare molecular orbitals

        if self.rank == mpi_master():
            assert_msg_critical(
                vecs_ger.data.ndim == 2 and vecs_ung.data.ndim == 2,
                'LinearSolver._e2n_half_size: '
                'invalid shape of trial vectors')

            assert_msg_critical(
                vecs_ger.shape(0) == vecs_ung.shape(0),
                'LinearSolver._e2n_half_size: '
                'inconsistent shape of trial vectors')

            mo = scf_tensors['C_alpha']
            fa = scf_tensors['F_alpha']

            nocc = molecule.number_of_alpha_electrons()
            norb = mo.shape[1]

            if getattr(self, 'core_excitation', False):
                core_exc_orb_inds = list(range(self.num_core_orbitals)) + list(
                    range(nocc, norb))
                mo_core_exc = mo[:, core_exc_orb_inds]
                fa_mo = np.linalg.multi_dot([mo_core_exc.T, fa, mo_core_exc])
            elif getattr(self, 'rsa', False):
                core_val_exc_inds = list(range(self.num_core_orbitals)) + list(range(nocc - self.num_val_orbitals, nocc)) + list(range(nocc, nocc+self.num_vir_orbitals))
                mo_core_val_exc = mo[:, core_val_exc_inds]
                fa_mo = np.linalg.multi_dot(
                    [mo_core_val_exc.T, fa, mo_core_val_exc])
            else:
                fa_mo = np.linalg.multi_dot([mo.T, fa, mo])

        # determine number of batches

        n_ao = mo.shape[0] if self.rank == mpi_master() else None

        n_total = n_general + n_extra_ger + n_extra_ung

        batch_size = get_batch_size(self.batch_size, n_total, n_ao, self.comm)
        num_batches = get_number_of_batches(n_total, batch_size, self.comm)

        # go through batches

        if self.rank == mpi_master():
            batch_str = f'Processing {n_total} Fock build'
            if n_total > 1:
                batch_str += 's'
            batch_str += '...'
            self.ostream.print_info(batch_str)
            self.ostream.flush()

        if self._debug:
            self.ostream.print_info(
                '==DEBUG== batch_size: {}'.format(batch_size))
            self.ostream.print_blank()
            self.ostream.flush()

        for batch_ind in range(num_batches):

            if self._debug:
                self.ostream.print_info('==DEBUG== batch {}/{}'.format(
                    batch_ind + 1, num_batches))
                self.ostream.flush()

            # form density matrices

            batch_start = batch_size * batch_ind
            batch_end = min(batch_start + batch_size, n_total)

            if self.rank == mpi_master():
                dks = []
                kns = []
            else:
                dks = None

            for col in range(batch_start, batch_end):

                # determine vec_type

                if col < n_general:
                    vec_type = 'general'
                elif n_extra_ger > 0:
                    vec_type = 'gerade'
                elif n_extra_ung > 0:
                    vec_type = 'ungerade'

                # form full-size vec

                if vec_type == 'general':
                    v_ger = vecs_ger.get_full_vector(col)
                    v_ung = vecs_ung.get_full_vector(col)
                    if self.rank == mpi_master():
                        # full-size trial vector
                        vec = np.hstack((v_ger, v_ger))
                        vec += np.hstack((v_ung, -v_ung))

                elif vec_type == 'gerade':
                    v_ger = vecs_ger.get_full_vector(col)
                    if self.rank == mpi_master():
                        # full-size gerade trial vector
                        vec = np.hstack((v_ger, v_ger))

                elif vec_type == 'ungerade':
                    v_ung = vecs_ung.get_full_vector(col)
                    if self.rank == mpi_master():
                        # full-size ungerade trial vector
                        vec = np.hstack((v_ung, -v_ung))

                # build density

                if self.rank == mpi_master():
                    half_size = vec.shape[0] // 2

                    if getattr(self, 'core_excitation', False):
                        kn = self.lrvec2mat(vec, nocc, norb,
                                            self.num_core_orbitals)
                        dak = self.commut_mo_density(kn, nocc,
                                                     self.num_core_orbitals)
                        core_exc_orb_inds = list(range(
                            self.num_core_orbitals)) + list(range(nocc, norb))
                        mo_core_exc = mo[:, core_exc_orb_inds]
                        dak = np.linalg.multi_dot(
                            [mo_core_exc, dak, mo_core_exc.T])
                    elif getattr(self, 'rsa', False):
                        kn = self.lrvec2mat(vec, nocc, norb,
                                            self.num_core_orbitals,
                                            self.num_val_orbitals,
                                            self.num_vir_orbitals)
                        dak = self.commut_mo_density(kn, nocc,
                                                    self.num_core_orbitals,
                                                    self.num_val_orbitals,
                                                    self.num_vir_orbitals)
                        core_val_exc_inds = list(range(self.num_core_orbitals)) + list(range(nocc - self.num_val_orbitals, nocc)) + list(range(nocc, nocc+self.num_vir_orbitals))
                        mo_core_val_exc = mo[:, core_val_exc_inds]
                        dak = np.linalg.multi_dot(
                            [mo_core_val_exc, dak, mo_core_val_exc.T])
                    else:
                        kn = self.lrvec2mat(vec, nocc, norb)
                        dak = self.commut_mo_density(kn, nocc)
                        dak = np.linalg.multi_dot([mo, dak, mo.T])

                    dks.append(dak)
                    kns.append(kn)

            # form Fock matrices

            fock = self._comp_lr_fock(dks, molecule, basis, eri_dict, dft_dict,
                                      pe_dict, profiler)

            if self.rank == mpi_master():
                raw_fock_ger = []
                raw_fock_ung = []

                raw_kns_ger = []
                raw_kns_ung = []

                for col in range(batch_start, batch_end):
                    ifock = col - batch_start

                    if col < n_general:
                        raw_fock_ger.append(0.5 * (fock[ifock] - fock[ifock].T))
                        raw_fock_ung.append(0.5 * (fock[ifock] + fock[ifock].T))
                        raw_kns_ger.append(0.5 * (kns[ifock] + kns[ifock].T))
                        raw_kns_ung.append(0.5 * (kns[ifock] - kns[ifock].T))

                    elif n_extra_ger > 0:
                        raw_fock_ger.append(0.5 * (fock[ifock] - fock[ifock].T))
                        raw_kns_ger.append(0.5 * (kns[ifock] + kns[ifock].T))

                    elif n_extra_ung > 0:
                        raw_fock_ung.append(0.5 * (fock[ifock] + fock[ifock].T))
                        raw_kns_ung.append(0.5 * (kns[ifock] - kns[ifock].T))

                fock = raw_fock_ger + raw_fock_ung
                kns = raw_kns_ger + raw_kns_ung

                batch_ger = len(raw_fock_ger)
                batch_ung = len(raw_fock_ung)

            e2_ger = None
            e2_ung = None

            fock_ger = None
            fock_ung = None

            if self.rank == mpi_master():

                e2_ger = np.zeros((half_size, batch_ger))
                e2_ung = np.zeros((half_size, batch_ung))

                if self.nonlinear:
                    fock_ger = np.zeros((norb**2, batch_ger))
                    fock_ung = np.zeros((norb**2, batch_ung))

                for ifock in range(batch_ger + batch_ung):
                    fak = fock[ifock]

                    if getattr(self, 'core_excitation', False):
                        core_exc_orb_inds = list(range(
                            self.num_core_orbitals)) + list(range(nocc, norb))
                        mo_core_exc = mo[:, core_exc_orb_inds]
                        fak_mo = np.linalg.multi_dot(
                            [mo_core_exc.T, fak, mo_core_exc])
                        self.test_fock = fak_mo
                    elif getattr(self, 'rsa', False):
                        core_val_exc_inds = list(range(self.num_core_orbitals)) + list(range(nocc - self.num_val_orbitals, nocc)) + list(range(nocc, nocc+self.num_vir_orbitals))
                        mo_core_val_exc = mo[:, core_val_exc_inds]
                        fak_mo = np.linalg.multi_dot(
                            [mo_core_val_exc.T, fak, mo_core_val_exc])
                        self.test_fock = fak_mo
                    else:
                        fak_mo = np.linalg.multi_dot([mo.T, fak, mo])

                    kfa_mo = self.commut(fa_mo.T, kns[ifock])

                    fat_mo = fak_mo + kfa_mo

                    if getattr(self, 'core_excitation', False):
                        gmo = -self.commut_mo_density(fat_mo, nocc,
                                                      self.num_core_orbitals)
                        gmo_vec_halfsize = self.lrmat2vec(
                            gmo, nocc, norb, self.num_core_orbitals)[:half_size]
                    elif getattr(self, 'rsa', False):
                        gmo = -self.commut_mo_density(fat_mo, nocc,
                                                      self.num_core_orbitals,
                                                      self.num_val_orbitals,
                                                      self.num_vir_orbitals)
                        gmo_vec_halfsize = self.lrmat2vec(
                            gmo, nocc, norb, self.num_core_orbitals, self.num_val_orbitals,
                                                      self.num_vir_orbitals)[:half_size]
                    else:
                        gmo = -self.commut_mo_density(fat_mo, nocc)
                        gmo_vec_halfsize = self.lrmat2vec(gmo, nocc,
                                                          norb)[:half_size]

                    # Note: fak_mo_vec uses full MO coefficients matrix since
                    # it is only for fock_ger/fock_ung in nonlinear response
                    fak_mo_vec = np.linalg.multi_dot([mo.T, fak,
                                                      mo]).reshape(norb**2)

                    if ifock < batch_ger:
                        e2_ger[:, ifock] = -gmo_vec_halfsize
                        if self.nonlinear:
                            fock_ger[:, ifock] = fak_mo_vec
                    else:
                        e2_ung[:, ifock - batch_ger] = -gmo_vec_halfsize
                        if self.nonlinear:
                            fock_ung[:, ifock - batch_ger] = fak_mo_vec

            vecs_e2_ger = DistributedArray(e2_ger, self.comm)
            vecs_e2_ung = DistributedArray(e2_ung, self.comm)
            self._append_sigma_vectors(vecs_e2_ger, vecs_e2_ung)

            if self.nonlinear:
                dist_fock_ger = DistributedArray(fock_ger, self.comm)
                dist_fock_ung = DistributedArray(fock_ung, self.comm)
                self._append_fock_matrices(dist_fock_ger, dist_fock_ung)

        self._append_trial_vectors(vecs_ger, vecs_ung)

        self.ostream.print_blank()

    def _comp_lr_fock(self,
                      dens,
                      molecule,
                      basis,
                      eri_dict,
                      dft_dict,
                      pe_dict,
                      profiler=None,
                      comm=None):
        """
        Computes Fock/Fxc matrix (2e part) for linear response calculation.

        :param dens:
            The density matrix.
        :param molecule:
            The molecule.
        :param basis:
            The basis set.
        :param eri_dict:
            The dictionary containing ERI information.
        :param dft_dict:
            The dictionary containing DFT information.
        :param pe_dict:
            The dictionary containing PE information.
        :param profiler:
            The profiler.

        :return:
            The Fock matrix (2e part).
        """

        if comm is None:
            comm = self.comm
            redistribute_xc_molgrid = False
        else:
            # use subcommunicators
            redistribute_xc_molgrid = True

        comm_rank = comm.Get_rank()

        screening = eri_dict['screening']

        molgrid = dft_dict['molgrid']
        gs_density = dft_dict['gs_density']

        if comm_rank == mpi_master():
            num_densities = len(dens)
        else:
            num_densities = None
        num_densities = comm.bcast(num_densities, root=mpi_master())

        if comm_rank != mpi_master():
            dens = [None for idx in range(num_densities)]

        for idx in range(num_densities):
            dens[idx] = comm.bcast(dens[idx], root=mpi_master())

        thresh_int = int(-math.log10(self.eri_thresh))

        t0 = tm.time()

        fock_drv = FockDriver(comm)
        fock_drv._set_block_size_factor(self._block_size_factor)

        # determine fock_type and exchange_scaling_factor
        fock_type = '2jk'
        exchange_scaling_factor = 1.0
        if self._dft:
            if self.xcfun.is_hybrid():
                fock_type = '2jkx'
                exchange_scaling_factor = self.xcfun.get_frac_exact_exchange()
            else:
                fock_type = 'j'
                exchange_scaling_factor = 0.0

        # further determine exchange_scaling_factor, erf_k_coef and omega
        need_omega = (self._dft and self.xcfun.is_range_separated())
        if need_omega:
            exchange_scaling_factor = (self.xcfun.get_rs_alpha() +
                                       self.xcfun.get_rs_beta())
            erf_k_coef = -self.xcfun.get_rs_beta()
            omega = self.xcfun.get_rs_omega()
        else:
            erf_k_coef, omega = None, None

        fock_arrays = []

        for idx in range(num_densities):
            if self.ri_coulomb:
                assert_msg_critical(
                    fock_type == 'j',
                    'LinearSolver: RI is only applicable to pure DFT functional'
                )

            if self.ri_coulomb and fock_type == 'j':
                # symmetrize density for RI-J
                den_mat_for_ri_j = make_matrix(basis, mat_t.symmetric)
                den_mat_for_ri_j.set_values(0.5 * (dens[idx] + dens[idx].T))

                fock_mat = self._ri_drv.compute(den_mat_for_ri_j, 'j')
            else:
                den_mat_for_fock = make_matrix(basis, mat_t.general)
                den_mat_for_fock.set_values(dens[idx])

                fock_mat = fock_drv.compute(screening, den_mat_for_fock,
                                            fock_type, exchange_scaling_factor,
                                            0.0, thresh_int)

            fock_np = fock_mat.to_numpy()
            fock_mat = Matrix()

            if fock_type == 'j':
                # for pure functional
                fock_np *= 2.0

            if need_omega:
                # for range-separated functional
                fock_mat = fock_drv.compute(screening, den_mat_for_fock,
                                            'kx_rs', erf_k_coef, omega,
                                            thresh_int)

                fock_np -= fock_mat.to_numpy()
                fock_mat = Matrix()

            fock_arrays.append(fock_np)

        if profiler is not None:
            profiler.add_timing_info('FockERI', tm.time() - t0)

        if self._dft:
            t0 = tm.time()

            if redistribute_xc_molgrid:
                molgrid.re_distribute_counts_and_displacements(
                    comm.Get_rank(), comm.Get_size())

            xc_drv = XCIntegrator()
            xc_drv.integrate_fxc_fock(fock_arrays, molecule, basis, dens,
                                      gs_density, molgrid, self.xcfun)

            if profiler is not None:
                profiler.add_timing_info('FockXC', tm.time() - t0)

        if self._pe:
            t0 = tm.time()
            for idx in range(num_densities):
                # Note: only closed shell density for now
                dm = dens[idx] * 2.0
                V_emb = self._embedding_drv.compute_pe_contributions(
                    density_matrix=dm)
                if comm_rank == mpi_master():
                    fock_arrays[idx] += V_emb

            if profiler is not None:
                profiler.add_timing_info('FockPE', tm.time() - t0)

        if self._cpcm:

            t0 = tm.time()

            for idx in range(num_densities):
                Fock_sol = self.cpcm_drv.compute_response_fock(
                    molecule, basis, dens[idx] * 2.0, self.cpcm_cg_thresh,
                    self.non_equilibrium_solv)

                if comm_rank == mpi_master():
                    fock_arrays[idx] += Fock_sol

            if profiler is not None:
                profiler.add_timing_info('FockCPCM', tm.time() - t0)

        for idx in range(len(fock_arrays)):
            fock_arrays[idx] = comm.reduce(fock_arrays[idx], root=mpi_master())

        if comm_rank == mpi_master():
            return fock_arrays
        else:
            return None

    def _comp_lr_fock_unrestricted(self,
                                   dens,
                                   molecule,
                                   basis,
                                   eri_dict,
                                   dft_dict,
                                   pe_dict,
                                   profiler=None,
                                   comm=None):
        """
        Computes Fock/Fxc matrix (2e part) for linear response calculation.

        :param dens:
            The density matrix.
        :param molecule:
            The molecule.
        :param basis:
            The basis set.
        :param eri_dict:
            The dictionary containing ERI information.
        :param dft_dict:
            The dictionary containing DFT information.
        :param pe_dict:
            The dictionary containing PE information.
        :param profiler:
            The profiler.

        :return:
            The Fock matrix (2e part).
        """

        dens_a, dens_b = dens

        if comm is None:
            comm = self.comm
            redistribute_xc_molgrid = False
        else:
            # use subcommunicators
            redistribute_xc_molgrid = True

        comm_rank = comm.Get_rank()

        screening = eri_dict['screening']

        molgrid = dft_dict['molgrid']
        gs_density = dft_dict['gs_density']

        if comm_rank == mpi_master():
            num_densities = len(dens_a)
        else:
            num_densities = None
        num_densities = comm.bcast(num_densities, root=mpi_master())

        if comm_rank != mpi_master():
            dens_a = [None for idx in range(num_densities)]
            dens_b = [None for idx in range(num_densities)]

        for idx in range(num_densities):
            dens_a[idx] = comm.bcast(dens_a[idx], root=mpi_master())
            dens_b[idx] = comm.bcast(dens_b[idx], root=mpi_master())

        thresh_int = int(-math.log10(self.eri_thresh))

        t0 = tm.time()

        fock_drv = FockDriver(comm)
        fock_drv._set_block_size_factor(self._block_size_factor)

        # determine fock_type and exchange_scaling_factor
        fock_type = '2jk'
        exchange_scaling_factor = 1.0
        if self._dft:
            if self.xcfun.is_hybrid():
                fock_type = '2jkx'
                exchange_scaling_factor = self.xcfun.get_frac_exact_exchange()
            else:
                fock_type = 'j'
                exchange_scaling_factor = 0.0

        # further determine exchange_scaling_factor, erf_k_coef and omega
        need_omega = (self._dft and self.xcfun.is_range_separated())
        if need_omega:
            exchange_scaling_factor = (self.xcfun.get_rs_alpha() +
                                       self.xcfun.get_rs_beta())
            erf_k_coef = -self.xcfun.get_rs_beta()
            omega = self.xcfun.get_rs_omega()
        else:
            erf_k_coef, omega = None, None

        fock_arrays = []

        for idx in range(num_densities):
            if self.ri_coulomb:
                assert_msg_critical(
                    fock_type == 'j',
                    'LinearSolver: RI is only applicable to pure DFT functional'
                )

            if self.ri_coulomb and fock_type == 'j':
                # TODO: double check
                # symmetrize density for RI-J
                den_mat_for_ri_j = make_matrix(basis, mat_t.symmetric)
                dens_Jab = dens_a[idx] + dens_b[idx]
                den_mat_for_ri_j.set_values(0.5 * (dens_Jab + dens_Jab.T))

                fock_mat = self._ri_drv.compute(den_mat_for_ri_j, 'j')
            else:
                # for now we calculate Ka, Kb and Jab separately for open-shell
                den_mat_for_Ka = make_matrix(basis, mat_t.general)
                den_mat_for_Ka.set_values(dens_a[idx])

                fock_mat = fock_drv.compute(screening, den_mat_for_Ka, 'kx',
                                            exchange_scaling_factor, 0.0,
                                            thresh_int)
                K_a_np = fock_mat.to_numpy()

                den_mat_for_Kb = make_matrix(basis, mat_t.general)
                den_mat_for_Kb.set_values(dens_b[idx])

                fock_mat = fock_drv.compute(screening, den_mat_for_Kb, 'kx',
                                            exchange_scaling_factor, 0.0,
                                            thresh_int)

                K_b_np = fock_mat.to_numpy()

                den_mat_for_Jab = make_matrix(basis, mat_t.general)
                den_mat_for_Jab.set_values(dens_a[idx] + dens_b[idx])

                fock_mat = fock_drv.compute(screening, den_mat_for_Jab, 'j',
                                            exchange_scaling_factor, 0.0,
                                            thresh_int)

                J_ab_np = fock_mat.to_numpy()

                fock_mat_a_np = J_ab_np - K_a_np
                fock_mat_b_np = J_ab_np - K_b_np

            if need_omega:
                # for range-separated functional
                fock_mat = fock_drv.compute(screening, den_mat_for_Ka, 'kx_rs',
                                            erf_k_coef, omega, thresh_int)

                fock_mat_a_np -= fock_mat.to_numpy()

                fock_mat = fock_drv.compute(screening, den_mat_for_Kb, 'kx_rs',
                                            erf_k_coef, omega, thresh_int)

                fock_mat_b_np -= fock_mat.to_numpy()

            den_mat_for_Ka = Matrix()
            den_mat_for_Kb = Matrix()
            den_mat_for_Jab = Matrix()
            fock_mat = Matrix()

            fock_arrays.append(fock_mat_a_np)
            fock_arrays.append(fock_mat_b_np)

        if profiler is not None:
            profiler.add_timing_info('FockERI', tm.time() - t0)

        if self._dft:
            # TODO: unrestricted
            t0 = tm.time()

            if redistribute_xc_molgrid:
                molgrid.re_distribute_counts_and_displacements(
                    comm.Get_rank(), comm.Get_size())

            dens_a_and_b = []
            for da, db in zip(dens_a, dens_b):
                dens_a_and_b.append(da)
                dens_a_and_b.append(db)

            xc_drv = XCIntegrator()
            xc_drv.integrate_fxc_fock(fock_arrays, molecule, basis,
                                      dens_a_and_b, gs_density, molgrid,
                                      self.xcfun)

            if profiler is not None:
                profiler.add_timing_info('FockXC', tm.time() - t0)

        if self._pe:
            t0 = tm.time()

            for idx in range(num_densities):
                dm = dens_a[idx] + dens_b[idx]
                V_emb = self._embedding_drv.compute_pe_contributions(
                    density_matrix=dm)

                if comm_rank == mpi_master():
                    fock_arrays[idx * 2 + 0] += V_emb
                    fock_arrays[idx * 2 + 1] += V_emb

            if profiler is not None:
                profiler.add_timing_info('FockPE', tm.time() - t0)

        if self._cpcm:
            t0 = tm.time()

            for idx in range(num_densities):
                Fock_sol = self.cpcm_drv.compute_response_fock(
                    molecule, basis, dens_a[idx] + dens_b[idx],
                    self.cpcm_cg_thresh, self.non_equilibrium_solv)

                if comm_rank == mpi_master():
                    fock_arrays[idx * 2 + 0] += Fock_sol
                    fock_arrays[idx * 2 + 1] += Fock_sol

            if profiler is not None:
                profiler.add_timing_info('FockCPCM', tm.time() - t0)

        for idx in range(num_densities):
            fock_arrays[idx * 2 + 0] = comm.reduce(
                fock_arrays[idx * 2 + 0], root=mpi_master())
            fock_arrays[idx * 2 + 1] = comm.reduce(
                fock_arrays[idx * 2 + 1], root=mpi_master())

        if comm_rank == mpi_master():
            return fock_arrays
        else:
            return None

    def _e2n_half_size_single_comm_unrestricted(self,
                                                vecs_ger,
                                                vecs_ung,
                                                molecule,
                                                basis,
                                                scf_tensors,
                                                eri_dict,
                                                dft_dict,
                                                pe_dict,
                                                profiler=None):
        """
        Computes the E2 b matrix vector product.

        :param vecs_ger:
            The gerade trial vectors in half-size.
        :param vecs_ung:
            The ungerade trial vectors in half-size.
        :param molecule:
            The molecule.
        :param basis:
            The AO basis set.
        :param scf_tensors:
            The dictionary of tensors from converged SCF wavefunction.
        :param eri_dict:
            The dictionary containing ERI information.
        :param dft_dict:
            The dictionary containing DFT information.
        :param pe_dict:
            The dictionary containing PE information.
        :param profiler:
            The profiler.

        :return:
            The gerade and ungerade E2 b matrix vector product in half-size.
        """

        n_ger = vecs_ger.shape(1)
        n_ung = vecs_ung.shape(1)

        n_general = min(n_ger, n_ung)
        n_extra_ger = n_ger - n_general
        n_extra_ung = n_ung - n_general

        # prepare molecular orbitals

        if self.rank == mpi_master():
            assert_msg_critical(
                vecs_ger.data.ndim == 2 and vecs_ung.data.ndim == 2,
                'LinearSolver._e2n_half_size: '
                'invalid shape of trial vectors')

            assert_msg_critical(
                vecs_ger.shape(0) == vecs_ung.shape(0),
                'LinearSolver._e2n_half_size: '
                'inconsistent shape of trial vectors')

            mo_a = scf_tensors['C_alpha']
            mo_b = scf_tensors['C_beta']

            fa = scf_tensors['F_alpha']
            fb = scf_tensors['F_beta']

            nocc_a = molecule.number_of_alpha_electrons()
            nocc_b = molecule.number_of_beta_electrons()

            norb = mo_a.shape[1]

            if getattr(self, 'core_excitation', False):
                core_exc_orb_inds_a = list(range(self.num_core_orbitals)) + list(
                    range(nocc_a, norb))
                core_exc_orb_inds_b = list(range(self.num_core_orbitals)) + list(
                    range(nocc_b, norb))
                mo_core_exc_a = mo_a[:, core_exc_orb_inds_a]
                mo_core_exc_b = mo_b[:, core_exc_orb_inds_b]
                fa_mo = np.linalg.multi_dot([mo_core_exc_a.T, fa, mo_core_exc_a])
                fb_mo = np.linalg.multi_dot([mo_core_exc_b.T, fb, mo_core_exc_b])
            else:
                fa_mo = np.linalg.multi_dot([mo_a.T, fa, mo_a])
                fb_mo = np.linalg.multi_dot([mo_b.T, fb, mo_b])

        else:
            nocc_a = None
            norb = None

        nocc_a, norb = self.comm.bcast((nocc_a, norb), root=mpi_master())

        # determine number of batches

        n_ao = mo_a.shape[0] if self.rank == mpi_master() else None

        n_total = n_general + n_extra_ger + n_extra_ung

        batch_size = get_batch_size(self.batch_size, n_total, n_ao, self.comm)
        num_batches = get_number_of_batches(n_total, batch_size, self.comm)

        # go through batches

        if self.rank == mpi_master():
            batch_str = f'Processing {n_total} Fock build'
            if n_total > 1:
                batch_str += 's'
            batch_str += '...'
            self.ostream.print_info(batch_str)
            self.ostream.flush()

        if self._debug:
            self.ostream.print_info(
                '==DEBUG== batch_size: {}'.format(batch_size))
            self.ostream.print_blank()
            self.ostream.flush()

        for batch_ind in range(num_batches):

            if self._debug:
                self.ostream.print_info('==DEBUG== batch {}/{}'.format(
                    batch_ind + 1, num_batches))
                self.ostream.flush()

            # form density matrices

            batch_start = batch_size * batch_ind
            batch_end = min(batch_start + batch_size, n_total)

            if self.rank == mpi_master():
                dks_a = []
                kns_a = []
                dks_b = []
                kns_b = []
            else:
                dks_a = None
                kns_a = None
                dks_b = None
                kns_b = None

            for col in range(batch_start, batch_end):

                # determine vec_type

                if col < n_general:
                    vec_type = 'general'
                elif n_extra_ger > 0:
                    vec_type = 'gerade'
                elif n_extra_ung > 0:
                    vec_type = 'ungerade'

                # form full-size vec

                if getattr(self, 'core_excitation', False):
                    n_ov_a = self.num_core_orbitals * (norb - nocc_a)
                else:
                    n_ov_a = nocc_a * (norb - nocc_a)

                if vec_type == 'general':
                    v_ger = vecs_ger.get_full_vector(col)
                    v_ung = vecs_ung.get_full_vector(col)
                    if self.rank == mpi_master():
                        v_ger_a = v_ger[:n_ov_a]
                        v_ger_b = v_ger[n_ov_a:]
                        v_ung_a = v_ung[:n_ov_a]
                        v_ung_b = v_ung[n_ov_a:]
                        # full-size trial vector
                        vec_a = np.hstack((v_ger_a, v_ger_a))
                        vec_a += np.hstack((v_ung_a, -v_ung_a))
                        vec_b = np.hstack((v_ger_b, v_ger_b))
                        vec_b += np.hstack((v_ung_b, -v_ung_b))

                elif vec_type == 'gerade':
                    v_ger = vecs_ger.get_full_vector(col)
                    if self.rank == mpi_master():
                        v_ger_a = v_ger[:n_ov_a]
                        v_ger_b = v_ger[n_ov_a:]
                        # full-size gerade trial vector
                        vec_a = np.hstack((v_ger_a, v_ger_a))
                        vec_b = np.hstack((v_ger_b, v_ger_b))

                elif vec_type == 'ungerade':
                    v_ung = vecs_ung.get_full_vector(col)
                    if self.rank == mpi_master():
                        v_ung_a = v_ung[:n_ov_a]
                        v_ung_b = v_ung[n_ov_a:]
                        # full-size ungerade trial vector
                        vec_a = np.hstack((v_ung_a, -v_ung_a))
                        vec_b = np.hstack((v_ung_b, -v_ung_b))

                # build density

                if self.rank == mpi_master():
                    half_size_a = vec_a.shape[0] // 2
                    half_size_b = vec_b.shape[0] // 2

                    if getattr(self, 'core_excitation', False):
                        kn_a = self.lrvec2mat(vec_a, nocc_a, norb,
                                              self.num_core_orbitals)
                        kn_b = self.lrvec2mat(vec_b, nocc_b, norb,
                                              self.num_core_orbitals)
                        dak = self.commut_mo_density(kn_a, nocc_a,
                                                     self.num_core_orbitals)
                        dbk = self.commut_mo_density(kn_b, nocc_b,
                                                     self.num_core_orbitals)
                        core_exc_orb_inds_a = list(range(
                            self.num_core_orbitals)) + list(range(nocc_a, norb))
                        core_exc_orb_inds_b = list(range(
                            self.num_core_orbitals)) + list(range(nocc_b, norb))
                        mo_core_exc_a = mo_a[:, core_exc_orb_inds_a]
                        mo_core_exc_b = mo_b[:, core_exc_orb_inds_b]
                        dak = np.linalg.multi_dot(
                            [mo_core_exc_a, dak, mo_core_exc_a.T])
                        dbk = np.linalg.multi_dot(
                            [mo_core_exc_b, dbk, mo_core_exc_b.T])
                    else:
                        kn_a = self.lrvec2mat(vec_a, nocc_a, norb)
                        kn_b = self.lrvec2mat(vec_b, nocc_b, norb)
                        dak = self.commut_mo_density(kn_a, nocc_a)
                        dbk = self.commut_mo_density(kn_b, nocc_b)
                        dak = np.linalg.multi_dot([mo_a, dak, mo_a.T])
                        dbk = np.linalg.multi_dot([mo_b, dbk, mo_b.T])

                    dks_a.append(dak)
                    dks_b.append(dbk)
                    kns_a.append(kn_a)
                    kns_b.append(kn_b)

            # form Fock matrices

            fock = self._comp_lr_fock_unrestricted(
                (dks_a, dks_b), molecule, basis, eri_dict, dft_dict, pe_dict,
                profiler)

            if self.rank == mpi_master():
                raw_fock_ger_a = []
                raw_fock_ung_a = []
                raw_fock_ger_b = []
                raw_fock_ung_b = []

                raw_kns_ger_a = []
                raw_kns_ung_a = []
                raw_kns_ger_b = []
                raw_kns_ung_b = []

                for col in range(batch_start, batch_end):
                    ifock = col - batch_start
                    fock_a_np = fock[ifock * 2 + 0]
                    fock_b_np = fock[ifock * 2 + 1]

                    if col < n_general:
                        raw_fock_ger_a.append(0.5 * (fock_a_np - fock_a_np.T))
                        raw_fock_ung_a.append(0.5 * (fock_a_np + fock_a_np.T))
                        raw_kns_ger_a.append(0.5 * (kns_a[ifock] + kns_a[ifock].T))
                        raw_kns_ung_a.append(0.5 * (kns_a[ifock] - kns_a[ifock].T))
                        raw_fock_ger_b.append(0.5 * (fock_b_np - fock_b_np.T))
                        raw_fock_ung_b.append(0.5 * (fock_b_np + fock_b_np.T))
                        raw_kns_ger_b.append(0.5 * (kns_b[ifock] + kns_b[ifock].T))
                        raw_kns_ung_b.append(0.5 * (kns_b[ifock] - kns_b[ifock].T))

                    elif n_extra_ger > 0:
                        raw_fock_ger_a.append(0.5 * (fock_a_np - fock_a_np.T))
                        raw_kns_ger_a.append(0.5 * (kns_a[ifock] + kns_a[ifock].T))
                        raw_fock_ger_b.append(0.5 * (fock_b_np - fock_b_np.T))
                        raw_kns_ger_b.append(0.5 * (kns_b[ifock] + kns_b[ifock].T))

                    elif n_extra_ung > 0:
                        raw_fock_ung_a.append(0.5 * (fock_a_np + fock_a_np.T))
                        raw_kns_ung_a.append(0.5 * (kns_a[ifock] - kns_a[ifock].T))
                        raw_fock_ung_b.append(0.5 * (fock_b_np + fock_b_np.T))
                        raw_kns_ung_b.append(0.5 * (kns_b[ifock] - kns_b[ifock].T))

                fock_a = raw_fock_ger_a + raw_fock_ung_a
                kns_a = raw_kns_ger_a + raw_kns_ung_a
                fock_b = raw_fock_ger_b + raw_fock_ung_b
                kns_b = raw_kns_ger_b + raw_kns_ung_b

                batch_ger = len(raw_fock_ger_a)
                batch_ung = len(raw_fock_ung_a)

            e2_ger_a = None
            e2_ung_a = None
            e2_ger_b = None
            e2_ung_b = None

            fock_ger_a = None
            fock_ung_a = None
            fock_ger_b = None
            fock_ung_b = None

            if self.rank == mpi_master():

                e2_ger_a = np.zeros((half_size_a, batch_ger))
                e2_ung_a = np.zeros((half_size_a, batch_ung))
                e2_ger_b = np.zeros((half_size_b, batch_ger))
                e2_ung_b = np.zeros((half_size_b, batch_ung))

                if self.nonlinear:
                    fock_ger_a = np.zeros((norb**2, batch_ger))
                    fock_ung_a = np.zeros((norb**2, batch_ung))

                for ifock in range(batch_ger + batch_ung):
                    fak = fock_a[ifock]
                    fbk = fock_b[ifock]

                    if getattr(self, 'core_excitation', False):
                        core_exc_orb_inds_a = list(range(
                            self.num_core_orbitals)) + list(range(nocc_a, norb))
                        core_exc_orb_inds_b = list(range(
                            self.num_core_orbitals)) + list(range(nocc_b, norb))
                        mo_core_exc_a = mo_a[:, core_exc_orb_inds_a]
                        mo_core_exc_b = mo_b[:, core_exc_orb_inds_b]
                        fak_mo = np.linalg.multi_dot(
                            [mo_core_exc_a.T, fak, mo_core_exc_a])
                        fbk_mo = np.linalg.multi_dot(
                            [mo_core_exc_b.T, fbk, mo_core_exc_b])
                    else:
                        fak_mo = np.linalg.multi_dot([mo_a.T, fak, mo_a])
                        fbk_mo = np.linalg.multi_dot([mo_b.T, fbk, mo_b])

                    kfa_mo = self.commut(fa_mo.T, kns_a[ifock])
                    kfb_mo = self.commut(fb_mo.T, kns_b[ifock])

                    fat_mo = fak_mo + kfa_mo
                    fbt_mo = fbk_mo + kfb_mo

                    if getattr(self, 'core_excitation', False):
                        gmo_a = -self.commut_mo_density(fat_mo, nocc_a,
                                                        self.num_core_orbitals)
                        gmo_b = -self.commut_mo_density(fbt_mo, nocc_b,
                                                        self.num_core_orbitals)
                        gmo_vec_halfsize_a = self.lrmat2vec(
                            gmo_a, nocc_a, norb, self.num_core_orbitals)[:half_size_a]
                        gmo_vec_halfsize_b = self.lrmat2vec(
                            gmo_b, nocc_b, norb, self.num_core_orbitals)[:half_size_b]
                    else:
                        gmo_a = -self.commut_mo_density(fat_mo, nocc_a)
                        gmo_b = -self.commut_mo_density(fbt_mo, nocc_b)
                        gmo_vec_halfsize_a = self.lrmat2vec(gmo_a, nocc_a, norb)[:half_size_a]
                        gmo_vec_halfsize_b = self.lrmat2vec(gmo_b, nocc_b, norb)[:half_size_b]

                    # Note: fak_mo_vec uses full MO coefficients matrix since
                    # it is only for fock_ger/fock_ung in nonlinear response
                    fak_mo_vec = np.linalg.multi_dot([mo_a.T, fak, mo_a]).reshape(norb**2)
                    fbk_mo_vec = np.linalg.multi_dot([mo_b.T, fbk, mo_b]).reshape(norb**2)

                    if ifock < batch_ger:
                        e2_ger_a[:, ifock] = -gmo_vec_halfsize_a
                        e2_ger_b[:, ifock] = -gmo_vec_halfsize_b
                        if self.nonlinear:
                            fock_ger_a[:, ifock] = fak_mo_vec
                            fock_ger_b[:, ifock] = fbk_mo_vec
                    else:
                        e2_ung_a[:, ifock - batch_ger] = -gmo_vec_halfsize_a
                        e2_ung_b[:, ifock - batch_ger] = -gmo_vec_halfsize_b
                        if self.nonlinear:
                            fock_ung_a[:, ifock - batch_ger] = fak_mo_vec
                            fock_ung_b[:, ifock - batch_ger] = fbk_mo_vec

                # put alpha and beta together
                e2_ger = np.vstack((e2_ger_a, e2_ger_b))
                e2_ung = np.vstack((e2_ung_a, e2_ung_b))

            else:
                e2_ger = None
                e2_ung = None

            vecs_e2_ger = DistributedArray(e2_ger, self.comm)
            vecs_e2_ung = DistributedArray(e2_ung, self.comm)
            self._append_sigma_vectors(vecs_e2_ger, vecs_e2_ung)

            if self.nonlinear:
                # TODO: unrestricted for nonlinear
                # dist_fock_ger = DistributedArray(fock_ger, self.comm)
                # dist_fock_ung = DistributedArray(fock_ung, self.comm)
                # self._append_fock_matrices(dist_fock_ger, dist_fock_ung)
                pass

        self._append_trial_vectors(vecs_ger, vecs_ung)

        self.ostream.print_blank()

    def _write_checkpoint(self, molecule, basis, dft_dict, pe_dict, labels):
        """
        Writes checkpoint file.

        :param molecule:
            The molecule.
        :param basis:
            The basis set.
        :param dft_dict:
            The dictionary containing DFT information.
        :param pe_dict:
            The dictionary containing PE information.
        :param labels:
            The list of labels.
        """

        if self.checkpoint_file is None and self.filename is None:
            return

        if self.checkpoint_file is None and self.filename is not None:
            self.checkpoint_file = f'{self.filename}_rsp.h5'

        t0 = tm.time()

        if self.rank == mpi_master():
            success = write_rsp_hdf5(self.checkpoint_file, [], [], molecule,
                                     basis, dft_dict, pe_dict, self.ostream)
        else:
            success = False
        success = self.comm.bcast(success, root=mpi_master())

        if success:
            if self.nonlinear:
                dist_arrays = [
                    self._dist_bger, self._dist_bung, self._dist_e2bger,
                    self._dist_e2bung, self._dist_fock_ger, self._dist_fock_ung
                ]
            else:
                dist_arrays = [
                    self._dist_bger, self._dist_bung, self._dist_e2bger,
                    self._dist_e2bung
                ]

            for dist_array, label in zip(dist_arrays, labels):
                dist_array.append_to_hdf5_file(self.checkpoint_file, label)

            checkpoint_text = 'Time spent in writing checkpoint file: '
            checkpoint_text += f'{(tm.time() - t0):.2f} sec'
            self.ostream.print_info(checkpoint_text)
            self.ostream.print_blank()

    def _graceful_exit(self, molecule, basis, dft_dict, pe_dict, labels):
        """
        Gracefully exits the program.

        :param molecule:
            The molecule.
        :param basis:
            The basis set.
        :param dft_dict:
            The dictionary containing DFT information.
        :param pe_dict:
            The dictionary containing PE information.
        :param labels:
            The list of labels.

        :return:
            The return code.
        """

        self.ostream.print_blank()
        self.ostream.print_info('Preparing for a graceful termination...')
        self.ostream.print_blank()
        self.ostream.flush()

        self._write_checkpoint(molecule, basis, dft_dict, pe_dict, labels)

        self.ostream.print_info('...done.')
        self.ostream.print_blank()
        self.ostream.print_info('Exiting program.')
        self.ostream.print_blank()
        self.ostream.flush()

        sys.exit(0)

    def _need_graceful_exit(self, next_iter_in_hours):
        """
        Checks if a graceful exit is needed.

        :param: next_iter_in_hours:
            The predicted time for the next iteration in hours.

        :return:
            True if a graceful exit is needed, False otherwise.
        """

        need_exit = False

        if self.program_end_time is not None:
            remaining_hours = (self.program_end_time -
                               datetime.now()).total_seconds() / 3600
            # exit gracefully when the remaining time is not sufficient to
            # complete the next iteration (plus 25% to be on the safe side).
            if remaining_hours < next_iter_in_hours * 1.25:
                need_exit = True

        need_exit = self.comm.bcast(need_exit, root=mpi_master())

        return need_exit

    def _print_header(self, title, nstates=None, n_freqs=None, n_points=None):
        """
        Prints linear response solver setup header to output stream.

        :param title:
            The name of the solver.
        :param nstates:
            The number of excited states (TDA/RPA).
        :param n_freqs:
            The number of frequencies (LR/CPP).
        :param n_points:
            The number of integration points (C6).
        """

        self.ostream.print_blank()
        self.ostream.print_header('{:s} Setup'.format(title))
        self.ostream.print_header('=' * (len(title) + 8))
        self.ostream.print_blank()

        str_width = 60

        # print solver-specific info

        if nstates is not None:
            cur_str = 'Number of States                : ' + str(nstates)
            self.ostream.print_header(cur_str.ljust(str_width))
        if n_freqs is not None:
            cur_str = 'Number of Frequencies           : ' + str(n_freqs)
            self.ostream.print_header(cur_str.ljust(str_width))
        if n_points is not None:
            cur_str = 'Number of Integration Points    : ' + str(n_points)
            self.ostream.print_header(cur_str.ljust(str_width))

        # print general info

        cur_str = 'Max. Number of Iterations       : ' + str(self.max_iter)
        self.ostream.print_header(cur_str.ljust(str_width))
        cur_str = 'Convergence Threshold           : {:.1e}'.format(
            self.conv_thresh)
        self.ostream.print_header(cur_str.ljust(str_width))

        cur_str = 'ERI Screening Threshold         : {:.1e}'.format(
            self.eri_thresh)
        self.ostream.print_header(cur_str.ljust(str_width))

        if self.ri_coulomb:
            cur_str = 'Resolution of the Identity      : RI-J'
            self.ostream.print_header(cur_str.ljust(str_width))

        if self._dft:
            cur_str = 'Exchange-Correlation Functional : '
            cur_str += self.xcfun.get_func_label().upper()
            self.ostream.print_header(cur_str.ljust(str_width))
            grid_level = (get_default_grid_level(self.xcfun)
                          if self.grid_level is None else self.grid_level)
            cur_str = 'Molecular Grid Level            : ' + str(grid_level)
            self.ostream.print_header(cur_str.ljust(str_width))

        if self._cpcm:
            cur_str = 'Solvation Model                 : '
            cur_str += 'C-PCM'
            self.ostream.print_header(cur_str.ljust(str_width))
            cur_str = 'C-PCM Points per Hydrogen Sphere: '
            cur_str += f'{self.cpcm_grid_per_sphere[1]}'
            self.ostream.print_header(cur_str.ljust(str_width))
            cur_str = 'C-PCM Points per non-H Sphere   : '
            cur_str += f'{self.cpcm_grid_per_sphere[0]}'
            self.ostream.print_header(cur_str.ljust(str_width))
            cur_str = 'Non-Equilibrium solvation       : '
            cur_str += f'{self.non_equilibrium_solv}'
            self.ostream.print_header(cur_str.ljust(str_width))
            cur_str = 'C-PCM Dielectric Constant       : '
            cur_str += f'{self.cpcm_epsilon}'
            self.ostream.print_header(cur_str.ljust(str_width))
            if self.non_equilibrium_solv:
                cur_str = 'C-PCM Optical Dielectric Constant: '
                cur_str += f'{self.cpcm_optical_epsilon}'
                self.ostream.print_header(cur_str.ljust(str_width))

        self.ostream.print_blank()
        self.ostream.flush()

    def _print_iteration(self, relative_residual_norm, xvs):

        return

    def _print_convergence(self, title):
        """
        Prints information after convergence.

        :param title:
            The name of the solver.
        """

        width = 92
        output_conv = '*** '
        if self._is_converged:
            output_conv += '{:s} converged'.format(title)
        else:
            output_conv += '{:s} NOT converged'.format(title)
        output_conv += ' in {:d} iterations. '.format(self._cur_iter + 1)
        output_conv += 'Time: {:.2f} sec'.format(tm.time() - self.start_time)
        self.ostream.print_header(output_conv.ljust(width))
        self.ostream.print_blank()
        self.ostream.print_blank()
        self.ostream.flush()

    def _check_convergence(self, relative_residual_norm):
        """
        Checks convergence.

        :param relative_residual_norm:
            Relative residual norms.
        """

        self._is_converged = False

        if self.rank == mpi_master():
            max_residual = max(relative_residual_norm.values())
            if max_residual < self.conv_thresh:
                self._is_converged = True

        self._is_converged = self.comm.bcast(self._is_converged,
                                             root=mpi_master())

    def _decomp_grad(self, grad):
        """
        Decomposes gradient into gerade and ungerade parts.

        :param grad:
            The gradient.

        :return:
            A tuple containing gerade and ungerade parts of gradient.
        """

        assert_msg_critical(grad.ndim == 1,
                            'LinearSolver.decomp_grad: Expecting a 1D array')

        assert_msg_critical(
            grad.shape[0] % 2 == 0,
            'LinearSolver.decomp_grad: size of array should be even')

        half_size = grad.shape[0] // 2

        # Note: grad may be complex
        grad_T = np.zeros_like(grad)
        grad_T[:half_size] = grad[half_size:]
        grad_T[half_size:] = grad[:half_size]

        ger = 0.5 * (grad + grad_T)[:half_size]
        ung = 0.5 * (grad - grad_T)[:half_size]

        return ger.T, ung.T

    def _get_precond(self, orb_ene, nocc, norb, w):

        return None

    def _preconditioning(self, precond, v_in):

        return None

    def _precond_trials(self, vectors, precond):
        """
        Applies preconditioner to trial vectors.

        :param vectors:
            The set of vectors.
        :param precond:
            The preconditioner.

        :return:
            The preconditioned trial vectors.
        """

        return None, None

    def _setup_trials(self,
                      vectors,
                      precond,
                      dist_bger=None,
                      dist_bung=None,
                      renormalize=True):
        """
        Computes orthonormalized trial vectors.

        :param vectors:
            The set of vectors.
        :param precond:
            The preconditioner.
        :param dist_bger:
            The distributed gerade subspace.
        :param dist_bung:
            The distributed ungerade subspace.
        :param renormalize:
            The flag for normalization.

        :return:
            The orthonormalized gerade and ungerade trial vectors.
        """

        dist_new_ger, dist_new_ung = self._precond_trials(vectors, precond)

        if dist_new_ger.data.size == 0:
            dist_new_ger.data = np.zeros((dist_new_ung.shape(0), 0))

        if dist_new_ung.data.size == 0:
            dist_new_ung.data = np.zeros((dist_new_ger.shape(0), 0))

        if dist_bger is not None:
            # t = t - (b (b.T t))
            bT_new_ger = dist_bger.matmul_AtB_allreduce(dist_new_ger, 2.0)
            dist_new_ger_proj = dist_bger.matmul_AB_no_gather(bT_new_ger)
            dist_new_ger.data -= dist_new_ger_proj.data

        if dist_bung is not None:
            # t = t - (b (b.T t))
            bT_new_ung = dist_bung.matmul_AtB_allreduce(dist_new_ung, 2.0)
            dist_new_ung_proj = dist_bung.matmul_AB_no_gather(bT_new_ung)
            dist_new_ung.data -= dist_new_ung_proj.data

        if renormalize:
            if dist_new_ger.data.ndim > 0 and dist_new_ger.shape(0) > 0:
                dist_new_ger = self._remove_linear_dependence_half_size(
                    dist_new_ger, self.lindep_thresh)
                dist_new_ger = self._orthogonalize_gram_schmidt_half_size(
                    dist_new_ger)
                dist_new_ger = self._normalize_half_size(dist_new_ger)

            if dist_new_ung.data.ndim > 0 and dist_new_ung.shape(0) > 0:
                dist_new_ung = self._remove_linear_dependence_half_size(
                    dist_new_ung, self.lindep_thresh)
                dist_new_ung = self._orthogonalize_gram_schmidt_half_size(
                    dist_new_ung)
                dist_new_ung = self._normalize_half_size(dist_new_ung)

        if self.rank == mpi_master():
            assert_msg_critical(
                dist_new_ger.data.size > 0 or dist_new_ung.data.size > 0,
                'LinearSolver: trial vectors are empty')

        return dist_new_ger, dist_new_ung

    def get_prop_grad(self, operator, components, molecule, basis, scf_tensors, spin='alpha'):
        """
        Computes property gradients for linear response equations.

        :param operator:
            The string for the operator.
        :param components:
            The string for Cartesian components.
        :param molecule:
            The molecule.
        :param basis:
            The AO basis set.
        :param scf_tensors:
            The dictionary of tensors from converged SCF wavefunction.

        :return:
            The property gradients.
        """

        # compute 1e integral

        assert_msg_critical(
            operator in [
                'dipole', 'electric dipole', 'electric_dipole', 'quadrupole',
                'electric quadrupole', 'electric_quadrupole', 'linear_momentum',
                'linear momentum', 'angular_momentum', 'angular momentum',
                'magnetic dipole', 'magnetic_dipole'
            ], f'LinearSolver.get_prop_grad: unsupported operator {operator}')

        integrals = None

        if operator in ['dipole', 'electric dipole', 'electric_dipole']:
            if self.rank == mpi_master():
                dipole_mats = compute_electric_dipole_integrals(
                    molecule, basis, [0.0, 0.0, 0.0])
                integrals = {
                    'x': dipole_mats[0],
                    'y': dipole_mats[1],
                    'z': dipole_mats[2],
                }

        elif operator in [
                'quadrupole', 'electric quadrupole', 'electric_quadrupole'
        ]:
            if self.rank == mpi_master():
                quadrupole_mats = compute_quadrupole_integrals(
                    molecule, basis, [0.0, 0.0, 0.0])
                integrals = {
                    'xx': quadrupole_mats[0],
                    'xy': quadrupole_mats[1],
                    'xz': quadrupole_mats[2],
                    'yy': quadrupole_mats[3],
                    'yz': quadrupole_mats[4],
                    'zz': quadrupole_mats[5],
                }

        elif operator in ['linear_momentum', 'linear momentum']:
            if self.rank == mpi_master():
                linmom_mats = compute_linear_momentum_integrals(molecule, basis)
                integrals = {
                    'x': -1.0 * linmom_mats[0],
                    'y': -1.0 * linmom_mats[1],
                    'z': -1.0 * linmom_mats[2],
                }

        elif operator in ['angular_momentum', 'angular momentum']:
            if self.rank == mpi_master():
                angmom_mats = compute_angular_momentum_integrals(
                    molecule, basis, [0.0, 0.0, 0.0])
                integrals = {
                    'x': -1.0 * angmom_mats[0],
                    'y': -1.0 * angmom_mats[1],
                    'z': -1.0 * angmom_mats[2],
                }

        elif operator in ['magnetic_dipole', 'magnetic dipole']:
            if self.rank == mpi_master():
                angmom_mats = compute_angular_momentum_integrals(
                    molecule, basis, [0.0, 0.0, 0.0])
                integrals = {
                    'x': 0.5 * angmom_mats[0],
                    'y': 0.5 * angmom_mats[1],
                    'z': 0.5 * angmom_mats[2],
                }

        # compute right-hand side

        if self.rank == mpi_master():
            integral_comps = [integrals[p] for p in components]

            if spin == 'alpha':
                mo = scf_tensors['C_alpha']
                nocc = molecule.number_of_alpha_electrons()
            elif spin == 'beta':
                mo = scf_tensors['C_beta']
                nocc = molecule.number_of_beta_electrons()
            norb = mo.shape[1]

            factor = np.sqrt(2.0)

            if getattr(self, 'core_excitation', False):
                core_exc_orb_inds = list(range(self.num_core_orbitals)) + list(
                    range(nocc, norb))
                mo_core_exc = mo[:, core_exc_orb_inds]
                matrices = [
                    factor * (-1.0) * self.commut_mo_density(
                        np.linalg.multi_dot([mo_core_exc.T, P.T, mo_core_exc]),
                        nocc, self.num_core_orbitals) for P in integral_comps
                ]
                gradients = tuple(
                    self.lrmat2vec(m, nocc, norb, self.num_core_orbitals)
                    for m in matrices)
            elif getattr(self, 'rsa', False):
                core_val_exc_inds = list(range(self.num_core_orbitals)) + list(range(nocc - self.num_val_orbitals, nocc)) + list(range(nocc, nocc+self.num_vir_orbitals))
                mo_core_val_exc = mo[:, core_val_exc_inds]
                matrices = [
                    factor * (-1.0) * self.commut_mo_density(
                        np.linalg.multi_dot([mo_core_val_exc.T, P, mo_core_val_exc]),
                        nocc, self.num_core_orbitals, self.num_val_orbitals,
                        self.num_vir_orbitals) for P in integral_comps
                ]
                gradients = tuple(
                    self.lrmat2vec(m, nocc, norb, self.num_core_orbitals, self.num_val_orbitals,
                        self.num_vir_orbitals)
                    for m in matrices)
            else:
                matrices = [
                    factor * (-1.0) * self.commut_mo_density(
                        np.linalg.multi_dot([mo.T, P.T, mo]), nocc)
                    for P in integral_comps
                ]
                gradients = tuple(
                    self.lrmat2vec(m, nocc, norb) for m in matrices)

            return gradients

        else:
            return tuple()

    def get_complex_prop_grad(self, operator, components, molecule, basis,
                              scf_tensors):
        """
        Computes complex property gradients for linear response equations.

        :param operator:
            The string for the operator.
        :param components:
            The string for Cartesian components.
        :param molecule:
            The molecule.
        :param basis:
            The AO basis set.
        :param scf_tensors:
            The dictionary of tensors from converged SCF wavefunction.

        :return:
            The complex property gradients.
        """

        # compute 1e integral

        assert_msg_critical(
            operator in [
                'dipole', 'electric dipole', 'electric_dipole', 'quadrupole',
                'electric quadrupole', 'electric_quadrupole', 'linear_momentum',
                'linear momentum', 'angular_momentum', 'angular momentum',
                'magnetic dipole', 'magnetic_dipole'
            ],
            f'LinearSolver.get_complex_prop_grad: unsupported operator {operator}'
        )

        integrals = None

        if operator in ['dipole', 'electric dipole', 'electric_dipole']:
            if self.rank == mpi_master():
                dipole_mats = compute_electric_dipole_integrals(
                    molecule, basis, [0.0, 0.0, 0.0])
                integrals = {
                    'x': dipole_mats[0] + 0j,
                    'y': dipole_mats[1] + 0j,
                    'z': dipole_mats[2] + 0j,
                }

        elif operator in [
                'quadrupole', 'electric quadrupole', 'electric_quadrupole'
        ]:
            if self.rank == mpi_master():
                quadrupole_mats = compute_quadrupole_integrals(
                    molecule, basis, [0.0, 0.0, 0.0])
                integrals = {
                    'xx': quadrupole_mats[0] + 0j,
                    'xy': quadrupole_mats[1] + 0j,
                    'xz': quadrupole_mats[2] + 0j,
                    'yy': quadrupole_mats[3] + 0j,
                    'yz': quadrupole_mats[4] + 0j,
                    'zz': quadrupole_mats[5] + 0j,
                }

        elif operator in ['linear_momentum', 'linear momentum']:
            if self.rank == mpi_master():
                linmom_mats = compute_linear_momentum_integrals(molecule, basis)
                integrals = {
                    'x': -1j * linmom_mats[0],
                    'y': -1j * linmom_mats[1],
                    'z': -1j * linmom_mats[2],
                }

        elif operator in ['angular_momentum', 'angular momentum']:
            if self.rank == mpi_master():
                angmom_mats = compute_angular_momentum_integrals(
                    molecule, basis, [0.0, 0.0, 0.0])
                integrals = {
                    'x': -1j * angmom_mats[0],
                    'y': -1j * angmom_mats[1],
                    'z': -1j * angmom_mats[2],
                }

        elif operator in ['magnetic_dipole', 'magnetic dipole']:
            if self.rank == mpi_master():
                angmom_mats = compute_angular_momentum_integrals(
                    molecule, basis, [0.0, 0.0, 0.0])
                integrals = {
                    'x': 0.5j * angmom_mats[0],
                    'y': 0.5j * angmom_mats[1],
                    'z': 0.5j * angmom_mats[2],
                }

        # compute right-hand side

        if self.rank == mpi_master():
            integral_comps = [integrals[p] for p in components]

            mo = scf_tensors['C_alpha']
            nocc = molecule.number_of_alpha_electrons()
            norb = mo.shape[1]

            factor = np.sqrt(2.0)
            matrices = [
                factor * (-1.0) * self.commut_mo_density(
                    np.linalg.multi_dot([mo.T, P.T, mo]), nocc)
                for P in integral_comps
            ]

            gradients = tuple(self.lrmat2vec(m, nocc, norb) for m in matrices)
            return gradients

        else:
            return tuple()

    @staticmethod
    def commut_mo_density(A, nocc, num_core_orbitals=None,
                          num_val_orbitals=None, num_vir_orbitals=None):
        """
        Commutes matrix A and MO density

        :param A:
            Matrix A.
        :param nocc:
            Number of occupied orbitals.

        :return:
            A D_mo - D_mo A
        """

        # | 0    -A_ov |
        # | A_vo  0    |

        mat = np.zeros(A.shape, dtype=A.dtype)

        if num_core_orbitals is not None and None in (num_val_orbitals, num_vir_orbitals) and num_core_orbitals > 0:
            mat[:num_core_orbitals,
                num_core_orbitals:] = -A[:num_core_orbitals, num_core_orbitals:]
            mat[num_core_orbitals:, :num_core_orbitals] = A[
                num_core_orbitals:, :num_core_orbitals]
            
        elif None not in (num_core_orbitals, num_val_orbitals, num_vir_orbitals) and num_core_orbitals + num_val_orbitals > 0:
            num_core_val_orbs = num_core_orbitals + num_val_orbitals
            mat[:num_core_val_orbs,
                num_core_val_orbs:] = -A[:num_core_val_orbs, num_core_val_orbs:]
            mat[num_core_val_orbs:, :num_core_val_orbs] = A[
                num_core_val_orbs:, :num_core_val_orbs]

        else:
            mat[:nocc, nocc:] = -A[:nocc, nocc:]
            mat[nocc:, :nocc] = A[nocc:, :nocc]

        return mat

    @staticmethod
    def commut(A, B):
        """
        Commutes two matricies A and B

        :param A:
            Matrix A.
        :param B:
            Matrix B.

        :return:
            AB - BA
        """

        return np.matmul(A, B) - np.matmul(B, A)

    @staticmethod
    def lrvec2mat(vec, nocc, norb, num_core_orbitals=None,
                  num_val_orbitals=None, num_vir_orbitals=None):
        """
        Converts vectors to matrices.

        :param vec:
            The vectors.
        :param nocc:
            Number of occupied orbitals.
        :param norb:
            Number of orbitals.

        :return:
            The matrices.
        """

        nvir = norb - nocc

        if num_core_orbitals is not None and None in (num_val_orbitals, num_vir_orbitals) and num_core_orbitals > 0:
            n_ov = num_core_orbitals * nvir
            mat = np.zeros((num_core_orbitals + nvir, num_core_orbitals + nvir),
                           dtype=vec.dtype)
            # excitation and de-excitation
            mat[:num_core_orbitals, num_core_orbitals:] = vec[:n_ov].reshape(
                num_core_orbitals, nvir)
            mat[num_core_orbitals:, :num_core_orbitals] = vec[n_ov:].reshape(
                num_core_orbitals, nvir).T
            
        elif None not in (num_core_orbitals, num_val_orbitals, num_vir_orbitals) and num_core_orbitals + num_val_orbitals > 0:
            nvir = num_vir_orbitals
            num_core_val_orbs = num_core_orbitals + num_val_orbitals
            n_ov = num_core_val_orbs * nvir
            mat = np.zeros((num_core_val_orbs + nvir, num_core_val_orbs + nvir),
                           dtype=vec.dtype)
            # excitation and de-excitation
            mat[:num_core_val_orbs, num_core_val_orbs:] = vec[:n_ov].reshape(
                num_core_val_orbs, nvir)
            mat[num_core_val_orbs:, :num_core_val_orbs] = vec[n_ov:].reshape(
                num_core_val_orbs, nvir).T

        else:
            n_ov = nocc * nvir
            mat = np.zeros((norb, norb), dtype=vec.dtype)
            # excitation and de-excitation
            mat[:nocc, nocc:] = vec[:n_ov].reshape(nocc, nvir)
            mat[nocc:, :nocc] = vec[n_ov:].reshape(nocc, nvir).T

        return mat

    @staticmethod
    def lrmat2vec(mat, nocc, norb, num_core_orbitals=None,
                  num_val_orbitals=None, num_vir_orbitals=None):
        """
        Converts matrices to vectors.

        :param mat:
            The matrices.
        :param nocc:
            Number of occupied orbitals.
        :param norb:
            Number of orbitals.

        :return:
            The vectors.
        """

        nvir = norb - nocc

        if num_core_orbitals is not None and None in (num_val_orbitals, num_vir_orbitals) and num_core_orbitals > 0:
            n_ov = num_core_orbitals * nvir
            vec = np.zeros(n_ov * 2, dtype=mat.dtype)
            # excitation and de-excitation
            vec[:n_ov] = mat[:num_core_orbitals,
                             num_core_orbitals:].reshape(n_ov)
            vec[n_ov:] = mat[num_core_orbitals:, :num_core_orbitals].T.reshape(
                n_ov)
        elif None not in (num_core_orbitals, num_val_orbitals, num_vir_orbitals) and num_core_orbitals + num_val_orbitals > 0:
            nvir = num_vir_orbitals
            num_core_val_orbs = num_core_orbitals + num_val_orbitals
            n_ov = num_core_val_orbs * nvir
            vec = np.zeros(n_ov * 2, dtype=mat.dtype)
            # excitation and de-excitation
            vec[:n_ov] = mat[:num_core_val_orbs,
                             num_core_val_orbs:].reshape(n_ov)
            vec[n_ov:] = mat[num_core_val_orbs:, :num_core_val_orbs].T.reshape(
                n_ov)
        else:
            n_ov = nocc * nvir
            vec = np.zeros(n_ov * 2, dtype=mat.dtype)
            # excitation and de-excitation
            vec[:n_ov] = mat[:nocc, nocc:].reshape(n_ov)
            vec[n_ov:] = mat[nocc:, :nocc].T.reshape(n_ov)

        return vec

    @staticmethod
    def remove_linear_dependence(basis, threshold):
        """
        Removes linear dependence in a set of vectors.

        :param basis:
            The set of vectors.
        :param threshold:
            The threshold for removing linear dependence.

        :return:
            The new set of vectors.
        """

        Sb = np.matmul(basis.T, basis)
        l, T = np.linalg.eigh(Sb)
        b_norm = np.sqrt(Sb.diagonal())
        mask = l > b_norm * threshold
        return np.matmul(basis, T[:, mask])

    def _remove_linear_dependence_half_size(self, basis, threshold):
        """
        Removes linear dependence in a set of symmetrized vectors.

        :param basis:
            The set of upper parts of symmetrized vectors.
        :param threshold:
            The threshold for removing linear dependence.

        :return:
            The new set of vectors.
        """

        half_Sb = basis.matmul_AtB(basis)

        if self.rank == mpi_master():
            Sb = 2.0 * half_Sb
            l, T = np.linalg.eigh(Sb)
            b_norm = np.sqrt(Sb.diagonal())
            mask = l > b_norm * threshold
            Tmask = T[:, mask].copy()
        else:
            Tmask = None
        Tmask = self.comm.bcast(Tmask, root=mpi_master())

        return basis.matmul_AB_no_gather(Tmask)

    @staticmethod
    def orthogonalize_gram_schmidt(tvecs):
        """
        Applies modified Gram Schmidt orthogonalization to trial vectors.

        :param tvecs:
            The trial vectors.

        :return:
            The orthogonalized trial vectors.
        """

        if tvecs.shape[1] > 0:

            f = 1.0 / np.linalg.norm(tvecs[:, 0])
            tvecs[:, 0] *= f

            for i in range(1, tvecs.shape[1]):
                for j in range(i):
                    f = np.dot(tvecs[:, i], tvecs[:, j]) / np.dot(
                        tvecs[:, j], tvecs[:, j])
                    tvecs[:, i] -= f * tvecs[:, j]
                f = 1.0 / np.linalg.norm(tvecs[:, i])
                tvecs[:, i] *= f

        return tvecs

    def _orthogonalize_gram_schmidt_half_size(self, tvecs):
        """
        Applies modified Gram Schmidt orthogonalization to trial vectors.

        :param tvecs:
            The trial vectors.

        :return:
            The orthogonalized trial vectors.
        """

        invsqrt2 = 1.0 / np.sqrt(2.0)

        if tvecs.shape(1) > 0:

            n2 = tvecs.dot(0, tvecs, 0)
            f = invsqrt2 / np.sqrt(n2)
            tvecs.data[:, 0] *= f

            for i in range(1, tvecs.shape(1)):
                for j in range(i):
                    dot_ij = tvecs.dot(i, tvecs, j)
                    dot_jj = tvecs.dot(j, tvecs, j)
                    f = dot_ij / dot_jj
                    tvecs.data[:, i] -= f * tvecs.data[:, j]
                n2 = tvecs.dot(i, tvecs, i)
                f = invsqrt2 / np.sqrt(n2)
                tvecs.data[:, i] *= f

        return tvecs

    @staticmethod
    def normalize(vecs):
        """
        Normalizes vectors by dividing by vector norm.

        :param vecs:
            The vectors.

        :param Retruns:
            The normalized vectors.
        """

        if len(vecs.shape) != 1:
            for vec in range(vecs.shape[1]):
                invnorm = 1.0 / np.linalg.norm(vecs[:, vec])
                vecs[:, vec] *= invnorm
        else:
            invnorm = 1.0 / np.linalg.norm(vecs)
            vecs *= invnorm

        return vecs

    def _normalize_half_size(self, vecs):
        """
        Normalizes half-sized vectors by dividing by vector norm.

        :param vecs:
            The half-sized vectors.

        :param Retruns:
            The normalized vectors.
        """

        invsqrt2 = 1.0 / np.sqrt(2.0)

        invnorm = invsqrt2 / vecs.norm(axis=0)

        vecs.data *= invnorm

        return vecs

    @staticmethod
    def construct_ediag_sdiag_half(orb_ene, nocc, norb, num_core_orbitals=None,
                                   num_val_orbitals=None, num_vir_orbitals=None):
        """
        Gets the upper half of E0 and S0 diagonal elements as arrays.

        :param orb_ene:
            Orbital energies.
        :param nocc:
            Number of occupied orbitals.
        :param norb:
            Number of orbitals.

        :return:
            The upper half of E0 and S0 diagonal elements as numpy arrays.
        """

       

        nvir = norb - nocc
        evir = orb_ene[nocc:]

        if num_core_orbitals is not None and None in (num_val_orbitals, num_vir_orbitals) and num_core_orbitals > 0:
            n_ov = num_core_orbitals * nvir
            eocc = orb_ene[:num_core_orbitals]
        elif None not in (num_core_orbitals, num_val_orbitals, num_vir_orbitals) and num_core_orbitals + num_val_orbitals > 0:
            nvir = num_vir_orbitals
            num_core_val_orbs = num_core_orbitals + num_val_orbitals
            n_ov = num_core_val_orbs * nvir
            eocc = np.hstack((orb_ene[:num_core_orbitals], orb_ene[nocc - num_val_orbitals:nocc]))
            evir = orb_ene[nocc:nocc+num_vir_orbitals]
        else:
            n_ov = nocc * nvir
            eocc = orb_ene[:nocc]

        ediag = (-eocc.reshape(-1, 1) + evir).reshape(n_ov)
        sdiag = np.ones(ediag.shape)

        return ediag, sdiag

    def get_nto(self, t_mat, mo_occ, mo_vir):
        """
        Gets the natural transition orbitals.

        :param t_mat:
            The excitation vector in matrix form (N_occ x N_virt).
        :param mo_occ:
            The MO coefficients of occupied orbitals.
        :param mo_vir:
            The MO coefficients of virtual orbitals.

        :return:
            The NTOs as a MolecularOrbitals object.
        """

        # SVD
        u_mat, s_diag, vh_mat = np.linalg.svd(t_mat, full_matrices=True)
        lam_diag = s_diag**2

        # holes in increasing order of lambda
        # particles in decreasing order of lambda
        nto_occ = np.flip(np.matmul(mo_occ, u_mat), axis=1)
        nto_vir = np.matmul(mo_vir, vh_mat.T)

        # NTOs including holes and particles
        nto_orbs = np.concatenate((nto_occ, nto_vir), axis=1)

        nto_lam = np.zeros(nto_orbs.shape[1])
        nocc = nto_occ.shape[1]
        for i_nto in range(lam_diag.size):
            nto_lam[nocc - 1 - i_nto] = -lam_diag[i_nto]
            nto_lam[nocc + i_nto] = lam_diag[i_nto]

        nto_mo = MolecularOrbitals.create_nto([nto_orbs], [nto_lam],
                                              molorb.rest)

        return nto_mo

    def get_nto_unrestricted(self, t_mat, mo_occ, mo_vir):
        """
        Gets the natural transition orbitals.

        :param t_mat:
            The excitation vector in matrix form (N_occ x N_virt).
        :param mo_occ:
            The MO coefficients of occupied orbitals.
        :param mo_vir:
            The MO coefficients of virtual orbitals.

        :return:
            The NTOs as a MolecularOrbitals object.
        """

        t_mat_a, t_mat_b = t_mat
        mo_occ_a, mo_occ_b = mo_occ
        mo_vir_a, mo_vir_b = mo_vir

        # SVD
        u_mat_a, s_diag_a, vh_mat_a = np.linalg.svd(t_mat_a, full_matrices=True)
        lam_diag_a = s_diag_a**2

        u_mat_b, s_diag_b, vh_mat_b = np.linalg.svd(t_mat_b, full_matrices=True)
        lam_diag_b = s_diag_b**2

        # holes in increasing order of lambda
        # particles in decreasing order of lambda
        nto_occ_a = np.flip(np.matmul(mo_occ_a, u_mat_a), axis=1)
        nto_vir_a = np.matmul(mo_vir_a, vh_mat_a.T)

        nto_occ_b = np.flip(np.matmul(mo_occ_b, u_mat_b), axis=1)
        nto_vir_b = np.matmul(mo_vir_b, vh_mat_b.T)

        # NTOs including holes and particles
        nto_orbs_a = np.concatenate((nto_occ_a, nto_vir_a), axis=1)
        nto_orbs_b = np.concatenate((nto_occ_b, nto_vir_b), axis=1)

        nto_lam_a = np.zeros(nto_orbs_a.shape[1])
        nocc_a = nto_occ_a.shape[1]
        for i_nto in range(lam_diag_a.size):
            nto_lam_a[nocc_a - 1 - i_nto] = -lam_diag_a[i_nto]
            nto_lam_a[nocc_a + i_nto] = lam_diag_a[i_nto]

        nto_lam_b = np.zeros(nto_orbs_b.shape[1])
        nocc_b = nto_occ_b.shape[1]
        for i_nto in range(lam_diag_b.size):
            nto_lam_b[nocc_b - 1 - i_nto] = -lam_diag_b[i_nto]
            nto_lam_b[nocc_b + i_nto] = lam_diag_b[i_nto]

        nto_mo = MolecularOrbitals.create_nto(
            [nto_orbs_a, nto_orbs_b], [nto_lam_a, nto_lam_b],
            molorb.unrest)

        return nto_mo

    def write_nto_cubes(self,
                        cubic_grid,
                        molecule,
                        basis,
                        root,
                        nto_mo,
                        nto_pairs=None,
                        nto_thresh=0.1,
                        nto_spin=''):
        """
        Writes cube files for natural transition orbitals.

        :param cubic_grid:
            The cubic grid.
        :param molecule:
            The molecule.
        :param basis:
            The AO basis set.
        :param root:
            The index of the root (0-based).
        :param nto_mo:
            The NTO coefficients (2D array).
        :param nto_pairs:
            The number of NTO pairs.
        :param nto_thresh:
            The threshold for writing NTO to cube file.

        :return:
            Values of lambda and names of cube files.
        """

        filenames = []

        if self.filename is not None:
            base_fname = self.filename
        else:
            name_string = get_random_string_parallel(self.comm)
            base_fname = 'vlx_' + name_string

        vis_drv = VisualizationDriver(self.comm)

        if getattr(self, 'core_excitation', False):
            nocc = self.num_core_orbitals
        elif getattr(self, 'rsa', False):
            nocc = self.num_core_orbitals + self.num_val_orbitals
        else:
            if nto_spin == '' or nto_spin == 'alpha':
                nocc = molecule.number_of_alpha_electrons()
            elif nto_spin == 'beta':
                nocc = molecule.number_of_beta_electrons()
        nvir = nto_mo.number_of_mos() - nocc
<<<<<<< HEAD
        if getattr(self, 'rsa', False):
            nvir = self.num_vir_orbitals
        lam_diag = nto_mo.occa_to_numpy()[nocc:nocc + min(nocc, nvir)]
=======

        if nto_spin == '' or nto_spin == 'alpha':
            lam_diag = nto_mo.occa_to_numpy()[nocc:nocc + min(nocc, nvir)]
            nto_coefs = nto_mo.alpha_to_numpy()
            cube_spin_str = 'alpha'
        elif nto_spin == 'beta':
            lam_diag = nto_mo.occb_to_numpy()[nocc:nocc + min(nocc, nvir)]
            nto_coefs = nto_mo.beta_to_numpy()
            cube_spin_str = 'beta'
>>>>>>> 15e835aa

        for i_nto in range(lam_diag.size):
            if lam_diag[i_nto] < nto_thresh:
                continue

            if (nto_pairs is not None) and (i_nto >= nto_pairs):
                continue

            self.ostream.print_info('  lambda: {:.4f}'.format(lam_diag[i_nto]))

            # hole
            ind_occ = nocc - i_nto - 1
            vis_drv.compute(cubic_grid, molecule, basis, nto_coefs, ind_occ)

            if self.rank == mpi_master():
                occ_cube_name = '{:s}_S{:d}_NTO_H{:d}{:s}.cube'.format(
                    base_fname, root + 1, i_nto + 1, nto_spin[:1])
                vis_drv.write_data(occ_cube_name, cubic_grid, molecule, 'nto',
                                   ind_occ, cube_spin_str)
                filenames.append(occ_cube_name)

                self.ostream.print_info(
                    '    Cube file (hole)     : {:s}'.format(occ_cube_name))
                self.ostream.flush()

            # electron
            ind_vir = nocc + i_nto
            vis_drv.compute(cubic_grid, molecule, basis, nto_coefs, ind_vir)

            if self.rank == mpi_master():
                vir_cube_name = '{:s}_S{:d}_NTO_P{:d}{:s}.cube'.format(
                    base_fname, root + 1, i_nto + 1, nto_spin[:1])
                vis_drv.write_data(vir_cube_name, cubic_grid, molecule, 'nto',
                                   ind_vir, cube_spin_str)
                filenames.append(vir_cube_name)

                self.ostream.print_info(
                    '    Cube file (particle) : {:s}'.format(vir_cube_name))
                self.ostream.flush()

        self.ostream.print_blank()

        return lam_diag, filenames

    def get_detach_attach_densities(self, z_mat, y_mat, mo_occ, mo_vir):
        """
        Gets the detachment and attachment densities.

        :param z_mat:
            The excitation vector in matrix form (N_occ x N_virt).
        :param y_mat:
            The de-excitation vector in matrix form (N_occ x N_virt).
        :param mo_occ:
            The MO coefficients of occupied orbitals.
        :param mo_vir:
            The MO coefficients of virtual orbitals.

        :return:
            The detachment and attachment densities.
        """

        dens_D = -np.linalg.multi_dot([mo_occ, z_mat, z_mat.T, mo_occ.T])
        dens_A = np.linalg.multi_dot([mo_vir, z_mat.T, z_mat, mo_vir.T])

        if y_mat is not None:
            dens_D += np.linalg.multi_dot([mo_occ, y_mat, y_mat.T, mo_occ.T])
            dens_A -= np.linalg.multi_dot([mo_vir, y_mat.T, y_mat, mo_vir.T])

        return dens_D, dens_A

    def write_detach_attach_cubes(self, cubic_grid, molecule, basis, root,
                                  dens_DA):
        """
        Writes cube files for detachment and attachment densities.

        :param cubic_grid:
            The cubic grid.
        :param molecule:
            The molecule.
        :param basis:
            The AO basis set.
        :param root:
            The index of the root (0-based).
        :param dens_DA:
            The AODensityMatrix object containing detachment and attachment
            densities.

        :return:
            The list containing the names of the cube files.
        """

        filenames = []

        if self.filename is not None:
            base_fname = self.filename
        else:
            name_string = get_random_string_parallel(self.comm)
            base_fname = 'vlx_' + name_string

        vis_drv = VisualizationDriver(self.comm)

        vis_drv.compute(cubic_grid, molecule, basis, dens_DA, 0, 'alpha')

        if self.rank == mpi_master():
            detach_cube_name = '{:s}_S{:d}_detach.cube'.format(
                base_fname, root + 1)
            vis_drv.write_data(detach_cube_name, cubic_grid, molecule,
                               'detachment', 0, 'alpha')
            filenames.append(detach_cube_name)

            self.ostream.print_info(
                '  Cube file (detachment) : {:s}'.format(detach_cube_name))
            self.ostream.flush()

        vis_drv.compute(cubic_grid, molecule, basis, dens_DA, 1, 'alpha')

        if self.rank == mpi_master():
            attach_cube_name = '{:s}_S{:d}_attach.cube'.format(
                base_fname, root + 1)
            vis_drv.write_data(attach_cube_name, cubic_grid, molecule,
                               'attachment', 1, 'alpha')
            filenames.append(attach_cube_name)

            self.ostream.print_info(
                '  Cube file (attachment) : {:s}'.format(attach_cube_name))
            self.ostream.flush()

        self.ostream.print_blank()

        return filenames

    def get_excitation_details(self, eigvec, nocc, nvir, coef_thresh=0.2):
        """
        Get excitation details.

        :param eigvec:
            The eigenvectors.
        :param nocc:
            The number of occupied molecular orbitals.
        :param nvir:
            The number of virtual molecular orbitals.
        :param coef_thresh:
            The threshold for including transitions.

        :return:
            The excitation details as a list of strings.
        """

        if getattr(self, 'core_excitation', False):
            n_ov = self.num_core_orbitals * nvir
        else:
            n_ov = nocc * nvir

        assert_msg_critical(
            eigvec.size == n_ov or eigvec.size == n_ov * 2,
            'LinearSolver.get_excitation_details: Inconsistent size')

        excitations = []
        de_excitations = []

        for i in range(nocc):
            if getattr(self, 'core_excitation', False):
                homo_str = f'core_{i + 1}'
            elif getattr(self, 'rsa', False):
                if i < self.num_core_orbitals and self.num_core_orbitals > 0:
                    homo_str = f'core_{i + 1}'
                else:
                    homo_str = 'HOMO' if i == nocc - 1 else f'HOMO-{nocc - 1 - i}'
            else:
                homo_str = 'HOMO' if i == nocc - 1 else f'HOMO-{nocc - 1 - i}'

            for a in range(nvir):
                lumo_str = 'LUMO' if a == 0 else f'LUMO+{a}'

                ia = i * nvir + a

                exc_coef = eigvec[ia]
                if abs(exc_coef) > coef_thresh:
                    excitations.append((
                        abs(exc_coef),
                        f'{homo_str:<8s} -> {lumo_str:<8s} {exc_coef:10.4f}',
                    ))

                if eigvec.size == n_ov * 2:
                    de_exc_coef = eigvec[n_ov + ia]
                    if abs(de_exc_coef) > coef_thresh:
                        de_excitations.append((
                            abs(de_exc_coef),
                            f'{homo_str:<8s} <- {lumo_str:<8s} {de_exc_coef:10.4f}',
                        ))

        excitation_details = []
        for exc in sorted(excitations, reverse=True):
            excitation_details.append(exc[1])
        for de_exc in sorted(de_excitations, reverse=True):
            excitation_details.append(de_exc[1])

        return excitation_details

    def get_excitation_details_unrestricted(self, eigvec, nocc, nvir, coef_thresh=0.2):
        """
        Get excitation details.

        :param eigvec:
            The eigenvectors.
        :param nocc:
            The number of occupied molecular orbitals.
        :param nvir:
            The number of virtual molecular orbitals.
        :param coef_thresh:
            The threshold for including transitions.

        :return:
            The excitation details as a list of strings.
        """

        eigvec_a, eigvec_b = eigvec
        nocc_a, nocc_b = nocc
        nvir_a, nvir_b = nvir

        if getattr(self, 'core_excitation', False):
            n_ov_a = self.num_core_orbitals * nvir_a
            n_ov_b = self.num_core_orbitals * nvir_b
        else:
            n_ov_a = nocc_a * nvir_a
            n_ov_b = nocc_b * nvir_b

        assert_msg_critical(
            eigvec_a.size == n_ov_a or eigvec_a.size == n_ov_a * 2,
            'LinearSolver.get_excitation_details: Inconsistent size')

        assert_msg_critical(
            eigvec_b.size == n_ov_b or eigvec_b.size == n_ov_b * 2,
            'LinearSolver.get_excitation_details: Inconsistent size')

        excitations = []
        de_excitations = []

        for nocc, nvir, eigvec, spin in [(nocc_a, nvir_a, eigvec_a, 'a'), (nocc_b, nvir_b, eigvec_b, 'b')]:
            for i in range(nocc):
                if getattr(self, 'core_excitation', False):
                    homo_str = f'core_{i + 1}'
                else:
                    homo_str = 'HOMO' if i == nocc - 1 else f'HOMO-{nocc - 1 - i}'
                homo_str += f'({spin})'

                for a in range(nvir):
                    lumo_str = 'LUMO' if a == 0 else f'LUMO+{a}'
                    lumo_str += f'({spin})'

                    ia = i * nvir + a

                    exc_coef = eigvec[ia]
                    if abs(exc_coef) > coef_thresh:
                        excitations.append((
                            abs(exc_coef),
                            f'{homo_str:<12s} -> {lumo_str:<12s} {exc_coef:10.4f}',
                        ))

                    if eigvec.size == nocc * nvir * 2:
                        de_exc_coef = eigvec[nocc * nvir + ia]
                        if abs(de_exc_coef) > coef_thresh:
                            de_excitations.append((
                                abs(de_exc_coef),
                                f'{homo_str:<8s} <- {lumo_str:<8s} {de_exc_coef:10.4f}',
                            ))

        excitation_details = []
        for exc in sorted(excitations, reverse=True):
            excitation_details.append(exc[1])
        for de_exc in sorted(de_excitations, reverse=True):
            excitation_details.append(de_exc[1])

        return excitation_details

    def _print_transition_dipoles(self, title, trans_dipoles):
        """
        Prints transition dipole moments to output stream.

        :param title:
            The title to be printed to the output stream.
        :param trans_dipoles:
            The transition dipole moments.
        """

        spin_str = 'S'

        valstr = title
        self.ostream.print_header(valstr.ljust(92))
        self.ostream.print_header(('-' * len(valstr)).ljust(92))
        valstr = '                     '
        valstr += '{:>13s}{:>13s}{:>13s}'.format('X', 'Y', 'Z')
        self.ostream.print_header(valstr.ljust(92))
        for s, r in enumerate(trans_dipoles):
            valstr = 'Excited State {:>5s}: '.format(spin_str + str(s + 1))
            valstr += '{:13.6f}{:13.6f}{:13.6f}'.format(r[0], r[1], r[2])
            self.ostream.print_header(valstr.ljust(92))
        self.ostream.print_blank()
        self.ostream.flush()

    def _print_absorption(self, title, results):
        """
        Prints absorption to output stream.

        :param title:
            The title to be printed to the output stream.
        :param results:
            The dictionary containing response results.
        """

        spin_str = 'S'

        valstr = title
        self.ostream.print_header(valstr.ljust(92))
        self.ostream.print_header(('-' * len(valstr)).ljust(92))
        for s, e in enumerate(results['eigenvalues']):
            valstr = 'Excited State {:>5s}: '.format(spin_str + str(s + 1))
            valstr += '{:15.8f} a.u. '.format(e)
            valstr += '{:12.5f} eV'.format(e * hartree_in_ev())
            f = results['oscillator_strengths'][s]
            valstr += '    Osc.Str. {:9.4f}'.format(f)
            self.ostream.print_header(valstr.ljust(92))
        self.ostream.print_blank()
        self.ostream.flush()

    def _print_ecd(self, title, results):
        """
        Prints electronic circular dichroism to output stream.

        :param title:
            The title to be printed to the output stream.
        :param results:
            The dictionary containing response results.
        """

        spin_str = 'S'

        valstr = title
        self.ostream.print_header(valstr.ljust(92))
        self.ostream.print_header(('-' * len(valstr)).ljust(92))
        for s, R in enumerate(results['rotatory_strengths']):
            valstr = 'Excited State {:>5s}: '.format(spin_str + str(s + 1))
            valstr += '    Rot.Str. '
            valstr += f'{(R / rotatory_strength_in_cgs()):13.6f} a.u.'
            valstr += f'{R:11.4f} [10**(-40) cgs]'
            self.ostream.print_header(valstr.ljust(92))
        self.ostream.print_blank()
        self.ostream.flush()

    def _print_excitation_details(self, title, results):
        """
        Prints excitation details.

        :param title:
            The title to be printed to the output stream.
        :param results:
            The dictionary containing response results.
        """

        self.ostream.print_header(title.ljust(92))
        self.ostream.print_blank()

        nstates = results['eigenvalues'].size
        excitation_details = results['excitation_details']

        for s in range(nstates):
            valstr = 'Excited state {}'.format(s + 1)
            self.ostream.print_header(valstr.ljust(92))
            self.ostream.print_header(('-' * len(valstr)).ljust(92))

            for exc_str in excitation_details[s]:
                self.ostream.print_header(exc_str.ljust(92))
            self.ostream.print_blank()

        self.ostream.flush()

    def _print_excited_state_absorption(self, title, results):
        """
        Prints excited state absorption.

        :param title:
            The title to be printed to the output stream.
        :param results:
            The dictionary containing response results.
        """

        self.ostream.print_blank()
        self.ostream.print_header(title.ljust(92))
        self.ostream.print_blank()

        for excitation in results['esa_results']:
            from_state = excitation['from_state']
            to_state = excitation['to_state']
            ene_in_ev = excitation['excitation_energy'] * hartree_in_ev()
            osc_str = excitation['oscillator_strength']
            trans_dipole = excitation['transition_dipole']

            valstr = f'{from_state:<4s}-> {to_state:<4s}'
            valstr += f' {ene_in_ev:10.5f} eV'
            valstr += f'     Osc.Str. {osc_str:8.4f}'
            valstr += '    Trans.Dipole '
            for i in range(3):
                valstr += f'{trans_dipole[i]:8.4f}'
            self.ostream.print_header(valstr.ljust(92))

        self.ostream.print_blank()
        self.ostream.flush()

    @staticmethod
    def is_imag(op):
        """
        Checks if an operator is imaginary.

        :return:
            True if operator is imaginary, False otherwise
        """

        return op in [
            'linear momentum',
            'linear_momentum',
            'angular momentum',
            'angular_momentum',
            'magnetic dipole',
            'magnetic_dipole',
        ]

    @staticmethod
    def is_quadrupole(op):
        """
        Checks if an operator is quadrupole.

        :param op:
            The operator.

        :return:
            True if operator is quadrupole, False otherwise
        """

        return op in [
            'quadrupole',
            'electric quadrupole',
            'electric_quadrupole',
        ]

    def is_valid_component(self, comp, op):
        """
        Checks if a component is valid.

        :param comp:
            The component.
        :param op:
            The operator.

        :return:
            True if component is valid, False otherwise
        """

        if self.is_quadrupole(op):
            return comp in ['xx', 'xy', 'xz', 'yy', 'yz', 'zz']
        else:
            return comp in ['x', 'y', 'z']<|MERGE_RESOLUTION|>--- conflicted
+++ resolved
@@ -3271,11 +3271,8 @@
             elif nto_spin == 'beta':
                 nocc = molecule.number_of_beta_electrons()
         nvir = nto_mo.number_of_mos() - nocc
-<<<<<<< HEAD
         if getattr(self, 'rsa', False):
             nvir = self.num_vir_orbitals
-        lam_diag = nto_mo.occa_to_numpy()[nocc:nocc + min(nocc, nvir)]
-=======
 
         if nto_spin == '' or nto_spin == 'alpha':
             lam_diag = nto_mo.occa_to_numpy()[nocc:nocc + min(nocc, nvir)]
@@ -3285,7 +3282,6 @@
             lam_diag = nto_mo.occb_to_numpy()[nocc:nocc + min(nocc, nvir)]
             nto_coefs = nto_mo.beta_to_numpy()
             cube_spin_str = 'beta'
->>>>>>> 15e835aa
 
         for i_nto in range(lam_diag.size):
             if lam_diag[i_nto] < nto_thresh:
