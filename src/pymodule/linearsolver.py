#
#                           VELOXCHEM 1.0-RC2
#         ----------------------------------------------------
#                     An Electronic Structure Code
#
#  Copyright © 2018-2021 by VeloxChem developers. All rights reserved.
#  Contact: https://veloxchem.org/contact
#
#  SPDX-License-Identifier: LGPL-3.0-or-later
#
#  This file is part of VeloxChem.
#
#  VeloxChem is free software: you can redistribute it and/or modify it under
#  the terms of the GNU Lesser General Public License as published by the Free
#  Software Foundation, either version 3 of the License, or (at your option)
#  any later version.
#
#  VeloxChem is distributed in the hope that it will be useful, but WITHOUT
#  ANY WARRANTY; without even the implied warranty of MERCHANTABILITY or
#  FITNESS FOR A PARTICULAR PURPOSE. See the GNU Lesser General Public
#  License for more details.
#
#  You should have received a copy of the GNU Lesser General Public License
#  along with VeloxChem. If not, see <https://www.gnu.org/licenses/>.

from pathlib import Path
from datetime import datetime
import numpy as np
import time as tm
import sys

from .veloxchemlib import ElectronRepulsionIntegralsDriver
from .veloxchemlib import ElectricDipoleIntegralsDriver
from .veloxchemlib import LinearMomentumIntegralsDriver
from .veloxchemlib import AngularMomentumIntegralsDriver
from .veloxchemlib import AODensityMatrix
from .veloxchemlib import AOFockMatrix
from .veloxchemlib import DenseMatrix
from .veloxchemlib import GridDriver
from .veloxchemlib import XCIntegrator
from .veloxchemlib import MolecularGrid
from .veloxchemlib import mpi_master
from .veloxchemlib import denmat
from .veloxchemlib import fockmat
from .veloxchemlib import molorb
from .veloxchemlib import parse_xc_func
from .distributedarray import DistributedArray
from .subcommunicators import SubCommunicators
from .molecularorbitals import MolecularOrbitals
from .visualizationdriver import VisualizationDriver
from .errorhandler import assert_msg_critical
<<<<<<< HEAD
from .inputparser import parse_input, get_keyword_type
=======
from .inputparser import parse_input, print_keywords, get_datetime_string
>>>>>>> 35e7b4a6
from .qqscheme import get_qq_scheme
from .qqscheme import get_qq_type
from .checkpoint import write_rsp_hdf5
from .batchsize import get_batch_size
from .batchsize import get_number_of_batches


class LinearSolver:
    """
    Implements linear solver.

    :param comm:
        The MPI communicator.
    :param use_split_comm:
        The flag for using split communicators.

    Instance variables
        - eri_thresh: The electron repulsion integrals screening threshold.
        - qq_type: The electron repulsion integrals screening scheme.
        - batch_size: The batch size for computation of Fock matrices.
        - dft: The flag for running DFT.
        - grid_level: The accuracy level of DFT grid.
        - xcfun: The XC functional.
        - pe: The flag for running polarizable embedding calculation.
        - pe_options: The dictionary with options for polarizable embedding.
        - use_split_comm: The flag for using split communicators.
        - split_comm_ratio: The list of ratios for split communicators.
        - electric_field: The static electric field.
        - conv_thresh: The convergence threshold for the solver.
        - max_iter: The maximum number of solver iterations.
        - cur_iter: Index of the current iteration.
        - small_thresh: The norm threshold for a vector to be considered a zero
          vector.
        - lindep_thresh: The threshold for removing linear dependence in the
          trial vectors.
        - is_converged: The flag for convergence.
        - comm: The MPI communicator.
        - rank: The MPI rank.
        - nodes: Number of MPI processes.
        - ostream: The output stream.
        - restart: The flag for restarting from checkpoint file.
        - checkpoint_file: The name of checkpoint file.
        - timing: The flag for printing timing information.
        - profiling: The flag for printing profiling information.
        - memory_profiling: The flag for printing memory usage.
        - memory_tracing: The flag for tracing memory allocation.
        - program_end_time: The end time of the program.
        - filename: The filename.
        - dist_bger: The distributed gerade trial vectors.
        - dist_bung: The distributed ungerade trial vectors.
        - dist_e2bger: The distributed gerade sigma vectors.
        - dist_e2bung: The distributed ungerade sigma vectors.
        - nonlinear: The flag for running linear solver in nonlinear response.
        - dist_fock_ger: The distributed gerade Fock matrices in MO.
        - dist_fock_ung: The distributed ungerade Fock matrices in MO.
    """

    def __init__(self, comm, ostream):
        """
        Initializes linear solver to default setup.
        """

        # ERI settings
        self.eri_thresh = 1.0e-15
        self.qq_type = 'QQ_DEN'
        self.batch_size = None

        # dft
        self.dft = False
        self.grid_level = 4
        self.xcfun = None

        # polarizable embedding
        self.pe = False
        self.pe_options = {}

        # split communicators
        self.use_split_comm = False
        self.split_comm_ratio = None

        # static electric field
        self.electric_field = None

        # solver setup
        self.conv_thresh = 1.0e-4
        self.max_iter = 150
        self.cur_iter = 0
        self.small_thresh = 1.0e-10
        self.lindep_thresh = 1.0e-6
        self.is_converged = False

        # mpi information
        self.comm = comm
        self.rank = self.comm.Get_rank()
        self.nodes = self.comm.Get_size()

        # output stream
        self.ostream = ostream

        # restart information
        self.restart = False
        self.checkpoint_file = None

        # timing and profiling
        self.timing = False
        self.profiling = False
        self.memory_profiling = False
        self.memory_tracing = False

        # program end time for graceful exit
        self.program_end_time = None

        # filename
        self.filename = f'veloxchem_rsp_{get_datetime_string()}'

        # distributed arrays
        self.dist_bger = None
        self.dist_bung = None
        self.dist_e2bger = None
        self.dist_e2bung = None

        # nonlinear flag and distributed Fock matrices
        self.nonlinear = False
        self.dist_fock_ger = None
        self.dist_fock_ung = None

        # input keywords
        self.input_keywords = {
            'response': {
                'eri_thresh': ('float', 'ERI screening threshold'),
                'qq_type': ('str_upper', 'ERI screening scheme'),
                'batch_size': ('int', 'batch size for Fock build'),
                'conv_thresh': ('float', 'convergence threshold'),
                'max_iter': ('int', 'maximum number of iterations'),
                'lindep_thresh': ('float', 'threshold for linear dependence'),
                'restart': ('bool', 'restart from checkpoint file'),
                'checkpoint_file': ('str', 'name of checkpoint file'),
                'timing': ('bool', 'print timing information'),
                'profiling': ('bool', 'print profiling information'),
                'memory_profiling': ('bool', 'print memory usage'),
                'memory_tracing': ('bool', 'trace memory allocation'),
            },
            'method_settings': {
                'dft': ('bool', 'use DFT'),
                'xcfun': ('str_upper', 'exchange-correlation functional'),
                'grid_level': ('int', 'accuracy level of DFT grid'),
                'pe': ('bool', 'use polarizable embedding'),
                'potfile': ('str', 'potential file for polarizable embedding'),
                'electric_field': ('seq_fixed', 'static electric field'),
                'use_split_comm': ('bool', 'use split communicators'),
            },
        }

    def print_keywords(self):
        """
        Prints input keywords in linear solver.
        """

<<<<<<< HEAD
        width = 80
        for group in self.input_keywords:
            self.ostream.print_header('=' * width)
            self.ostream.print_header(f'  @{group}'.ljust(width))
            self.ostream.print_header('-' * width)
            for key, val in self.input_keywords[group].items():
                text = f'  {key}'.ljust(20)
                text += f'  {get_keyword_type(val[0])}'.ljust(15)
                text += f'  {val[1]}'.ljust(width - 35)
                self.ostream.print_header(text)
        self.ostream.print_header('=' * width)
        self.ostream.flush()
=======
        print_keywords(self.input_keywords, self.ostream)
>>>>>>> 35e7b4a6

    def update_settings(self, rsp_dict, method_dict=None):
        """
        Updates response and method settings in linear solver.

        :param rsp_dict:
            The dictionary of response input.
        :param method_dict:
            The dictionary of method settings.
        """

        if method_dict is None:
            method_dict = {}

        rsp_keywords = {
            key: val[0] for key, val in self.input_keywords['response'].items()
        }

        parse_input(self, rsp_keywords, rsp_dict)

        if 'program_end_time' in rsp_dict:
            self.program_end_time = rsp_dict['program_end_time']
        if 'filename' in rsp_dict:
            self.filename = rsp_dict['filename']
            if 'checkpoint_file' not in rsp_dict:
                self.checkpoint_file = f'{self.filename}.rsp.h5'

        method_keywords = {
            key: val[0]
            for key, val in self.input_keywords['method_settings'].items()
        }

        parse_input(self, method_keywords, method_dict)

        if 'xcfun' in method_dict:
            if 'dft' not in method_dict:
                self.dft = True
            self.xcfun = parse_xc_func(method_dict['xcfun'].upper())
            assert_msg_critical(not self.xcfun.is_undefined(),
                                'LinearSolver: Undefined XC functional')

        if 'pe_options' not in method_dict:
            method_dict['pe_options'] = {}

        if ('potfile' in method_dict) or method_dict['pe_options']:
            if 'pe' not in method_dict:
                self.pe = True

        if self.pe:
            from .polembed import PolEmbed

            if ('potfile' in method_dict and
                    'potfile' not in method_dict['pe_options']):
                method_dict['pe_options']['potfile'] = method_dict['potfile']
            assert_msg_critical('potfile' in method_dict['pe_options'],
                                'LinearSolver: No potential file defined')
            self.pe_options = dict(method_dict['pe_options'])

            cppe_potfile = None
            if self.rank == mpi_master():
                potfile = self.pe_options['potfile']
                if not Path(potfile).is_file():
                    potfile = str(
                        Path(self.filename).parent / Path(potfile).name)
                cppe_potfile = PolEmbed.write_cppe_potfile(potfile)
            cppe_potfile = self.comm.bcast(cppe_potfile, root=mpi_master())
            self.pe_options['potfile'] = cppe_potfile

        if self.electric_field is not None:
            assert_msg_critical(
                len(self.electric_field) == 3,
                'LinearSolver: Expecting 3 values in \'electric field\' input')
            assert_msg_critical(
                not self.pe,
                'LinearSolver: \'electric field\' input is incompatible ' +
                'with polarizable embedding')
            # disable restart of calculation with static electric field since
            # checkpoint file does not contain information about the electric
            # field
            self.restart = False

    def init_eri(self, molecule, basis):
        """
        Initializes ERI.

        :param molecule:
            The molecule.
        :param basis:
            The AO basis set.

        :return:
            The dictionary of ERI information.
        """

        if self.use_split_comm:
            self.use_split_comm = ((self.dft or self.pe) and self.nodes >= 8)

        if self.use_split_comm:
            screening = None
            valstr = 'ERI'
            if self.dft:
                valstr += '/DFT'
            if self.pe:
                valstr += '/PE'
            self.ostream.print_info(
                'Using sub-communicators for {}.'.format(valstr))
            self.ostream.print_blank()
        else:
            eri_drv = ElectronRepulsionIntegralsDriver(self.comm)
            screening = eri_drv.compute(get_qq_scheme(self.qq_type),
                                        self.eri_thresh, molecule, basis)

        return {
            'screening': screening,
        }

    def init_dft(self, molecule, scf_tensors):
        """
        Initializes DFT.

        :param molecule:
            The molecule.
        :param scf_tensors:
            The dictionary of tensors from converged SCF wavefunction.

        :return:
            The dictionary of DFT information.
        """

        if self.dft:
            # check dft setup
            assert_msg_critical(self.xcfun is not None,
                                'LinearSolver: Undefined XC functional')
            if isinstance(self.xcfun, str):
                self.xcfun = parse_xc_func(self.xcfun.upper())
                assert_msg_critical(not self.xcfun.is_undefined(),
                                    'LinearSolver: Undefined XC functional')

            # generate integration grid
            grid_drv = GridDriver(self.comm)
            grid_drv.set_level(self.grid_level)

            grid_t0 = tm.time()
            molgrid = grid_drv.generate(molecule)
            n_grid_points = molgrid.number_of_points()
            self.ostream.print_info(
                'Molecular grid with {0:d} points generated in {1:.2f} sec.'.
                format(n_grid_points,
                       tm.time() - grid_t0))
            self.ostream.print_blank()

            if self.rank == mpi_master():
                gs_density = AODensityMatrix([scf_tensors['D_alpha']],
                                             denmat.rest)
            else:
                gs_density = AODensityMatrix()
            gs_density.broadcast(self.rank, self.comm)

            dft_func_label = self.xcfun.get_func_label().upper()
        else:
            molgrid = MolecularGrid()
            gs_density = AODensityMatrix()
            dft_func_label = 'HF'

        return {
            'molgrid': molgrid,
            'gs_density': gs_density,
            'dft_func_label': dft_func_label,
        }

    def init_pe(self, molecule, basis):
        """
        Initializes polarizable embedding.

        :param molecule:
            The molecule.
        :param basis:
            The AO basis set.

        :return:
            The dictionary of polarizable embedding information.
        """

        # set up polarizable embedding
        if self.pe:
            from .polembed import PolEmbed
            pe_drv = PolEmbed(molecule, basis, self.pe_options, self.comm)
            V_es = pe_drv.compute_multipole_potential_integrals()

            cppe_info = 'Using CPPE {} for polarizable embedding.'.format(
                pe_drv.get_cppe_version())
            self.ostream.print_info(cppe_info)
            self.ostream.print_blank()

            pot_info = "Reading polarizable embedding potential: {}".format(
                self.pe_options['potfile'])
            self.ostream.print_info(pot_info)
            self.ostream.print_blank()

            with open(str(self.pe_options['potfile']), 'r') as f_pot:
                potfile_text = '\n'.join(f_pot.readlines())
        else:
            pe_drv = None
            V_es = None
            potfile_text = ''

        return {
            'pe_drv': pe_drv,
            'V_es': V_es,
            'potfile_text': potfile_text,
        }

    def read_checkpoint(self, rsp_vector_labels):
        """
        Reads distributed arrays from checkpoint file.

        :param rsp_vector_labels:
            The list of labels of vectors.
        """

        dist_arrays = [
            DistributedArray.read_from_hdf5_file(self.checkpoint_file, label,
                                                 self.comm)
            for label in rsp_vector_labels
        ]

        if self.nonlinear:
            (self.dist_bger, self.dist_bung, self.dist_e2bger, self.dist_e2bung,
             self.dist_fock_ger, self.dist_fock_ung) = dist_arrays
        else:
            (self.dist_bger, self.dist_bung, self.dist_e2bger,
             self.dist_e2bung) = dist_arrays

        checkpoint_text = 'Restarting from checkpoint file: '
        checkpoint_text += self.checkpoint_file
        self.ostream.print_info(checkpoint_text)
        self.ostream.print_blank()

    def append_trial_vectors(self, bger, bung):
        """
        Appends distributed trial vectors.

        :param bger:
            The distributed gerade trial vectors.
        :param bung:
            The distributed ungerade trial vectors.
        """

        if self.dist_bger is None:
            self.dist_bger = DistributedArray(bger.data,
                                              self.comm,
                                              distribute=False)
        else:
            self.dist_bger.append(bger, axis=1)

        if self.dist_bung is None:
            self.dist_bung = DistributedArray(bung.data,
                                              self.comm,
                                              distribute=False)
        else:
            self.dist_bung.append(bung, axis=1)

    def append_sigma_vectors(self, e2bger, e2bung):
        """
        Appends distributed sigma (E2 b) vectors.

        :param e2bger:
            The distributed gerade sigma vectors.
        :param e2bung:
            The distributed ungerade sigma vectors.
        """

        if self.dist_e2bger is None:
            self.dist_e2bger = DistributedArray(e2bger.data,
                                                self.comm,
                                                distribute=False)
        else:
            self.dist_e2bger.append(e2bger, axis=1)

        if self.dist_e2bung is None:
            self.dist_e2bung = DistributedArray(e2bung.data,
                                                self.comm,
                                                distribute=False)
        else:
            self.dist_e2bung.append(e2bung, axis=1)

    def append_fock_matrices(self, fock_ger, fock_ung):
        """
        Appends distributed Fock matrices in MO.

        :param fock_ger:
            The distributed gerade Fock matrices in MO.
        :param fock_ung:
            The distributed ungerade Fock matrices in MO.
        """

        if self.dist_fock_ger is None:
            self.dist_fock_ger = DistributedArray(fock_ger.data,
                                                  self.comm,
                                                  distribute=False)
        else:
            self.dist_fock_ger.append(fock_ger, axis=1)

        if self.dist_fock_ung is None:
            self.dist_fock_ung = DistributedArray(fock_ung.data,
                                                  self.comm,
                                                  distribute=False)
        else:
            self.dist_fock_ung.append(fock_ung, axis=1)

    def compute(self, molecule, basis, scf_tensors, v1=None):
        """
        Solves for the linear equations.

        :param molecule:
            The molecule.
        :param basis:
            The AO basis.
        :param scf_tensors:
            The dictionary of tensors from converged SCF wavefunction.
        :param v1:
            The gradients on the right-hand side. If not provided, v1 will be
            computed for the B operator.

        :return:
            A dictionary containing response functions, solutions, etc.
        """

        return None

    def e2n_half_size(self,
                      vecs_ger,
                      vecs_ung,
                      molecule,
                      basis,
                      scf_tensors,
                      eri_dict,
                      dft_dict,
                      pe_dict,
                      profiler=None):
        """
        Computes the E2 b matrix vector product.

        :param vecs_ger:
            The gerade trial vectors in half-size.
        :param vecs_ung:
            The ungerade trial vectors in half-size.
        :param molecule:
            The molecule.
        :param basis:
            The AO basis set.
        :param scf_tensors:
            The dictionary of tensors from converged SCF wavefunction.
        :param eri_dict:
            The dictionary containing ERI information.
        :param dft_dict:
            The dictionary containing DFT information.
        :param pe_dict:
            The dictionary containing PE information.
        :param profiler:
            The profiler.

        :return:
            The gerade and ungerade E2 b matrix vector product in half-size.
        """

        n_ger = vecs_ger.shape(1)
        n_ung = vecs_ung.shape(1)
        n_total = n_ger + n_ung

        # prepare molecular orbitals

        if self.rank == mpi_master():
            assert_msg_critical(
                vecs_ger.data.ndim == 2 and vecs_ung.data.ndim == 2,
                'LinearSolver.e2n_half_size: '
                'invalid shape of trial vectors')

            assert_msg_critical(
                vecs_ger.shape(0) == vecs_ung.shape(0),
                'LinearSolver.e2n_half_size: '
                'inconsistent shape of trial vectors')

            mo = scf_tensors['C_alpha']
            S = scf_tensors['S']
            da = scf_tensors['D_alpha']
            db = scf_tensors['D_beta']
            fa = scf_tensors['F_alpha']
            # fb = scf_tensors['F_beta']

            nocc = molecule.number_of_alpha_electrons()
            norb = mo.shape[1]

        # determine number of batches

        n_ao = mo.shape[0] if self.rank == mpi_master() else None

        batch_size = get_batch_size(self.batch_size, n_total, n_ao, self.comm)
        num_batches = get_number_of_batches(n_total, batch_size, self.comm)

        # go through batches

        if self.rank == mpi_master():
            batch_str = 'Processing Fock builds...'
            batch_str += ' (batch size: {:d})'.format(batch_size)
            self.ostream.print_info(batch_str)

        for batch_ind in range(num_batches):

            self.ostream.print_info('  batch {}/{}'.format(
                batch_ind + 1, num_batches))
            self.ostream.flush()

            # form density matrices

            batch_start = batch_size * batch_ind
            batch_end = min(batch_start + batch_size, n_total)

            if self.rank == mpi_master():
                dks = []
                kns = []

            for col in range(batch_start, batch_end):
                if col < n_ger:
                    v_ger = vecs_ger.get_full_vector(col)
                    if self.rank == mpi_master():
                        # full-size gerade trial vector
                        vec = np.hstack((v_ger, v_ger))
                else:
                    v_ung = vecs_ung.get_full_vector(col - n_ger)
                    if self.rank == mpi_master():
                        # full-size ungerade trial vector
                        vec = np.hstack((v_ung, -v_ung))

                if self.rank == mpi_master():
                    half_size = vec.shape[0] // 2

                    kN = self.lrvec2mat(vec, nocc, norb).T
                    kn = np.linalg.multi_dot([mo, kN, mo.T])

                    dak = np.linalg.multi_dot([kn.T, S, da])
                    dak -= np.linalg.multi_dot([da, S, kn.T])
                    # dbk = kn.T @ S @ db - db @ S @ kn.T

                    dks.append(dak)
                    kns.append(kn)

            if self.rank == mpi_master():
                dens = AODensityMatrix(dks, denmat.rest)
            else:
                dens = AODensityMatrix()
            dens.broadcast(self.rank, self.comm)

            # form Fock matrices

            fock = AOFockMatrix(dens)

            self.comp_lr_fock(fock, dens, molecule, basis, eri_dict, dft_dict,
                              pe_dict, profiler)

            e2_ger = None
            e2_ung = None

            fock_ger = None
            fock_ung = None

            if self.rank == mpi_master():

                batch_ger, batch_ung = 0, 0
                for col in range(batch_start, batch_end):
                    if col < n_ger:
                        batch_ger += 1
                    else:
                        batch_ung += 1

                e2_ger = np.zeros((half_size, batch_ger))
                e2_ung = np.zeros((half_size, batch_ung))

                if self.nonlinear:
                    fock_ger = np.zeros((norb**2, batch_ger))
                    fock_ung = np.zeros((norb**2, batch_ung))

                for ifock in range(batch_ger + batch_ung):
                    fak = fock.alpha_to_numpy(ifock).T
                    # fbk = fock.beta_to_numpy(ifock).T

                    kn = kns[ifock]

                    kfa = (np.linalg.multi_dot([S, kn, fa]) -
                           np.linalg.multi_dot([fa, kn, S]))
                    # kfb = S @ kn @ fb - fb @ kn @ S

                    fat = fak + kfa
                    fbt = fat
                    # fbt = fbk + kfb

                    gao = np.matmul(S,
                                    np.matmul(da, fat.T) + np.matmul(db, fbt.T))
                    gao -= np.matmul(
                        np.matmul(fat.T, da) + np.matmul(fbt.T, db), S)
                    gao *= 0.5

                    gmo = np.linalg.multi_dot([mo.T, gao, mo])

                    gmo_vec_halfsize = self.lrmat2vec(gmo, nocc,
                                                      norb)[:half_size]
                    fak_T_mo_vec = np.linalg.multi_dot([mo.T, fak.T,
                                                        mo]).reshape(norb**2)

                    if ifock < batch_ger:
                        e2_ger[:, ifock] = -gmo_vec_halfsize
                        if self.nonlinear:
                            fock_ger[:, ifock] = fak_T_mo_vec
                    else:
                        e2_ung[:, ifock - batch_ger] = -gmo_vec_halfsize
                        if self.nonlinear:
                            fock_ung[:, ifock - batch_ger] = fak_T_mo_vec

            vecs_e2_ger = DistributedArray(e2_ger, self.comm)
            vecs_e2_ung = DistributedArray(e2_ung, self.comm)
            self.append_sigma_vectors(vecs_e2_ger, vecs_e2_ung)

            if self.nonlinear:
                dist_fock_ger = DistributedArray(fock_ger, self.comm)
                dist_fock_ung = DistributedArray(fock_ung, self.comm)
                self.append_fock_matrices(dist_fock_ger, dist_fock_ung)

        self.append_trial_vectors(vecs_ger, vecs_ung)

        self.ostream.print_blank()

    def comp_lr_fock(self,
                     fock,
                     dens,
                     molecule,
                     basis,
                     eri_dict,
                     dft_dict,
                     pe_dict,
                     profiler=None):
        """
        Computes Fock/Fxc matrix (2e part) for linear response calculation.

        :param fock:
            The Fock matrix (2e part).
        :param dens:
            The density matrix.
        :param molecule:
            The molecule.
        :param basis:
            The basis set.
        :param eri_dict:
            The dictionary containing ERI information.
        :param dft_dict:
            The dictionary containing DFT information.
        :param pe_dict:
            The dictionary containing PE information.
        :param profiler:
            The profiler.
        """

        screening = eri_dict['screening']

        molgrid = dft_dict['molgrid']
        gs_density = dft_dict['gs_density']

        V_es = pe_dict['V_es']
        pe_drv = pe_dict['pe_drv']

        # set flags for Fock matrices

        fock_flag = fockmat.rgenjk
        if self.dft:
            if self.xcfun.is_hybrid():
                fock_flag = fockmat.rgenjkx
                fact_xc = self.xcfun.get_frac_exact_exchange()
                for i in range(fock.number_of_fock_matrices()):
                    fock.set_scale_factor(fact_xc, i)
            else:
                fock_flag = fockmat.rgenj
        for i in range(fock.number_of_fock_matrices()):
            fock.set_fock_type(fock_flag, i)

        # calculate Fock on subcommunicators

        if self.use_split_comm:
            self.comp_lr_fock_split_comm(fock, dens, molecule, basis, eri_dict,
                                         dft_dict, pe_dict)

        else:
            t0 = tm.time()
            eri_drv = ElectronRepulsionIntegralsDriver(self.comm)
            eri_drv.compute(fock, dens, molecule, basis, screening)
            if profiler is not None:
                profiler.add_timing_info('ERI', tm.time() - t0)

            if self.dft:
                t0 = tm.time()
                if not self.xcfun.is_hybrid():
                    for ifock in range(fock.number_of_fock_matrices()):
                        fock.scale(2.0, ifock)
                xc_drv = XCIntegrator(self.comm)
                molgrid.distribute(self.rank, self.nodes, self.comm)
                xc_drv.integrate(fock, dens, gs_density, molecule, basis,
                                 molgrid, self.xcfun.get_func_label())
                if profiler is not None:
                    profiler.add_timing_info('DFT', tm.time() - t0)

            if self.pe:
                t0 = tm.time()
                pe_drv.V_es = V_es.copy()
                for ifock in range(fock.number_of_fock_matrices()):
                    dm = dens.alpha_to_numpy(ifock) + dens.beta_to_numpy(ifock)
                    e_pe, V_pe = pe_drv.get_pe_contribution(dm, elec_only=True)
                    if self.rank == mpi_master():
                        fock.add_matrix(DenseMatrix(V_pe), ifock)
                if profiler is not None:
                    profiler.add_timing_info('PE', tm.time() - t0)

            fock.reduce_sum(self.rank, self.nodes, self.comm)

    def comp_lr_fock_split_comm(self, fock, dens, molecule, basis, eri_dict,
                                dft_dict, pe_dict):
        """
        Computes linear response Fock/Fxc matrix on split communicators.

        :param fock:
            The Fock matrix (2e part).
        :param dens:
            The density matrix.
        :param molecule:
            The molecule.
        :param basis:
            The basis set.
        :param eri_dict:
            The dictionary containing ERI information.
        :param dft_dict:
            The dictionary containing DFT information.
        :param pe_dict:
            The dictionary containing PE information.
        """

        molgrid = dft_dict['molgrid']
        gs_density = dft_dict['gs_density']

        V_es = pe_dict['V_es']
        pe_drv = pe_dict['pe_drv']

        if self.split_comm_ratio is None:
            if self.dft and self.pe:
                self.split_comm_ratio = [0.34, 0.33, 0.33]
            elif self.dft:
                self.split_comm_ratio = [0.5, 0.5, 0.0]
            elif self.pe:
                self.split_comm_ratio = [0.5, 0.0, 0.5]
            else:
                self.split_comm_ratio = [1.0, 0.0, 0.0]

        if self.dft:
            dft_nodes = int(float(self.nodes) * self.split_comm_ratio[1] + 0.5)
            dft_nodes = max(1, dft_nodes)
        else:
            dft_nodes = 0

        if self.pe:
            pe_nodes = int(float(self.nodes) * self.split_comm_ratio[2] + 0.5)
            pe_nodes = max(1, pe_nodes)
        else:
            pe_nodes = 0

        eri_nodes = max(1, self.nodes - dft_nodes - pe_nodes)

        if eri_nodes == max(eri_nodes, dft_nodes, pe_nodes):
            eri_nodes = self.nodes - dft_nodes - pe_nodes
        elif dft_nodes == max(eri_nodes, dft_nodes, pe_nodes):
            dft_nodes = self.nodes - eri_nodes - pe_nodes
        else:
            pe_nodes = self.nodes - eri_nodes - dft_nodes

        node_grps = [0] * eri_nodes + [1] * dft_nodes + [2] * pe_nodes
        eri_comm = (node_grps[self.rank] == 0)
        dft_comm = (node_grps[self.rank] == 1)
        pe_comm = (node_grps[self.rank] == 2)

        subcomms = SubCommunicators(self.comm, node_grps)
        local_comm = subcomms.local_comm
        cross_comm = subcomms.cross_comm

        # reset molecular grid for DFT and V_es for PE
        if self.rank != mpi_master():
            molgrid = MolecularGrid()
            V_es = np.zeros(0)
        if self.dft:
            if local_comm.Get_rank() == mpi_master():
                molgrid.broadcast(cross_comm.Get_rank(), cross_comm)
        if self.pe:
            if local_comm.Get_rank() == mpi_master():
                V_es = cross_comm.bcast(V_es, root=mpi_master())

        t0 = tm.time()

        # calculate Fock on ERI nodes
        if eri_comm:
            eri_drv = ElectronRepulsionIntegralsDriver(local_comm)
            local_screening = eri_drv.compute(get_qq_scheme(self.qq_type),
                                              self.eri_thresh, molecule, basis)
            eri_drv.compute(fock, dens, molecule, basis, local_screening)
            if self.dft and not self.xcfun.is_hybrid():
                for ifock in range(fock.number_of_fock_matrices()):
                    fock.scale(2.0, ifock)

        # calculate Fxc on DFT nodes
        if dft_comm:
            xc_drv = XCIntegrator(local_comm)
            molgrid.distribute(local_comm.Get_rank(), local_comm.Get_size(),
                               local_comm)
            xc_drv.integrate(fock, dens, gs_density, molecule, basis, molgrid,
                             self.xcfun.get_func_label())

        # calculate e_pe and V_pe on PE nodes
        if pe_comm:
            from .polembed import PolEmbed
            pe_drv = PolEmbed(molecule, basis, self.pe_options, local_comm)
            pe_drv.V_es = V_es.copy()
            for ifock in range(fock.number_of_fock_matrices()):
                dm = dens.alpha_to_numpy(ifock) + dens.beta_to_numpy(ifock)
                e_pe, V_pe = pe_drv.get_pe_contribution(dm, elec_only=True)
                if local_comm.Get_rank() == mpi_master():
                    fock.add_matrix(DenseMatrix(V_pe), ifock)

        dt = tm.time() - t0

        # collect Fock on master node
        fock.reduce_sum(self.rank, self.nodes, self.comm)

        if local_comm.Get_rank() == mpi_master():
            dt = cross_comm.gather(dt, root=mpi_master())

        if self.rank == mpi_master():
            time_eri = dt[0] * eri_nodes
            time_dft = 0.0
            if self.dft:
                time_dft = dt[1] * dft_nodes
            time_pe = 0.0
            if self.pe:
                pe_root = 2 if self.dft else 1
                time_pe = dt[pe_root] * pe_nodes
            time_sum = time_eri + time_dft + time_pe
            self.split_comm_ratio = [
                time_eri / time_sum,
                time_dft / time_sum,
                time_pe / time_sum,
            ]
        self.split_comm_ratio = self.comm.bcast(self.split_comm_ratio,
                                                root=mpi_master())

    def write_checkpoint(self, molecule, basis, dft_dict, pe_dict, labels):
        """
        Writes checkpoint file.

        :param molecule:
            The molecule.
        :param basis:
            The basis set.
        :param dft_dict:
            The dictionary containing DFT information.
        :param pe_dict:
            The dictionary containing PE information.
        :param labels:
            The list of labels.
        """

        if self.checkpoint_file is None:
            return

        if self.rank == mpi_master():
            success = write_rsp_hdf5(self.checkpoint_file, [], [], molecule,
                                     basis, dft_dict, pe_dict, self.ostream)
        else:
            success = False
        success = self.comm.bcast(success, root=mpi_master())

        if success:
            if self.nonlinear:
                dist_arrays = [
                    self.dist_bger, self.dist_bung, self.dist_e2bger,
                    self.dist_e2bung, self.dist_fock_ger, self.dist_fock_ung
                ]
            else:
                dist_arrays = [
                    self.dist_bger, self.dist_bung, self.dist_e2bger,
                    self.dist_e2bung
                ]

            for dist_array, label in zip(dist_arrays, labels):
                dist_array.append_to_hdf5_file(self.checkpoint_file, label)

    def graceful_exit(self, molecule, basis, dft_dict, pe_dict, labels):
        """
        Gracefully exits the program.

        :param molecule:
            The molecule.
        :param basis:
            The basis set.
        :param dft_dict:
            The dictionary containing DFT information.
        :param pe_dict:
            The dictionary containing PE information.
        :param labels:
            The list of labels.

        :return:
            The return code.
        """

        self.ostream.print_blank()
        self.ostream.print_info('Preparing for a graceful termination...')
        self.ostream.print_blank()
        self.ostream.flush()

        self.write_checkpoint(molecule, basis, dft_dict, pe_dict, labels)

        self.ostream.print_info('...done.')
        self.ostream.print_blank()
        self.ostream.print_info('Exiting program.')
        self.ostream.print_blank()
        self.ostream.flush()

        sys.exit(0)

    def need_graceful_exit(self, next_iter_in_hours):
        """
        Checks if a graceful exit is needed.

        :param: next_iter_in_hours:
            The predicted time for the next iteration in hours.

        :return:
            True if a graceful exit is needed, False otherwise.
        """

        if self.program_end_time is not None:
            remaining_hours = (self.program_end_time -
                               datetime.now()).total_seconds() / 3600
            # exit gracefully when the remaining time is not sufficient to
            # complete the next iteration (plus 25% to be on the safe side).
            if remaining_hours < next_iter_in_hours * 1.25:
                return True
        return False

    def print_header(self, title, nstates=None, n_freqs=None, n_points=None):
        """
        Prints linear response solver setup header to output stream.

        :param title:
            The name of the solver.
        :param nstates:
            The number of excited states (TDA/RPA).
        :param n_freqs:
            The number of frequencies (LR/CPP).
        :param n_points:
            The number of integration points (C6).
        """

        self.ostream.print_blank()
        self.ostream.print_header('{:s} Setup'.format(title))
        self.ostream.print_header('=' * (len(title) + 8))
        self.ostream.print_blank()

        str_width = 60

        # print solver-specific info

        if nstates is not None:
            cur_str = 'Number of States                : ' + str(nstates)
            self.ostream.print_header(cur_str.ljust(str_width))
        if n_freqs is not None:
            cur_str = 'Number of Frequencies           : ' + str(n_freqs)
            self.ostream.print_header(cur_str.ljust(str_width))
        if n_points is not None:
            cur_str = 'Number of Integration Points    : ' + str(n_points)
            self.ostream.print_header(cur_str.ljust(str_width))

        # print general info

        cur_str = 'Max. Number of Iterations       : ' + str(self.max_iter)
        self.ostream.print_header(cur_str.ljust(str_width))
        cur_str = 'Convergence Threshold           : {:.1e}'.format(
            self.conv_thresh)
        self.ostream.print_header(cur_str.ljust(str_width))

        cur_str = 'ERI Screening Scheme            : ' + get_qq_type(
            self.qq_type)
        self.ostream.print_header(cur_str.ljust(str_width))
        cur_str = 'ERI Screening Threshold         : {:.1e}'.format(
            self.eri_thresh)
        self.ostream.print_header(cur_str.ljust(str_width))
        if self.batch_size is not None:
            cur_str = 'Batch Size of Fock Matrices     : {:d}'.format(
                self.batch_size)
            self.ostream.print_header(cur_str.ljust(str_width))

        if self.dft:
            cur_str = 'Exchange-Correlation Functional : '
            cur_str += self.xcfun.get_func_label().upper()
            self.ostream.print_header(cur_str.ljust(str_width))
            cur_str = 'Molecular Grid Level            : ' + str(
                self.grid_level)
            self.ostream.print_header(cur_str.ljust(str_width))

        self.ostream.print_blank()
        self.ostream.flush()

    def print_iteration(self, relative_residual_norm, xvs):

        return

    def print_convergence(self, title):
        """
        Prints information after convergence.

        :param title:
            The name of the solver.
        """

        width = 92
        output_conv = '*** '
        if self.is_converged:
            output_conv += '{:s} converged'.format(title)
        else:
            output_conv += '{:s} NOT converged'.format(title)
        output_conv += ' in {:d} iterations. '.format(self.cur_iter + 1)
        output_conv += 'Time: {:.2f} sec'.format(tm.time() - self.start_time)
        self.ostream.print_header(output_conv.ljust(width))
        self.ostream.print_blank()
        self.ostream.print_blank()
        self.ostream.flush()

    def check_convergence(self, relative_residual_norm):
        """
        Checks convergence.

        :param relative_residual_norm:
            Relative residual norms.
        """

        if self.rank == mpi_master():
            max_residual = max(relative_residual_norm.values())
            if max_residual < self.conv_thresh:
                self.is_converged = True

        self.is_converged = self.comm.bcast(self.is_converged,
                                            root=mpi_master())

    def decomp_grad(self, grad):
        """
        Decomposes gradient into gerade and ungerade parts.

        :param grad:
            The gradient.

        :return:
            A tuple containing gerade and ungerade parts of gradient.
        """

        assert_msg_critical(grad.ndim == 1,
                            'LinearSolver.decomp_grad: Expecting a 1D array')

        assert_msg_critical(
            grad.shape[0] % 2 == 0,
            'LinearSolver.decomp_grad: size of array should be even')

        half_size = grad.shape[0] // 2

        # Note: grad may be complex
        grad_T = np.zeros_like(grad)
        grad_T[:half_size] = grad[half_size:]
        grad_T[half_size:] = grad[:half_size]

        ger = 0.5 * (grad + grad_T)[:half_size]
        ung = 0.5 * (grad - grad_T)[:half_size]

        return ger.T, ung.T

    def get_precond(self, orb_ene, nocc, norb, w):

        return None

    def preconditioning(self, precond, v_in):

        return None

    def precond_trials(self, vectors, precond):
        """
        Applies preconditioner to trial vectors.

        :param vectors:
            The set of vectors.
        :param precond:
            The preconditioner.

        :return:
            The preconditioned trial vectors.
        """

        return None, None

    def setup_trials(self,
                     vectors,
                     precond,
                     dist_bger=None,
                     dist_bung=None,
                     renormalize=True):
        """
        Computes orthonormalized trial vectors.

        :param vectors:
            The set of vectors.
        :param precond:
            The preconditioner.
        :param dist_bger:
            The distributed gerade subspace.
        :param dist_bung:
            The distributed ungerade subspace.
        :param renormalize:
            The flag for normalization.

        :return:
            The orthonormalized gerade and ungerade trial vectors.
        """

        dist_new_ger, dist_new_ung = self.precond_trials(vectors, precond)

        if dist_new_ger.data.size == 0:
            dist_new_ger.data = np.zeros((dist_new_ung.shape(0), 0))

        if dist_new_ung.data.size == 0:
            dist_new_ung.data = np.zeros((dist_new_ger.shape(0), 0))

        if dist_bger is not None:
            # t = t - (b (b.T t))
            bT_new_ger = dist_bger.matmul_AtB_allreduce(dist_new_ger, 2.0)
            dist_new_ger_proj = dist_bger.matmul_AB_no_gather(bT_new_ger)
            dist_new_ger.data -= dist_new_ger_proj.data

        if dist_bung is not None:
            # t = t - (b (b.T t))
            bT_new_ung = dist_bung.matmul_AtB_allreduce(dist_new_ung, 2.0)
            dist_new_ung_proj = dist_bung.matmul_AB_no_gather(bT_new_ung)
            dist_new_ung.data -= dist_new_ung_proj.data

        if renormalize:
            if dist_new_ger.data.ndim > 0 and dist_new_ger.shape(0) > 0:
                dist_new_ger = self.remove_linear_dependence_half_distributed(
                    dist_new_ger, self.lindep_thresh)
                dist_new_ger = self.orthogonalize_gram_schmidt_half_distributed(
                    dist_new_ger)
                dist_new_ger = self.normalize_half_distributed(dist_new_ger)

            if dist_new_ung.data.ndim > 0 and dist_new_ung.shape(0) > 0:
                dist_new_ung = self.remove_linear_dependence_half_distributed(
                    dist_new_ung, self.lindep_thresh)
                dist_new_ung = self.orthogonalize_gram_schmidt_half_distributed(
                    dist_new_ung)
                dist_new_ung = self.normalize_half_distributed(dist_new_ung)

        if self.rank == mpi_master():
            assert_msg_critical(
                dist_new_ger.data.size > 0 or dist_new_ung.data.size > 0,
                'LinearSolver: trial vectors are empty')

        return dist_new_ger, dist_new_ung

    def get_prop_grad(self, operator, components, molecule, basis, scf_tensors):
        """
        Computes property gradients for linear response equations.

        :param operator:
            The string for the operator.
        :param components:
            The string for Cartesian components.
        :param molecule:
            The molecule.
        :param basis:
            The AO basis set.
        :param scf_tensors:
            The dictionary of tensors from converged SCF wavefunction.

        :return:
            The property gradients.
        """

        # compute 1e integral

        assert_msg_critical(
            operator in [
                'dipole', 'electric dipole', 'electric_dipole',
                'linear_momentum', 'linear momentum', 'angular_momentum',
                'angular momentum', 'magnetic dipole', 'magnetic_dipole'
            ], f'LinearSolver.get_prop_grad: unsupported operator {operator}')

        if operator in ['dipole', 'electric dipole', 'electric_dipole']:
            dipole_drv = ElectricDipoleIntegralsDriver(self.comm)
            dipole_mats = dipole_drv.compute(molecule, basis)

            if self.rank == mpi_master():
                integrals = (dipole_mats.x_to_numpy(), dipole_mats.y_to_numpy(),
                             dipole_mats.z_to_numpy())
            else:
                integrals = tuple()

        elif operator in ['linear_momentum', 'linear momentum']:
            linmom_drv = LinearMomentumIntegralsDriver(self.comm)
            linmom_mats = linmom_drv.compute(molecule, basis)

            if self.rank == mpi_master():
                integrals = (linmom_mats.x_to_numpy(), linmom_mats.y_to_numpy(),
                             linmom_mats.z_to_numpy())
            else:
                integrals = tuple()

        elif operator in ['angular_momentum', 'angular momentum']:
            angmom_drv = AngularMomentumIntegralsDriver(self.comm)
            angmom_mats = angmom_drv.compute(molecule, basis)

            if self.rank == mpi_master():
                integrals = (angmom_mats.x_to_numpy(), angmom_mats.y_to_numpy(),
                             angmom_mats.z_to_numpy())
            else:
                integrals = tuple()

        elif operator in ['magnetic_dipole', 'magnetic dipole']:
            angmom_drv = AngularMomentumIntegralsDriver(self.comm)
            angmom_mats = angmom_drv.compute(molecule, basis)

            if self.rank == mpi_master():
                integrals = (-0.5 * angmom_mats.x_to_numpy(),
                             -0.5 * angmom_mats.y_to_numpy(),
                             -0.5 * angmom_mats.z_to_numpy())
            else:
                integrals = tuple()

        # compute right-hand side

        if self.rank == mpi_master():
            indices = {'x': 0, 'y': 1, 'z': 2}
            integral_comps = [integrals[indices[p]] for p in components]

            mo = scf_tensors['C_alpha']
            S = scf_tensors['S']
            D = scf_tensors['D_alpha'] + scf_tensors['D_beta']

            nocc = molecule.number_of_alpha_electrons()
            norb = mo.shape[1]

            factor = 0.5 * np.sqrt(2.0)
            matrices = tuple(factor * np.linalg.multi_dot([
                mo.T,
                (np.linalg.multi_dot([S, D, P.T]) -
                 np.linalg.multi_dot([P.T, D, S])), mo
            ]) for P in integral_comps)

            gradients = tuple(self.lrmat2vec(m, nocc, norb) for m in matrices)
            return gradients

        else:
            return tuple()

    def get_complex_prop_grad(self, operator, components, molecule, basis,
                              scf_tensors):
        """
        Computes complex property gradients for linear response equations.

        :param operator:
            The string for the operator.
        :param components:
            The string for Cartesian components.
        :param molecule:
            The molecule.
        :param basis:
            The AO basis set.
        :param scf_tensors:
            The dictionary of tensors from converged SCF wavefunction.

        :return:
            The complex property gradients.
        """

        # compute 1e integral

        assert_msg_critical(
            operator in [
                'dipole', 'electric dipole', 'electric_dipole',
                'linear_momentum', 'linear momentum', 'angular_momentum',
                'angular momentum', 'magnetic dipole', 'magnetic_dipole'
            ],
            f'LinearSolver.get_complex_prop_grad: unsupported operator {operator}'
        )

        if operator in ['dipole', 'electric dipole', 'electric_dipole']:
            dipole_drv = ElectricDipoleIntegralsDriver(self.comm)
            dipole_mats = dipole_drv.compute(molecule, basis)

            if self.rank == mpi_master():
                integrals = (dipole_mats.x_to_numpy() + 0j,
                             dipole_mats.y_to_numpy() + 0j,
                             dipole_mats.z_to_numpy() + 0j)
            else:
                integrals = tuple()

        elif operator in ['linear_momentum', 'linear momentum']:
            linmom_drv = LinearMomentumIntegralsDriver(self.comm)
            linmom_mats = linmom_drv.compute(molecule, basis)

            if self.rank == mpi_master():
                integrals = (-1j * linmom_mats.x_to_numpy(),
                             -1j * linmom_mats.y_to_numpy(),
                             -1j * linmom_mats.z_to_numpy())
            else:
                integrals = tuple()

        elif operator in ['angular_momentum', 'angular momentum']:
            angmom_drv = AngularMomentumIntegralsDriver(self.comm)
            angmom_mats = angmom_drv.compute(molecule, basis)

            if self.rank == mpi_master():
                integrals = (-1j * angmom_mats.x_to_numpy(),
                             -1j * angmom_mats.y_to_numpy(),
                             -1j * angmom_mats.z_to_numpy())
            else:
                integrals = tuple()

        elif operator in ['magnetic_dipole', 'magnetic dipole']:
            angmom_drv = AngularMomentumIntegralsDriver(self.comm)
            angmom_mats = angmom_drv.compute(molecule, basis)

            if self.rank == mpi_master():
                integrals = (0.5j * angmom_mats.x_to_numpy(),
                             0.5j * angmom_mats.y_to_numpy(),
                             0.5j * angmom_mats.z_to_numpy())
            else:
                integrals = tuple()

        # compute right-hand side

        if self.rank == mpi_master():
            indices = {'x': 0, 'y': 1, 'z': 2}
            integral_comps = [integrals[indices[p]] for p in components]

            mo = scf_tensors['C_alpha']
            S = scf_tensors['S']
            D = scf_tensors['D_alpha'] + scf_tensors['D_beta']

            nocc = molecule.number_of_alpha_electrons()
            norb = mo.shape[1]

            factor = 0.5 * np.sqrt(2.0)
            matrices = tuple(factor * np.linalg.multi_dot([
                mo.T,
                (np.linalg.multi_dot([S, D, P.conj().T]) -
                 np.linalg.multi_dot([P.conj().T, D, S])), mo
            ]) for P in integral_comps)

            gradients = tuple(self.lrmat2vec(m, nocc, norb) for m in matrices)
            return gradients

        else:
            return tuple()

    @staticmethod
    def lrvec2mat(vec, nocc, norb):
        """
        Converts vectors to matrices.

        :param vec:
            The vectors.
        :param nocc:
            Number of occupied orbitals.
        :param norb:
            Number of orbitals.

        :return:
            The matrices.
        """

        nvir = norb - nocc
        n_ov = nocc * nvir
        mat = np.zeros((norb, norb), dtype=vec.dtype)

        # excitation and de-excitation
        mat[:nocc, nocc:] = vec[:n_ov].reshape(nocc, nvir)
        mat[nocc:, :nocc] = vec[n_ov:].reshape(nocc, nvir).T

        return mat

    @staticmethod
    def lrmat2vec(mat, nocc, norb):
        """
        Converts matrices to vectors.

        :param mat:
            The matrices.
        :param nocc:
            Number of occupied orbitals.
        :param norb:
            Number of orbitals.

        :return:
            The vectors.
        """

        nvir = norb - nocc
        n_ov = nocc * nvir
        vec = np.zeros(n_ov * 2, dtype=mat.dtype)

        # excitation and de-excitation
        vec[:n_ov] = mat[:nocc, nocc:].reshape(n_ov)
        vec[n_ov:] = mat[nocc:, :nocc].T.reshape(n_ov)

        return vec

    @staticmethod
    def remove_linear_dependence(basis, threshold):
        """
        Removes linear dependence in a set of vectors.

        :param basis:
            The set of vectors.
        :param threshold:
            The threshold for removing linear dependence.

        :return:
            The new set of vectors.
        """

        Sb = np.matmul(basis.T, basis)
        l, T = np.linalg.eigh(Sb)
        b_norm = np.sqrt(Sb.diagonal())
        mask = l > b_norm * threshold
        return np.matmul(basis, T[:, mask])

    def remove_linear_dependence_half_distributed(self, basis, threshold):
        """
        Removes linear dependence in a set of symmetrized vectors.

        :param basis:
            The set of upper parts of symmetrized vectors.
        :param threshold:
            The threshold for removing linear dependence.

        :return:
            The new set of vectors.
        """

        half_Sb = basis.matmul_AtB(basis)

        if self.rank == mpi_master():
            Sb = 2.0 * half_Sb
            l, T = np.linalg.eigh(Sb)
            b_norm = np.sqrt(Sb.diagonal())
            mask = l > b_norm * threshold
            Tmask = T[:, mask].copy()
        else:
            Tmask = None
        Tmask = self.comm.bcast(Tmask, root=mpi_master())

        return basis.matmul_AB_no_gather(Tmask)

    @staticmethod
    def orthogonalize_gram_schmidt(tvecs):
        """
        Applies modified Gram Schmidt orthogonalization to trial vectors.

        :param tvecs:
            The trial vectors.

        :return:
            The orthogonalized trial vectors.
        """

        if tvecs.shape[1] > 0:

            f = 1.0 / np.linalg.norm(tvecs[:, 0])
            tvecs[:, 0] *= f

            for i in range(1, tvecs.shape[1]):
                for j in range(i):
                    f = np.dot(tvecs[:, i], tvecs[:, j]) / np.dot(
                        tvecs[:, j], tvecs[:, j])
                    tvecs[:, i] -= f * tvecs[:, j]
                f = 1.0 / np.linalg.norm(tvecs[:, i])
                tvecs[:, i] *= f

        return tvecs

    def orthogonalize_gram_schmidt_half_distributed(self, tvecs):
        """
        Applies modified Gram Schmidt orthogonalization to trial vectors.

        :param tvecs:
            The trial vectors.

        :return:
            The orthogonalized trial vectors.
        """

        invsqrt2 = 1.0 / np.sqrt(2.0)

        if tvecs.shape(1) > 0:

            n2 = tvecs.dot(0, tvecs, 0)
            f = invsqrt2 / np.sqrt(n2)
            tvecs.data[:, 0] *= f

            for i in range(1, tvecs.shape(1)):
                for j in range(i):
                    dot_ij = tvecs.dot(i, tvecs, j)
                    dot_jj = tvecs.dot(j, tvecs, j)
                    f = dot_ij / dot_jj
                    tvecs.data[:, i] -= f * tvecs.data[:, j]
                n2 = tvecs.dot(i, tvecs, i)
                f = invsqrt2 / np.sqrt(n2)
                tvecs.data[:, i] *= f

        return tvecs

    @staticmethod
    def normalize(vecs):
        """
        Normalizes vectors by dividing by vector norm.

        :param vecs:
            The vectors.

        :param Retruns:
            The normalized vectors.
        """

        if len(vecs.shape) != 1:
            for vec in range(vecs.shape[1]):
                invnorm = 1.0 / np.linalg.norm(vecs[:, vec])
                vecs[:, vec] *= invnorm
        else:
            invnorm = 1.0 / np.linalg.norm(vecs)
            vecs *= invnorm

        return vecs

    def normalize_half_distributed(self, vecs):
        """
        Normalizes half-sized vectors by dividing by vector norm.

        :param vecs:
            The half-sized vectors.

        :param Retruns:
            The normalized vectors.
        """

        invsqrt2 = 1.0 / np.sqrt(2.0)

        invnorm = invsqrt2 / vecs.norm(axis=0)

        vecs.data *= invnorm

        return vecs

    @staticmethod
    def construct_ed_sd_half(orb_ene, nocc, norb):
        """
        Gets the upper half of E0 and S0 diagonal elements as arrays.

        :param orb_ene:
            Orbital energies.
        :param nocc:
            Number of occupied orbitals.
        :param norb:
            Number of orbitals.

        :return:
            The upper half of E0 and S0 diagonal elements as numpy arrays.
        """

        nvir = norb - nocc
        n_ov = nocc * nvir

        eocc = orb_ene[:nocc]
        evir = orb_ene[nocc:]

        ediag = (-eocc.reshape(-1, 1) + evir).reshape(n_ov)
        sdiag = np.ones(ediag.shape)

        return ediag, sdiag

    def get_nto(self, t_mat, mo_occ, mo_vir):
        """
        Gets the natural transition orbitals.

        :param t_mat:
            The excitation vector in matrix form (N_occ x N_virt).
        :param mo_occ:
            The MO coefficients of occupied orbitals.
        :param mo_vir:
            The MO coefficients of virtual orbitals.

        :return:
            The lambda values (1D array) and the NTO coefficients (2D array).
        """

        # SVD
        u_mat, s_diag, vh_mat = np.linalg.svd(t_mat, full_matrices=True)
        lam_diag = s_diag**2

        # holes in increasing order of lambda
        # particles in decreasing order of lambda
        nto_occ = np.flip(np.matmul(mo_occ, u_mat), axis=1)
        nto_vir = np.matmul(mo_vir, vh_mat.T)

        # NTOs including holes and particles
        nto_orbs = np.concatenate((nto_occ, nto_vir), axis=1)
        nto_ener = np.zeros(nto_orbs.shape[1])
        nto_mo = MolecularOrbitals([nto_orbs], [nto_ener], molorb.rest)

        return lam_diag, nto_mo

    def write_nto_cubes(self,
                        cubic_grid,
                        molecule,
                        basis,
                        root,
                        lam_diag,
                        nto_mo,
                        nto_pairs=None,
                        nto_thresh=0.1):
        """
        Writes cube files for natural transition orbitals.

        :param cubic_grid:
            The cubic grid.
        :param molecule:
            The molecule.
        :param basis:
            The AO basis set.
        :param root:
            The index of the root (0-based).
        :param lam_diag:
            The lambda values (1D array).
        :param nto_mo:
            The NTO coefficients (2D array).
        :param nto_pairs:
            The number of NTO pairs.
        :param nto_thresh:
            The threshold for writing NTO to cube file.

        :return:
            The list containing the names of the cube files.
        """

        filenames = []

        vis_drv = VisualizationDriver(self.comm)

        nocc = molecule.number_of_alpha_electrons()

        for i_nto in range(lam_diag.size):
            if lam_diag[i_nto] < nto_thresh:
                continue

            if (nto_pairs is not None) and (i_nto >= nto_pairs):
                continue

            self.ostream.print_info('  lambda: {:.4f}'.format(lam_diag[i_nto]))

            # hole
            ind_occ = nocc - i_nto - 1
            vis_drv.compute(cubic_grid, molecule, basis, nto_mo, ind_occ,
                            'alpha')

            if self.rank == mpi_master():
                occ_cube_name = '{:s}_S{:d}_NTO_H{:d}.cube'.format(
                    self.filename, root + 1, i_nto + 1)
                vis_drv.write_data(occ_cube_name, cubic_grid, molecule, 'nto',
                                   ind_occ, 'alpha')
                filenames.append(occ_cube_name)

                self.ostream.print_info(
                    '    Cube file (hole)     : {:s}'.format(occ_cube_name))
                self.ostream.flush()

            # electron
            ind_vir = nocc + i_nto
            vis_drv.compute(cubic_grid, molecule, basis, nto_mo, ind_vir,
                            'alpha')

            if self.rank == mpi_master():
                vir_cube_name = '{:s}_S{:d}_NTO_P{:d}.cube'.format(
                    self.filename, root + 1, i_nto + 1)
                vis_drv.write_data(vir_cube_name, cubic_grid, molecule, 'nto',
                                   ind_vir, 'alpha')
                filenames.append(vir_cube_name)

                self.ostream.print_info(
                    '    Cube file (particle) : {:s}'.format(vir_cube_name))
                self.ostream.flush()

        self.ostream.print_blank()

        return filenames

    def get_detach_attach_densities(self, z_mat, y_mat, mo_occ, mo_vir):
        """
        Gets the detachment and attachment densities.

        :param z_mat:
            The excitation vector in matrix form (N_occ x N_virt).
        :param y_mat:
            The de-excitation vector in matrix form (N_occ x N_virt).
        :param mo_occ:
            The MO coefficients of occupied orbitals.
        :param mo_vir:
            The MO coefficients of virtual orbitals.

        :return:
            The detachment and attachment densities.
        """

        dens_D = -np.linalg.multi_dot([mo_occ, z_mat, z_mat.T, mo_occ.T])
        dens_A = np.linalg.multi_dot([mo_vir, z_mat.T, z_mat, mo_vir.T])

        if y_mat is not None:
            dens_D += np.linalg.multi_dot([mo_occ, y_mat, y_mat.T, mo_occ.T])
            dens_A -= np.linalg.multi_dot([mo_vir, y_mat.T, y_mat, mo_vir.T])

        return dens_D, dens_A

    def write_detach_attach_cubes(self, cubic_grid, molecule, basis, root,
                                  dens_DA):
        """
        Writes cube files for detachment and attachment densities.

        :param cubic_grid:
            The cubic grid.
        :param molecule:
            The molecule.
        :param basis:
            The AO basis set.
        :param root:
            The index of the root (0-based).
        :param dens_DA:
            The AODensityMatrix object containing detachment and attachment
            densities.

        :return:
            The list containing the names of the cube files.
        """

        filenames = []

        vis_drv = VisualizationDriver(self.comm)

        vis_drv.compute(cubic_grid, molecule, basis, dens_DA, 0, 'alpha')

        if self.rank == mpi_master():
            detach_cube_name = '{:s}_S{:d}_detach.cube'.format(
                self.filename, root + 1)
            vis_drv.write_data(detach_cube_name, cubic_grid, molecule,
                               'detachment', 0, 'alpha')
            filenames.append(detach_cube_name)

            self.ostream.print_info(
                '  Cube file (detachment) : {:s}'.format(detach_cube_name))
            self.ostream.flush()

        vis_drv.compute(cubic_grid, molecule, basis, dens_DA, 1, 'alpha')

        if self.rank == mpi_master():
            attach_cube_name = '{:s}_S{:d}_attach.cube'.format(
                self.filename, root + 1)
            vis_drv.write_data(attach_cube_name, cubic_grid, molecule,
                               'attachment', 1, 'alpha')
            filenames.append(attach_cube_name)

            self.ostream.print_info(
                '  Cube file (attachment) : {:s}'.format(attach_cube_name))
            self.ostream.flush()

        self.ostream.print_blank()

        return filenames<|MERGE_RESOLUTION|>--- conflicted
+++ resolved
@@ -49,11 +49,7 @@
 from .molecularorbitals import MolecularOrbitals
 from .visualizationdriver import VisualizationDriver
 from .errorhandler import assert_msg_critical
-<<<<<<< HEAD
-from .inputparser import parse_input, get_keyword_type
-=======
 from .inputparser import parse_input, print_keywords, get_datetime_string
->>>>>>> 35e7b4a6
 from .qqscheme import get_qq_scheme
 from .qqscheme import get_qq_type
 from .checkpoint import write_rsp_hdf5
@@ -212,22 +208,7 @@
         Prints input keywords in linear solver.
         """
 
-<<<<<<< HEAD
-        width = 80
-        for group in self.input_keywords:
-            self.ostream.print_header('=' * width)
-            self.ostream.print_header(f'  @{group}'.ljust(width))
-            self.ostream.print_header('-' * width)
-            for key, val in self.input_keywords[group].items():
-                text = f'  {key}'.ljust(20)
-                text += f'  {get_keyword_type(val[0])}'.ljust(15)
-                text += f'  {val[1]}'.ljust(width - 35)
-                self.ostream.print_header(text)
-        self.ostream.print_header('=' * width)
-        self.ostream.flush()
-=======
         print_keywords(self.input_keywords, self.ostream)
->>>>>>> 35e7b4a6
 
     def update_settings(self, rsp_dict, method_dict=None):
         """
