#
#                                   VELOXCHEM
#              ----------------------------------------------------
#                          An Electronic Structure Code
#
#  SPDX-License-Identifier: BSD-3-Clause
#
#  Copyright 2018-2025 VeloxChem developers
#
#  Redistribution and use in source and binary forms, with or without modification,
#  are permitted provided that the following conditions are met:
#
#  1. Redistributions of source code must retain the above copyright notice, this
#     list of conditions and the following disclaimer.
#  2. Redistributions in binary form must reproduce the above copyright notice,
#     this list of conditions and the following disclaimer in the documentation
#     and/or other materials provided with the distribution.
#  3. Neither the name of the copyright holder nor the names of its contributors
#     may be used to endorse or promote products derived from this software without
#     specific prior written permission.
#
#  THIS SOFTWARE IS PROVIDED BY THE COPYRIGHT HOLDERS AND CONTRIBUTORS "AS IS" AND
#  ANY EXPRESS OR IMPLIED WARRANTIES, INCLUDING, BUT NOT LIMITED TO, THE IMPLIED
#  WARRANTIES OF MERCHANTABILITY AND FITNESS FOR A PARTICULAR PURPOSE ARE
#  DISCLAIMED. IN NO EVENT SHALL THE COPYRIGHT HOLDER OR CONTRIBUTORS BE LIABLE
#  FOR ANY DIRECT, INDIRECT, INCIDENTAL, SPECIAL, EXEMPLARY, OR CONSEQUENTIAL
#  DAMAGES (INCLUDING, BUT NOT LIMITED TO, PROCUREMENT OF SUBSTITUTE GOODS OR
#  SERVICES; LOSS OF USE, DATA, OR PROFITS; OR BUSINESS INTERRUPTION)
#  HOWEVER CAUSED AND ON ANY THEORY OF LIABILITY, WHETHER IN CONTRACT, STRICT
#  LIABILITY, OR TORT (INCLUDING NEGLIGENCE OR OTHERWISE) ARISING IN ANY WAY OUT
#  OF THE USE OF THIS SOFTWARE, EVEN IF ADVISED OF THE POSSIBILITY OF SUCH DAMAGE.

from mpi4py import MPI
import numpy as np
from scipy.optimize import minimize
import h5py
import re
import os
from pathlib import Path
from sys import stdout
import sys
import random
from time import time
import xml.etree.ElementTree as ET
from xml.dom import minidom

from contextlib import redirect_stderr
from io import StringIO
with redirect_stderr(StringIO()) as fg_err:
    import geometric

from .molecule import Molecule
from .veloxchemlib import mpi_master
from. veloxchemlib import hartree_in_kcalpermol, bohr_in_angstrom
from .outputstream import OutputStream
from .errorhandler import assert_msg_critical
from .solvationbuilder import SolvationBuilder
<<<<<<< HEAD
from .optimizationdriver import OptimizationDriver
=======
>>>>>>> 9f0f4b79

# Drivers
from .scfrestdriver import ScfRestrictedDriver
from .molecularbasis import MolecularBasis
from .scfgradientdriver import ScfGradientDriver
from .scfhessiandriver import ScfHessianDriver
<<<<<<< HEAD
from .externalscfdriver import ExternalScfDriver
from .externalgradientdriver import ExternalGradientDriver
from .externalhessiandriver import ExternalHessianDriver
from .externalexcitedstatedriver import ExternalExcitedStatesScfDriver
from .externalexcitedstategradientdriver import ExternalExcitedStatesGradientDriver
from .externalexcitedstatehessiandriver import ExternalExcitedStatesHessianDriver
from .xtbdriver import XtbDriver
from .xtbgradientdriver import XtbGradientDriver
from .xtbhessiandriver import XtbHessianDriver
=======
>>>>>>> 9f0f4b79
from .interpolationdriver import InterpolationDriver
from .interpolationdatapoint import InterpolationDatapoint
from .optimizationdriver import OptimizationDriver

try:
    import openmm as mm
    import openmm.app as app
    import openmm.unit as unit
except ImportError:
    pass


class IMDatabasePointCollecter:
    """
    Implements the OpenMMDynamics.
    Performs classical MD and QM/MM simulations.

    :param comm:
        The MPI communicator.
    :param ostream:
        The output stream.

    Instance variables:
        - platform: The platform for OpenMM. Default is 'reference'
                    Options are 'CPU', 'CUDA' and 'OpenCL'.
        - ensemble: The thermodynamic ensemble used in the simulation.
                    Options are: 'NVE', 'NVT' and 'NPT'.
        - temperature: The temperature.
        - friction: The friction coefficient which couples the system to the heat bath.
        - timestep: The timestep for the integrator in fs.
        - nsteps: The number of steps.
        - parent_ff: The Force Field to be used in standard residues.
        - water_ff: The Force Field to be used for water.
        - box_size: The size of the box for periodic simulations.
        - padding: The padding for the box in nm.
        - cutoff: The cutoff for nonbonded interactions in nm.
        - integrator: The integrator object.
        - system: The OpenMM system object.
        - topology: The OpenMM topology object.
        - simulation: The OpenMM simulation object.
        - constraints: The constraints for the system.
        - pdb: The PDB file object.
        - modeller: The modeller object.
        - labels: The atom labels.
        - molecule: The VeloxChem molecule object.
        - unique_residues: The list of unique residues in the system.
        - unique_molecules: The list of unique molecules in the system.
        - qm_driver: The VeloxChem driver object. Options are XtbDriver and InterpolationDriver.
        - grad_driver: The VeloxChem gradient driver object.
        - qm_atoms: The list of atom indices for the QM region.
        - mm_subregion: The list of atom indices for the MM subregion (part of a molecule).
        - linking_atoms: The list of atom indices for the linking atoms.
        - qm_force_index: The index of the QM force in the system.
        - driver_flag: The flag to determine the driver to be used.
        - scaling_factor: The scaling factor for the QM stabilizer.
        - linking_atom_distance: The distance between the QM and MM regions in angstroms.
    """
    
    def __init__(self, comm=None, ostream=None):
        """
        Initializes the class with default simulation parameters.
        """

        assert_msg_critical("openmm" in sys.modules,
                            "openmm is required by IMDatabasePointCollecter.")

        np.set_printoptions(threshold=sys.maxsize)
        # MPI and output stream
        if comm is None:
            comm = MPI.COMM_WORLD

        if ostream is None:
            if comm.Get_rank() == mpi_master():
                ostream = OutputStream(stdout)
            else:
                ostream = OutputStream(None)

        # mpi information
        self.comm = comm
        self.rank = self.comm.Get_rank()
        self.nodes = self.comm.Get_size()

        # output stream
        self.ostream = ostream

        # Instance variables
        # Simulation parameters
        self.platform = 'CPU'
        self.ensemble = None
        self.temperature = None
        self.friction = None
        self.timestep = None
        self.nsteps = None
        self.parent_ff = 'amber03.xml'
        self.water_ff = 'spce.xml'
        self.box_size = 2.0 
        self.padding = 1.0
        self.cutoff = 1.0
        self.scaling_factor = 0.0
        self.integrator = None

        # OpenMM objects
        self.system = None
        self.topology = None
        self.integrator = None
        self.simulation = None
        self.constraints = None
        self.pdb = None
        self.modeller = None
        self.labels = []

        # VeloxChem objects
        self.molecule = None
        self.energy_gabs = {}
        self.state_energies = {}
        self.unique_residues = []
        self.unique_molecules = []

        self.current_im_choice = None
        
        # QM Region parameters
        self.drivers = None
        self.qm_atoms = None
        self.mm_subregion = None
        self.linking_atoms = None
        self.qm_force_index = None
        self.driver_flag = None
        self.swapped = False
        self.state_swtiched = False
        self.velo_switch = False
        self.optimize = True
        self.excitation_pulse = None

        self.roots_to_follow = []

        self.snapshots = None
        self.load_system = None
        self.pressure = None
        self.output_file = None
        self.adiabatic_basis = False
        self.density_around_data_point = None
        self.impes_driver = None
        self.im_labels = None
        self.sorted_im_labels = []
        self.qm_energies = None
        self.qm_data_points = None
        self.energy_threshold = None
        self.collect_qm_points = None
        self.previous_energy_list = []
        self.non_core_symmetry_groups = []
        self.interpolation_settings = None
        self.allowed_molecules = None
        self.reference_struc_energies_file = None

        self.starting_temperature = None

        self.current_state = None
        self.distance_thrsh = 0.1
        self.current_im_choice = None
        self.current_gradient = 0
        self.current_energy = 0
        self.point_checker = 1
        self.allowed_molecule_deviation = None
<<<<<<< HEAD
        self.last_point_added = None
        self.im_labels = None
=======
        self.im_labels = []
>>>>>>> 9f0f4b79
        self.add_a_point = False
        self.check_a_point = False
        self.cluster_run = None
        self.skipping_value = 0
        self.basis_set_label = None
        self.molecule = None
        self.expansion = True
        self.expansion_molecules = []
        self.dynamics_settings_interpolation_run = None
        self.sampled_molecules = None

        # output_file variables that will be written into self.general_variable_output
<<<<<<< HEAD
        self.gradients = None
        self.velocities = None
        self.start_velocities = None
        self.coordinates = None
        self.coordinates_xyz = None
        self.state_specific_molecules = None
        self.all_gradients = []
        
        
        self.summary_output = 'summary_output.h5'
        self.coordinates_xyz = None

        self.velocities = []
=======
        self.start_velocities = None
        self.coordinates = None
        self.molecules = []
        self.optimize = True
>>>>>>> 9f0f4b79

        # Default value for the C-H linker distance
        self.linking_atom_distance = 1.0705 
            
    # Method to generate OpenMM system from VeloxChem objects
    def system_from_molecule(self,
                             molecule,
                             z_matrix, 
                             ff_gen, 
                             solvent='gas', 
                             qm_atoms=None, 
                             filename='residue',
                             trust_radius=False, 
                             residue_name='MOL'):
        """
        Generates an OpenMM system from a VeloxChem molecule and a forcefield generator.
        
        :param molecule:
            VeloxChem molecule object.
        :param ff_gen:
            VeloxChem forcefield generator object.
        :param solvent:
            Available options:'gas', 'spce', 'tip3p', 'ethanol', 'methanol', 'acetone', 
            'chloroform', 'hexane', 'toluene', 'dcm', 'benzene', 'dmso', 'thf', 
            'acetonitrile', 'other' or 'itself'.
        :param qm_atoms:
            Options: None, 'all', or list of atom indices for QM region.
        :param filename:
            Base name for the generated files. Default is 'residue'.
        :param residue_name:
            Name of the residue. Default is 'MOL'.
        """

        # Store the molecule object and generate OpenMM compatible files
        self.molecule = molecule
        self.positions = molecule.get_coordinates_in_angstrom()
        self.labels = molecule.get_labels()
        self.z_matrix = z_matrix

        # Options for the QM region if it's required.
        # TODO: Take this if else tree to a separate method.
        if qm_atoms:
            filename = 'qm_region'
            if trust_radius:
                filename += 'trust_radius'
            # Create a QM region topology template
            if qm_atoms == 'all':
                msg = 'Full molecule as QM region'
                self.ostream.print_info(msg)
                self.ostream.flush()
                qm_atoms = list(range(len(self.labels)))
                self._create_QM_residue(ff_gen, 
                                        qm_atoms, 
                                        filename)

            elif isinstance (qm_atoms, list):
                if qm_atoms == list(range(len(self.labels))):
                    msg = 'Full molecule as QM region'
                    self.ostream.print_info(msg)
                    self.ostream.flush()
                    self._create_QM_residue(ff_gen,
                                            qm_atoms,
                                            filename)
                msg = 'QM/MM partition inside the molecule'
                self.ostream.print_info(msg)
                self.ostream.flush()
                self._create_QM_subregion(ff_gen,
                                          qm_atoms, 
                                          molecule, 
                                          filename)

            ff_gen.write_pdb(f'{filename}.pdb', 'QMR')

        elif qm_atoms is None:
            ff_gen.write_openmm_files(filename, residue_name)

        # TODO: Incorporate the SystemBuilder here to avoid using the Modeller.
        if solvent == 'gas':
            phase = 'gas'
            self.pdb = app.PDBFile(f'{filename}.pdb')     
            # Common forcefield loading, modified according to phase specifics
            forcefield_files = [f'{filename}.xml']

        if solvent != 'gas':
            # Solvate the molecule using the SystemBuilder
            phase = 'periodic'
            sys_builder = SolvationBuilder()
            sys_builder.solvate(solute=molecule, 
                                solvent=solvent,
                                padding=self.padding,
                                equilibrate=True
                                )
            #sys_builder.write_openmm_files(solute_ff=ff_gen)
            if solvent == 'spce':
                self.water_ff = 'spce.xml'
                forcefield_files = [f'{filename}.xml', self.parent_ff, self.water_ff]
            elif solvent == 'tip3p':
                self.water_ff = 'tip3p.xml'
                forcefield_files = [f'{filename}.xml', self.parent_ff, self.water_ff]
            elif solvent == 'itself':
                # Solute and solvent are the same
                forcefield_files = [f'{filename}.xml', self.parent_ff]
            else:
                # Any other solvent, including custom ones
                solvent_ff = 'solvent_1.xml'
                forcefield_files = [f'{filename}.xml', self.parent_ff, solvent_ff]

            # Load the PDB from the SystemBuilder
            self.pdb = app.PDBFile('equilibrated_system.pdb')

        # Create the ForceField object        
        forcefield = app.ForceField(*forcefield_files)

        # Create the System object
        if phase == 'gas':
            self.system = forcefield.createSystem(self.pdb.topology, nonbondedMethod=app.NoCutoff, constraints=app.HBonds)

        else:
            self.system = forcefield.createSystem(self.pdb.topology, 
                                                  nonbondedMethod=app.PME, 
                                                  nonbondedCutoff=self.cutoff * unit.nanometer, 
                                                  constraints=app.HBonds)
        
        # Modify the system to include QM and QM/MM forces.
        if qm_atoms:
            self.set_qm_mm_system(phase, 
                                  ff_gen)
            # self.qm_stabilizer(ff_gen)
        
        # Write the system to a xml file (for debugging purposes)
        with open(f'{filename}_system.xml', 'w') as f:
            f.write(mm.XmlSerializer.serialize(self.system))
            msg = f'System parameters written to {filename}_system.xml'
            self.ostream.print_info(msg)
            self.ostream.flush()

        # Write the system to a pdb file (for debugging purposes)
        if phase == 'gas':
            app.PDBFile.writeFile(self.pdb.topology, 
                                  self.positions, 
                                  open(f'{filename}_system.pdb', 'w'))
            msg = f'System coordinates written to {filename}_system.pdb'
            self.ostream.print_info(msg)
            self.ostream.flush()

        elif phase == 'periodic':
            app.PDBFile.writeFile(self.pdb.topology, 
                                  self.pdb.positions, 
                                  open(f'{filename}_system.pdb', 'w'))
            msg = f'System coordinates written to {filename}_system.pdb'
            self.ostream.print_info(msg)
            self.ostream.flush()
        
        self.phase = phase

    def add_bias_force(self, atoms, force_constant, target):
        """
        Method to add a biasing force to the system.

        :param atoms:
            List of atom indices to apply the force.
        :param force_constant:
            Force constant for the biasing force.
        :param target:
            Target equilibrium parameter (distance (nm), angle and torsion (deg))
        """

        if len(atoms) == 2:
            msg = f'Adding stretch force between atoms {atoms[0]} and {atoms[1]} with force constant {force_constant}.'
            self.ostream.print_info(msg)
            self.ostream.flush()
            force = mm.CustomBondForce('0.5*k*(r-r0)^2')
            force.addGlobalParameter('k', force_constant)
            force.addGlobalParameter('r0', target)
            force.addBond(atoms[0], atoms[1])
            self.system.addForce(force)
        elif len(atoms) == 3:
            target_rad = target * np.pi / 180
            msg = f'Adding bend force between atoms {atoms[0]}, {atoms[1]}, and {atoms[2]} with force constant {force_constant}.'
            self.ostream.print_info(msg)
            self.ostream.flush()
            force = mm.CustomAngleForce('0.5*k*(theta-theta0)^2')
            force.addGlobalParameter('k', force_constant)
            force.addGlobalParameter('theta0', target_rad)
            force.addAngle(atoms[0], atoms[1], atoms[2])
            self.system.addForce(force)
        elif len(atoms) == 4:
            target_rad = target * np.pi / 180
            msg = f'Adding torsion force between atoms {atoms[0]}, {atoms[1]}, {atoms[2]}, and {atoms[3]} with force constant {force_constant}.'        
            self.ostream.print_info(msg)
            self.ostream.flush()
            force = mm.CustomTorsionForce('0.5*k*(theta-theta0)^2')
            force.addGlobalParameter('k', force_constant)
            force.addGlobalParameter('theta0', target_rad)
            force.addTorsion(atoms[0], atoms[1], atoms[2], atoms[3])
            self.system.addForce(force)
        else:
            raise ValueError('Invalid number of atoms for the biasing force.')
     
    def conformational_sampling(self, 
                                ensemble='NVT', 
                                temperature=700, 
                                timestep=2.0, 
                                nsteps=10000, 
                                snapshots=10,
                                minimize=True):

        """
        Runs a high-temperature MD simulation to sample conformations and minimize the energy of these conformations.

        :param ensemble:
            Type of ensemble. Options are 'NVE', 'NVT', 'NPT'. Default is 'NVT'.
        :param temperature:
            Temperature of the system in Kelvin. Default is 700 K.
        :param timestep:
            Timestep of the simulation in femtoseconds. Default is 2.0 fs.
        :param nsteps:
            Number of steps in the simulation. Default is 1000.
        :param snapshots:
            The number of snapshots to save. Default is 10.


        :return:
            Tuple containing the minimized potential energies and the XYZ format strings of the relaxed coordinates.

        """
        if self.system is None:
            raise RuntimeError('System has not been created!')
        if self.molecule is None:
            raise RuntimeError('Molecule object does not exist!')

        self.ensemble = ensemble
        self.temperature = temperature * unit.kelvin

        self.timestep = timestep * unit.femtosecond
        self.nsteps = nsteps

        self.integrator = self._create_integrator()
        topology = self.modeller.topology if self.phase in ['water', 'periodic'] else self.pdb.topology
        self.positions = self.modeller.positions if self.phase in ['water', 'periodic'] else self.pdb.positions

        self.simulation = app.Simulation(topology, self.system, self.integrator)
        self.simulation.context.setPositions(self.positions)
        self.simulation.context.setVelocitiesToTemperature(self.temperature)

        save_freq = nsteps // snapshots if snapshots else nsteps
        energies = []
        opt_coordinates = []

        for step in range(nsteps):
            self.simulation.step(1)
            if step % save_freq == 0:
                state = self.simulation.context.getState(getPositions=True, getEnergy=True)
                energy = state.getPotentialEnergy().value_in_unit(unit.kilojoules_per_mole)
                coordinates = state.getPositions()
                self.simulation.context.setPositions(coordinates) 

                if minimize:

                    print(f'Step: {step}, Potential energy: {energy}')
                    self.simulation.minimizeEnergy()
                    minimized_state = self.simulation.context.getState(getPositions=True, getEnergy=True)
                    minimized_energy = minimized_state.getPotentialEnergy().value_in_unit(unit.kilojoules_per_mole)
                    minimized_coordinates = minimized_state.getPositions()

                    energies.append(minimized_energy)
                    print(f'Minimized energy: {minimized_energy}')
                    xyz = f"{len(self.labels)}\n\n"
                    for label, coord in zip(self.labels, minimized_coordinates):
                        xyz += f"{label} {coord.x * 10} {coord.y * 10} {coord.z * 10}\n"  # Convert nm to Angstroms
                    print('Saved coordinates for step', step)
                    opt_coordinates.append(xyz)

                # Create a xyz with the coordinates
                print('Energy of the conformation:', energy)
                xyz = f"{len(self.labels)}\n\n"
                for label, coord in zip(self.labels, coordinates):
                    xyz += f"{label} {coord.x * 10} {coord.y * 10} {coord.z * 10}\n"
                opt_coordinates.append(xyz)
                energies.append(energy)
                print('Saved coordinates for step', step)

        print('Conformational sampling completed!')
        print(f'Number of conformations: {len(opt_coordinates)}')

        return energies, opt_coordinates

    def sort_points_with_association(self, points, associated_list):
        '''
        This function is sorting the points from a given database
        starting from the first entry to the last (point_0,..., point_n)

        :param points:
            list of database points
        :param associated_list:
            list of labels that are associated to the individual datapoints

        '''
        
        # Define a custom key function to extract the numerical part
        def extract_number(point):
            return int(point.split('_')[1])

        # Combine the points and associated list into tuples
        combined = list(zip(points, associated_list))

        # Sort the combined list using the custom key function
        sorted_combined = sorted(combined, key=lambda x: extract_number(x[0]))

        # Unzip the sorted combined list back into two lists
        sorted_points, sorted_associated_list = zip(*sorted_combined)

        return list(sorted_points), list(sorted_associated_list)
    
    
    def update_settings(self, dynamics_settings, interpolation_settings=None):
        """
        Updates settings in the ImpesDynamicsDriver.
        :param molecule:
            The Molecule object.
        :param impes_dict:
            The input dictionary of settings for IMPES.
        """
        
        self.drivers = dynamics_settings['drivers']

        self.interpolation_settings = interpolation_settings
        self.dynamics_settings_interpolation_run = dynamics_settings


        if 'print_step' in dynamics_settings:
            self.print_step = int(dynamics_settings['print_step'])

        if 'duration' in dynamics_settings:
            self.duration = float(dynamics_settings['duration'])

        if 'temperature' in dynamics_settings:
            self.temperature = dynamics_settings['temperature']
            self.starting_temperature = dynamics_settings['temperature']

        if 'pressure' in dynamics_settings:
            self.pressure = float(dynamics_settings['pressure'])

        if 'force_constant' in dynamics_settings:
            self.force_constant = float(dynamics_settings['force_constant'])

        if 'friction' in dynamics_settings:
            self.friction = float(dynamics_settings['friction'])

        if 'timestep' in dynamics_settings:
            self.timestep = float(dynamics_settings['timestep'])

        if 'nsteps' in dynamics_settings:
            self.nsteps = int(dynamics_settings['nsteps'])

        if 'snapshots' in dynamics_settings:
            self.snapshots = int(dynamics_settings['snapshots'])

        # Start the simulation form a given state
        if 'load_system' in dynamics_settings:
            self.load_system = dynamics_settings['load_system']

        if 'trajectory_file' in dynamics_settings:
            self.out_file = dynamics_settings['trajectory_file']
        else:
            self.out_file = 'trajectory.pdb'

        if 'reference_struc_energy_file' in dynamics_settings:
            self.reference_struc_energies_file = dynamics_settings['reference_struc_energy_file']

        # Determines the ensemble in order to set the correct simulation set_up
        if 'ensemble' in dynamics_settings:
            self.ensemble = dynamics_settings['ensemble']
<<<<<<< HEAD

        #################################### DATABASE construciton inputs #############################
=======

        #################################### DATABASE construciton inputs #############################

        if 'imforcefieldfile' in impes_dict:
            self.qm_datafile = impes_dict['imforcefieldfile']
>>>>>>> 9f0f4b79

        # The desired density around a given starting structure/datapoint
        if 'desired_datapoint_density' in dynamics_settings:
            self.desired_datpoint_density = int(dynamics_settings['desired_datapoint_density'])

        # The number of iteration cycles without database expansion after which the description around the reference point has converged
        if 'converged_cycle' in dynamics_settings:
            self.unadded_cycles = int(dynamics_settings['converged_cycle'])
        
        if 'basis_set_label' in dynamics_settings:
            basis_set_label = dynamics_settings['basis_set_label']
            self.basis_set_label = basis_set_label
<<<<<<< HEAD
    
=======
        
        if 'xc_fun' in dynamics_settings:
            self.qm_driver.xcfun = dynamics_settings['xc_fun']

>>>>>>> 9f0f4b79
        # Dertermines if non-adiabatic couplings should be calculated
        if 'NAC' in dynamics_settings:
            self.calc_NAC = dynamics_settings['NAC']
        else:
            self.calc_NAC = False

        if 'ADT' in dynamics_settings:
            self.adiabatic_basis = True

        if 'cluster_run' in dynamics_settings:
            self.cluster_run = dynamics_settings['cluster_run']
        # TODO: these need to be different dictionary entries
        if 'collect_qm_points_from' in dynamics_settings:
            self.collect_qm_points = dynamics_settings['collect_qm_points_from']

        # time step at which QM data point collection should stop
        if 'qmc_stop' in dynamics_settings:
            self.qmc_stop = float(dynamics_settings["qmc_stop"])

        # index of the excited state (in case of TDDFT QM data points)
        if "roots_to_follow" in dynamics_settings:
            self.nstates = len(list(dynamics_settings["roots_to_follow"]))
            self.roots_to_follow = list(dynamics_settings['roots_to_follow'])

        if 'excitation_pulse' in dynamics_settings:
            self.excitation_pulse = list(dynamics_settings['excitation_pulse'])
        
        # keywords used to reverse the dynamics
        # to a previous iteration.
        if 'reverse' in dynamics_settings:
            self.reverse = True
        else:
            self.reverse = False

        # how many iterations to reverse
        if 'reverse_by' in dynamics_settings:
            self.reverse_by = int(dynamics_settings['reverse_by'])
            self.reverse = True
        
        if 'energy_threshold' in dynamics_settings:
            self.energy_threshold = dynamics_settings['energy_threshold']

        # threshold to determine if a bond is breaking
        if 'bond_threshold' in dynamics_settings:
            self.bond_threshold = float(dynamics_settings['bond_threshold'])
<<<<<<< HEAD
=======
        
        if 'symmetry_groups' in impes_dict:
            self.non_core_symmetry_groups = impes_dict['symmetry_groups']
>>>>>>> 9f0f4b79

    
    
    def run_qmmm(self):
        """
        Runs a QM/MM simulation using OpenMM, storing the trajectory and simulation data.

        """

        if self.system is None:
            raise RuntimeError('System has not been created!')
        
        # temperature = self.temperature
        self.temperature_number = self.temperature
        self.temperature = self.temperature * unit.kelvin
        
        # friction = self.friction
        self.friction = self.friction / unit.picosecond
        
        timestep = self.timestep
        self.timestep = timestep * unit.femtoseconds

        self.qm_potentials = []
        self.qm_mm_interaction_energies = []
        self.mm_potentials = []
        self.total_potentials = []
        self.kinetic_energies = []
        self.temperatures = []
        self.total_energies = []

        save_freq = self.nsteps // self.snapshots if self.snapshots else self.nsteps

        # Create or update the integrator
        if self.integrator is None:
            new_integrator = self._create_integrator()
        else:
            new_integrator = self.integrator

        self.topology = self.pdb.topology

        self.positions = self.pdb.positions
        
        self.simulation = app.Simulation(self.topology, self.system, new_integrator)

        # Load the state if a restart file is provided
        if self.load_system is not None:
            self.simulation.loadState(self.load_system)
        
        else:
            self.simulation.context.setPositions(self.positions)

            # Set initial velocities if the ensemble is NVT or NPT
            if self.ensemble in ['NVT', 'NPT']:
                self.simulation.context.setVelocitiesToTemperature(self.temperature)
        
        self.start_velocities = self.simulation.context.getState(getVelocities=True).getVelocities()
        # Set up reporting
        self.simulation.reporters.clear()
        self.simulation.reporters.append(app.PDBReporter(self.out_file, save_freq))

        # Print header
        print('QM/MM Simulation Parameters')
        print('=' * 60)
        print('QM Driver:', self.driver_flag)
        print('Ensemble:', self.ensemble)
        print('Integration method:', new_integrator.__class__.__name__)
        if self.ensemble in ['NVT', 'NPT']:
            print('Temperature:', self.temperature, 'K')
            if self.ensemble == 'NPT':
                print('Pressure:', self.pressure, 'atm')
        print('Friction:', self.friction, '1/ps')
        print('Timestep:', self.timestep, 'fs')
        print('Total simulation time in ns:', self.nsteps * timestep / 1e6)
        print('=' * 60)

<<<<<<< HEAD
        self.last_point_added = 0
        self.cycle_iteration = self.unadded_cycles
        
        print('current datapoints around the given starting structure', self.desired_datpoint_density, self.density_around_data_point[0], self.density_around_data_point[1], '\n allowed derivation from the given structure', self.allowed_molecule_deviation, '\n ---------------------------------------')
        self.allowed_molecules = {root: {'molecules': [], 'qm_energies': [], 'im_energies':[]} for root in self.roots_to_follow}
        openmm_coordinate = self.simulation.context.getState(getPositions=True).getPositions()
        self.coordinates = [openmm_coordinate]
        self.coordinates_xyz = []
        self.gradients = []
        self.velocities = []
        self.velocities_np = []
        self.velocities_np.append(self.simulation.context.getState(getVelocities=True).getVelocities(True))

        self.impes_drivers = []
        
        state_spec_dict = {'pot_energies':[], 'gradients':[]}


        self.gloabal_sim_informations = {f'state_{root}':state_spec_dict for root in self.roots_to_follow}
        self.gloabal_sim_informations['coordinates_ang'] = []
        self.gloabal_sim_informations['state'] = []
        self.gloabal_sim_informations['temperatures'] = []

        self.state_specific_molecules = {root: [] for root in self.roots_to_follow}
        self.sorted_state_spec_im_labels = {root: [] for root in self.roots_to_follow}

        self.qm_data_point_dict = {root: [] for root in self.roots_to_follow}
        self.qm_energies_dict = {root: [] for root in self.roots_to_follow}
        self.impes_drivers = {root: None for root in self.roots_to_follow}
        self.sampled_molecules = {root: {'molecules': [], 'im_energies': [], 'qm_energies': [], 'distances': []} for root in self.roots_to_follow}
        print(self.reference_struc_energies_file)
        last_added = 0
        if self.reference_struc_energies_file is not None:
            self.sampled_molecules = self.extract_reference_structures(self.reference_struc_energies_file, self.roots_to_follow)
            last_added += len(self.sampled_molecules[self.roots_to_follow[0]]['molecules'])
        else:
             self.reference_struc_energies_file = 'ref_struc_energy.xyz'
        print('Sampled molceulces', self.sampled_molecules)

        for root in self.roots_to_follow:
            # Dynamically create an attribute name
            attribute_name = f'impes_driver_{root}'
            # Initialize the object
            driver_object = InterpolationDriver(self.z_matrix)
            driver_object.update_settings(self.interpolation_settings[root])
            driver_object.symmetry_sub_groups = self.non_core_symmetry_groups

            im_labels, _ = driver_object.read_labels()
            self.sorted_state_spec_im_labels[root] = im_labels
            print('beginning labels', im_labels)
            self.qm_data_points = []
            self.qm_energies = []
            for label in im_labels:
                qm_data_point = InterpolationDatapoint(self.z_matrix)
                qm_data_point.read_hdf5(self.interpolation_settings[root]['imforcefield_file'], label)
                self.qm_energies_dict[root].append(qm_data_point.energy)
                self.qm_data_point_dict[root].append(qm_data_point)
            # Set the object as an attribute of the instance
            setattr(self, attribute_name, driver_object)
            # Append the object to the list
            self.impes_drivers[root] = driver_object

        self.current_state = self.roots_to_follow[0]
=======
        # load datafile if there is one
        impes_driver = InterpolationDriver(self.z_matrix)
        impes_driver.update_settings(self.impes_dict)
        self.im_labels, _ = impes_driver.read_labels()

        if self.qm_data_points is None:
           self.qm_data_points = []
           self.qm_energies = []
           for label in self.im_labels:
               qm_data_point = InterpolationDatapoint(self.z_matrix)
               qm_data_point.read_hdf5(self.qm_datafile, label)
               self.qm_energies.append(qm_data_point.energy)
               self.qm_data_points.append(qm_data_point)

        self.cycle_iteration = self.unadded_cycles
        
        print('current datapoints around the given starting structure', self.desired_datpoint_density, self.density_around_data_point[0], self.density_around_data_point[1], '\n allowed derivation from the given structure', self.allowed_molecule_deviation, '\n ---------------------------------------')
        self.allowed_molecules = []
        self.molecules = []
        openmm_coordinate = self.simulation.context.getState(getPositions=True).getPositions()
        self.coordinates = [openmm_coordinate]


        self.current_state = 0
        driver_object = InterpolationDriver(self.z_matrix)

        driver_object.update_settings(self.impes_dict)
        self.impes_driver = driver_object
    
        self.sorted_im_labels, self.qm_data_points = self.sort_points_with_association(self.im_labels, self.qm_data_points)
>>>>>>> 9f0f4b79

        self.impes_driver.labels = self.sorted_im_labels
        self.impes_driver.qm_data_points = self.qm_data_points
        start_time = time()
        self.step = 0 
        for step in range(self.nsteps):

            self.update_forces(self.simulation.context)
            
            # Potential energies
            # QM region
            qm = self.get_qm_potential_energy()
            self.qm_potentials.append(qm)

            # QM/MM interactions
            qm_mm = self.simulation.context.getState(getEnergy=True, groups={1,2}).getPotentialEnergy()
            self.qm_mm_interaction_energies.append(qm_mm.value_in_unit(unit.kilojoules_per_mole))

            # MM region 
            mm = self.simulation.context.getState(getEnergy=True, groups={3,4,5,6,7}).getPotentialEnergy()
            self.mm_potentials.append(mm.value_in_unit(unit.kilojoules_per_mole))

            # Total potential energy
            pot = qm * unit.kilojoules_per_mole + qm_mm + mm
            self.total_potentials.append(pot.value_in_unit(unit.kilojoules_per_mole))

            # Kinetic energy
            kinetic = self.simulation.context.getState(getEnergy=True).getKineticEnergy()
            self.kinetic_energies.append(kinetic.value_in_unit(unit.kilojoules_per_mole))

            # Temperature
            R_kjmol = 0.00831446261815324
            particles = self.system.getNumParticles() * 1.5
            temp = kinetic.value_in_unit(unit.kilojoules_per_mole) / (particles * R_kjmol)
            self.temperatures.append(temp)
    
            # Total energy
            total = pot + kinetic
            self.total_energies.append(total.value_in_unit(unit.kilojoules_per_mole))

            self.gloabal_sim_informations['temperatures'].append(temp)
            self.gloabal_sim_informations['state'].append(self.current_state)
            self.gloabal_sim_informations['coordinates_ang'].append(self.coordinates_xyz[-1])

            # Information output
            if step % save_freq == 0:
                
                print(f"Step: {step} / {self.nsteps} Time: {round((step * timestep) / 1000, 2)} ps")
                print('Potential Energy QM region:', qm, 'kJ/mol')
                print('Potential Energy MM region:', mm)
                print('QM/MM Interaction Energy:', qm_mm)
                print('Total Potential Energy:', pot)
                print('Kinetic Energy:', kinetic)
                print('Temperature:', temp, 'K')
                print('Total Energy:', total)
                print('-' * 60)
<<<<<<< HEAD
                for root in self.roots_to_follow:
                    print('Current Density', self.density_around_data_point[0][root], '-->', self.desired_datpoint_density, self.unadded_cycles)   
                print('Current State (PES):', self.current_state)    
            # self.output_file_writer(self.summary_output)
            self.step += 1

            self.simulation.step(1)
            
            if step % 100 == 0 and step != 0:
                self.simulation.saveCheckpoint('checkpoint')
                
                self.output_file_writer(self.summary_output)
                state_spec_dict = {'pot_energies':[], 'gradients':[]}
                self.gloabal_sim_informations = {f'state_{root}':state_spec_dict for root in self.roots_to_follow}
                self.gloabal_sim_informations['coordinates_ang'] = []
                self.gloabal_sim_informations['state'] = []
                self.gloabal_sim_informations['temperatures'] = []

                for root in self.roots_to_follow:

                    self.write_qm_energy_determined_points(self.sampled_molecules[root]['molecules'][last_added: ],
                                                           self.sampled_molecules[root]['qm_energies'][last_added:],
                                                           self.sampled_molecules[root]['im_energies'][last_added:],
                                                           [],
                                                           root)
                    last_added = len(self.sampled_molecules[root]['molecules'])
                #print('cooridnates', simulation.context.getState(getPositions=True).getPositions())
=======
                print('Current Density', self.density_around_data_point[0], '-->', self.desired_datpoint_density, self.unadded_cycles)   

            self.step += 1

            self.simulation.step(1)
            # if step % 100 == 0 and step != 0:
            #     self.simulation.saveCheckpoint('checkpoint')
>>>>>>> 9f0f4b79

            # if step == self.nsteps and self.density_around_data_point[0] != self.desired_datpoint_density:
            #     step = 0
            
            for root in self.roots_to_follow:
                if self.density_around_data_point[0][root] >= self.desired_datpoint_density and self.expansion:
                    step = self.nsteps
                    break
            
            if not self.expansion:
                if len(self.expansion_molecules) >= 20:
                    break

            if self.unadded_cycles == 0:
                step = self.nsteps
                break

        end_time = time()
        elapsed_time = end_time - start_time
        elapsed_time_days = elapsed_time / (24 * 3600)
        performance = (self.nsteps * timestep / 1e6) / elapsed_time_days

        print('QM/MM simulation completed!')
        print(f'Number of steps: {self.nsteps}')
        print(f'Trajectory saved as {self.out_file}')
        print('=' * 60)
        print('Simulation Averages:')
        print('=' * 60)
        print('QM Potential Energy:', np.mean(self.qm_potentials), '±', np.std(self.qm_potentials), 'kJ/mol')
        print('QM/MM Interaction Energy:', np.mean(self.qm_mm_interaction_energies), '±', np.std(self.qm_mm_interaction_energies), 'kJ/mol')
        print('MM Potential Energy:', np.mean(self.mm_potentials), '±', np.std(self.mm_potentials), 'kJ/mol')
        print('Total Potential Energy:', np.mean(self.total_potentials), '±', np.std(self.total_potentials), 'kJ/mol')
        print('Kinetic Energy:', np.mean(self.kinetic_energies), '±', np.std(self.kinetic_energies), 'kJ/mol')
        print('Temperature:', np.mean(self.temperatures), '±', np.std(self.temperatures), 'K')
        print('Total Energy:', np.mean(self.total_energies), '±', np.std(self.total_energies), 'kJ/mol')
        print('=' * 60)
        print(f'Elapsed time: {int(elapsed_time // 60)} minutes, {int(elapsed_time % 60)} seconds')
        print(f'Performance: {performance:.2f} ns/day')
        print(f'Trajectory saved as {self.out_file}')


    # Post-simulation analysis methods
    def plot_energy(self,
                    components=['total'],
                    filename='energy_plot.png'):
        """
        Plots the energy components of the simulation.

        :param components:
            List of energy components to plot. Default is ['total'].
            It can include 'total', 'kinetic', 'potential', 'temperature', 'qm', 'mm', 'qm_mm'.
        :param filename:
            Name of the output file. Default is 'energy_plot.png'.
        """
        import matplotlib.pyplot as plt

        fig, ax = plt.subplots(figsize=(10, 6))

        # Plot also the trend of the energy components as a linear regression
        if 'total' in components:
            ax.plot(self.total_energies, label='Total Energy', marker='o')
            # Linear regression excluding the first 10% of the data
            x = np.arange(len(self.total_energies))
            m, b = np.polyfit(x[int(0.1 * len(x)):], self.total_energies[int(0.1 * len(x)):], 1)
            ax.plot(x, m * x + b, label=f'Total Energy Trend ({m:.4e} kJ/mol/step)', linestyle='--')

        if 'kinetic' in components:
            ax.plot(self.kinetic_energies, label='Kinetic Energy', marker='o')

        if 'potential' in components:
            ax.plot(self.total_potentials, label='Potential Energy', marker='o')
        if 'temperature' in components:
            ax.plot(self.temperatures, label='Temperature', marker='o')
            ax.set_ylabel('Temperature (K)')
        if 'qm' in components:
            ax.plot(self.qm_potentials, label='QM Energy', marker='o')
        if 'mm' in components:
            ax.plot(self.mm_potentials, label='MM Energy', marker='o')
        if 'qm_mm' in components:
            ax.plot(self.qm_mm_interaction_energies, label='QM/MM Interaction Energy', marker='o')

        ax.set_title('Energy Components of the Simulation')

        ax.set_xlabel('Step')
        ax.set_ylabel('Energy (kJ/mol)')
        ax.legend()
        plt.tight_layout()
        plt.savefig(filename)
        plt.show()
        
    def visualize_trajectory(self, 
                             trajectory_file='trajectory.pdb', 
                             interval=1):
        """
        Visualizes the trajectory of the simulation using py3Dmol.

        :param trajectory_file:
            Path to the PDB file containing the trajectory. Default is 'trajectory.pdb'.
        """
        try:
            import py3Dmol

        except ImportError:
            raise ImportError("py3Dmol is not installed. Please install it using `pip install py3Dmol`.")
        
        viewer = py3Dmol.view(width=800, height=600)

        viewer.addModelsAsFrames(open(trajectory_file, 'r').read(),'pdb', {'keepH': True})
        viewer.animate({'interval': interval, 'loop': "forward", 'reps': 10})
        viewer.setStyle({"stick":{},"sphere": {"scale":0.25}})
        viewer.zoomTo()

        viewer.show()

    # Private methods
    def _save_output(self, output_file):
        """
        Save the simulation output to an out file.
        Reports all the energy components for every snapshot.

        :param output_file:
            Path to the output file.
        """

        with open(output_file + '.out', 'w', encoding='utf-8') as out:
            # Write the header
            out.write('VeloxChem/OpenMM Simulation Output\n')
            out.write('=' * 60 + '\n')
            if self.qm_atoms is not None:
                out.write(f'Simulation type: {self.driver_flag}\n')
            else:
                out.write('Simulation type: Classical MD\n')
            out.write(f'Ensemble: {self.ensemble}\n')
            out.write(f'Temperature: {self.temperature}\n')
            out.write(f'Friction: {self.friction}\n')
            out.write(f'Timestep: {self.timestep} \n')
            out.write(f'Number of steps: {self.nsteps}\n')
            out.write('=' * 60 + '\n')

            # Write the energy components from the lists
            for i in range(len(self.total_energies)):
                out.write(f'Step: {i}\n')
                out.write(f'Potential Energy (kJ/mol): {self.total_potentials[i]:.4f}\n')
                out.write(f'Kinetic Energy (kJ/mol): {self.kinetic_energies[i]:.4f}\n')
                out.write(f'Temperature (K): {self.temperatures[i]:.4f}\n')
                if self.qm_atoms is not None:
                    out.write(f'QM Potential Energy (kJ/mol): {self.qm_potentials[i]:.4f}\n')
                    out.write(f'QM/MM Interaction Energy (kJ/mol): {self.qm_mm_interaction_energies[i]:.4f}\n')
                    out.write(f'MM Potential Energy (kJ/mol): {self.mm_potentials[i]:.4f}\n')
                out.write(f'Total Energy (kJ/mol): {self.total_energies[i]:.4f}\n')
                out.write('-' * 60 + '\n')
            # Write the averages
            out.write('Summary\n')
            out.write('=' * 60 + '\n')
            out.write(f'Average Potential Energy (kJ/mol): {np.mean(self.total_potentials):.4f} ± {np.std(self.total_potentials):.4f}\n')
            out.write(f'Average Kinetic Energy (kJ/mol): {np.mean(self.kinetic_energies):.4f} ± {np.std(self.kinetic_energies):.4f}\n')
            out.write(f'Average Temperature (K): {np.mean(self.temperatures):.4f} ± {np.std(self.temperatures):.4f}\n')
            if self.qm_atoms is not None:
                out.write(f'Average QM Potential Energy (kJ/mol): {np.mean(self.qm_potentials):.4f} ± {np.std(self.qm_potentials):.4f}\n')
                out.write(f'Average QM/MM Interaction Energy (kJ/mol): {np.mean(self.qm_mm_interaction_energies):.4f} ± {np.std(self.qm_mm_interaction_energies):.4f}\n')
                out.write(f'Average MM Potential Energy (kJ/mol): {np.mean(self.mm_potentials):.4f} ± {np.std(self.mm_potentials):.4f}\n')
            out.write(f'Average Total Energy (kJ/mol): {np.mean(self.total_energies):.4f} ± {np.std(self.total_energies):.4f}\n')
            out.write('=' * 60 + '\n')      

    def _format_PDB_file(self, filename):
        """
        Check the format of the PDB file and correct it if necessary.

        :param pdb_file:
            Path to the PDB file to be checked.
        :return:
            Path to the corrected PDB file.
        """

        pdb_path = Path(filename)
        if not pdb_path.is_file():
            raise FileNotFoundError(f"{filename} does not exist.")
        
        pdbstr = pdb_path.read_text()

        # Formatting issues flags
        label_guess_warning = False
        conect_warning = False

        for line in pdbstr.strip().splitlines():
            if line.startswith(('ATOM', 'HETATM')):
                atom_label = line[76:78].strip()
                if not atom_label:
                    label_guess_warning = True

            # Check if the CONECT records are present and skip them
            # If they are not present activate the warning flag
            if line.startswith('CONECT'):
                conect_warning = False
            else:
                conect_warning = True

        # Overwrite the PDB file with the guessed atom labels in columns 77-78
        # if the labels are missing
        if label_guess_warning:

            with open(filename, 'w') as f:
                for line in pdbstr.strip().splitlines():
                    if line.startswith(('ATOM', 'HETATM')):
                        atom_name = line[12:16].strip()
                        atom_label = atom_name[0]
                        new_line = line[:76] + f"{atom_label:>2}" + line[78:] + '\n'
                        f.write(new_line)
                    else:
                        f.write(line + '\n')
            
            print('Warning: Atom labels were guessed based on atom names (first character).')
            print(f'Please verify the atom labels in the {filename} PDB file.')

        if conect_warning:

            # Create a molecule from the PDB file
            molecule = Molecule.read_PDB_file(filename)
            connectivity_matrix = molecule.get_connectivity_matrix()
            # Determine all the bonds in the molecule
            with open(filename, 'a') as f:
                for i in range(connectivity_matrix.shape[0]):
                    for j in range(i + 1, connectivity_matrix.shape[1]):
                        if connectivity_matrix[i, j] == 1:
                            # Convert indices to 1-based index for PDB format and ensure proper column alignment
                            i_index = i + 1
                            j_index = j + 1
                            # Align to the right 
                            con_string = "{:6s}{:>5d}{:>5d}".format('CONECT', i_index, j_index)
                            f.write(con_string + '\n')
       
            print('The CONECT records were not found in the PDB file.')
            print('The connectivity matrix was used to determine the bonds.')

    def _create_integrator(self):
        """
        Creates an OpenMM integrator object based on the specified ensemble type.

        Returns:
            OpenMM Integrator: Configured integrator for the simulation.
        """
        # Common parameters for Langevin integrators

        if self.ensemble in ['NVT', 'NPT']:
            integrator = mm.LangevinIntegrator(self.temperature, self.friction, self.timestep)
            integrator.setConstraintTolerance(1e-5)
            if self.ensemble == 'NPT':
                # Add a barostat for pressure control in NPT ensemble
                barostat = mm.MonteCarloBarostat(1 * unit.atmospheres, self.temperature, 25)
                self.system.addForce(barostat)
        elif self.ensemble == 'NVE':
            integrator = mm.VerletIntegrator(self.timestep)

        else:
            raise ValueError("Unsupported ensemble type. Please choose 'NVE', 'NVT', or 'NPT'.")

        return integrator
    
    # Methods to create a QM region/subregion in the system
    def _create_QM_residue(self, 
                           ff_gen,
                           qm_atoms, 
                           filename='qm_region', 
                           residue_name='QMR'):
        """
        This method creates an xml file for a QM region.
        The xml file only contains atomtypes, residue, and nonbonded parameters.

        :param ff_gen:
            VeloxChem forcefield generator object
        :param qm_atoms:
            List of atom indices in the QM region.
        :param filename:
            Name of the files to be generated. Default is 'qm_region'
        :param residue_name:
            Name of the residue. Default is 'QMR'
        """
        self.qm_atoms = qm_atoms
        atoms = ff_gen.atoms
        bonds = ff_gen.bonds

        # Create the root element of the XML file
        ForceField = ET.Element("ForceField")
        
        # AtomTypes section
        AtomTypes = ET.SubElement(ForceField, "AtomTypes")

        for i, atom in atoms.items():
            element = ''.join([i for i in atom['name'] if not i.isdigit()])  
            attributes = {
                # Name is the atom type_molname
                "name": atom['name'] + '_' + residue_name,
                "class": str(i + 1),
                "element": element,
                "mass": str(atom['mass']) 
            }
            ET.SubElement(AtomTypes, "Type", **attributes)

        # Residues section
        Residues = ET.SubElement(ForceField, "Residues")
        Residue = ET.SubElement(Residues, "Residue", name=residue_name)
        for atom_id, atom_data in atoms.items():
            ET.SubElement(Residue, "Atom", name=atom_data['name'], type=atom_data['name'] + '_' + residue_name, charge=str(atom_data['charge']))
        for bond_id, bond_data in bonds.items():
            ET.SubElement(Residue, "Bond", atomName1=atoms[bond_id[0]]['name'], atomName2=atoms[bond_id[1]]['name'])

        # NonbondedForce section
        NonbondedForce = ET.SubElement(ForceField, "NonbondedForce", coulomb14scale=str(ff_gen.fudgeQQ), lj14scale=str(ff_gen.fudgeLJ))
        for atom_id, atom_data in atoms.items():
            attributes = {
                "type": atom_data['name'] + '_' + residue_name,
                "charge": str(0.0),
                "sigma": str(0.0),
                "epsilon": str(0.0)
            }
            ET.SubElement(NonbondedForce, "Atom", **attributes)

        # Generate the tree and write to file
        # tree = ET.ElementTree(ForceField)
        rough_string = ET.tostring(ForceField, 'utf-8')
        reparsed = minidom.parseString(rough_string)
        indented_string = reparsed.toprettyxml(indent="    ")  

        with open(filename + '.xml', 'w') as output_file:
            output_file.write(indented_string)

        print(f'QM region parameters written to {filename}.xml')

    def _create_QM_subregion(self, ff_gen, qm_atoms, molecule, filename='qm_region', residue_name='QMR'):
        """
        Creates the xml file for a molecule with a QM region.

        :param ff_gen:
            VeloxChem forcefield generator object
        :param qm_atoms:
            List of atom indices in the QM region.
        :param molecule:
            VeloxChem molecule object
        :param filename:
            Name of the files to be generated. Default is 'qm_subregion'
        :param residue_name:
            Name of the residue. Default is 'QMR'
        """

        # Atoms belonging to the QM region do not have bonded parameters
        # Atoms belonging to the MM region have bonded parameters

        # List of atom indices in the molecule
        atom_indices = list(range(molecule.number_of_atoms()))

        connectivity_matrix = molecule.get_connectivity_matrix()

        # Get the atoms connected to the QM region
        qm_connected = []
        for i in qm_atoms:
            qm_connected.extend(np.where(connectivity_matrix[i])[0])
        qm_connected = list(set(qm_connected) - set(qm_atoms))
        self.linking_atoms = qm_connected
        print('Linking atoms indices:', qm_connected)

        # Get the broken bonds between the QM and MM regions
        self.broken_bonds = []
        for i in qm_connected:
            for j in qm_atoms:
                if connectivity_matrix[i, j]:
                    self.broken_bonds.append((i, j))
        # Set with the atoms in broken bonds
        self.broken_bonds_atoms = list(set([atom for bond in self.broken_bonds for atom in bond]))

        # The linked atoms are part of the QM region since a customforce is used.
        mm_atoms = list(set(atom_indices) - set(qm_atoms) - set(qm_connected))
        # QM atoms are the specified QM region + the linking atoms
        qm_atoms.extend(qm_connected)
        # Order the atoms
        qm_atoms.sort()
        self.qm_atoms = qm_atoms
        print('QM subregion (self.qm_atoms):', self.qm_atoms)
        self.mm_subregion = mm_atoms
        print('MM subregion:(self.mm_subregion)', self.mm_subregion)

        atoms = ff_gen.atoms
        bonds = ff_gen.bonds
        angles = ff_gen.angles
        dihedrals = ff_gen.dihedrals
        impropers = ff_gen.impropers

        # Create the root element of the XML file
        ForceField = ET.Element("ForceField")

        # AtomTypes section
        AtomTypes = ET.SubElement(ForceField, "AtomTypes")

        for i, atom in atoms.items():
            element = ''.join([i for i in atom['name'] if not i.isdigit()])  
            attributes = {
                # Name is the atom type_molname
                "name": atom['name'] + '_' + residue_name,
                "class": str(i + 1),
                "element": element,
                "mass": str(atom['mass']) 
            }
            ET.SubElement(AtomTypes, "Type", **attributes)

        # Residues section
        Residues = ET.SubElement(ForceField, "Residues")
        Residue = ET.SubElement(Residues, "Residue", name=residue_name)
        for atom_id, atom_data in atoms.items():
            ET.SubElement(Residue, "Atom", name=atom_data['name'], type=atom_data['name'] + '_' + residue_name, charge=str(atom_data['charge']))
        for bond_id, bond_data in bonds.items():
            ET.SubElement(Residue, "Bond", atomName1=atoms[bond_id[0]]['name'], atomName2=atoms[bond_id[1]]['name'])

        # NonbondedForce section
        NonbondedForce = ET.SubElement(ForceField, "NonbondedForce", coulomb14scale=str(ff_gen.fudgeQQ), lj14scale=str(ff_gen.fudgeLJ))
        for atom_id, atom_data in atoms.items():
            if atom_id in qm_atoms:
                charge = 0.0
                sigma = 0.0
                epsilon = 0.0
            else:
                charge = atom_data['charge']
                sigma = atom_data['sigma']
                epsilon = atom_data['epsilon']
            attributes = {
                "type": atom_data['name'] + '_' + residue_name,
                "charge": str(charge),
                "sigma": str(sigma),
                "epsilon": str(epsilon)
            }
            ET.SubElement(NonbondedForce, "Atom", **attributes)

        bonded_atoms = mm_atoms + self.broken_bonds_atoms

        # BondForce section
        BondForce = ET.SubElement(ForceField, "HarmonicBondForce")
        for bond_id, bond_data in bonds.items():
            if (bond_id[0] in bonded_atoms and 
                bond_id[1] in bonded_atoms):
                attributes = {
                    "class1": str(bond_id[0] + 1),
                    "class2": str(bond_id[1] + 1),
                    "length": str(bond_data['equilibrium']),
                    "k": str(bond_data['force_constant'])
                }
                ET.SubElement(BondForce, "Bond", **attributes)

        # AngleForce section
        AngleForce = ET.SubElement(ForceField, "HarmonicAngleForce")
        for angle_id, angle_data in angles.items():
            if (angle_id[0] in bonded_atoms and 
                angle_id[1] in bonded_atoms and 
                angle_id[2] in bonded_atoms):
                attributes = {
                    "class1": str(angle_id[0] + 1),
                    "class2": str(angle_id[1] + 1),
                    "class3": str(angle_id[2] + 1),
                    "angle": str(angle_data['equilibrium'] * np.pi / 180),
                    "k": str(angle_data['force_constant'])
                }
                ET.SubElement(AngleForce, "Angle", **attributes)

        # DihedralForce section
        DihedralForce = ET.SubElement(ForceField, "PeriodicTorsionForce")
        for dihedral_id, dihedral_data in dihedrals.items():
            if (dihedral_id[0] in bonded_atoms and
                dihedral_id[1] in bonded_atoms and
                dihedral_id[2] in bonded_atoms and
                dihedral_id[3] in bonded_atoms):
                # Skip RB dihedrals
                if dihedral_data['type'] == 'RB':
                    continue
                attributes = {
                    "class1": str(dihedral_id[0] + 1),
                    "class2": str(dihedral_id[1] + 1),
                    "class3": str(dihedral_id[2] + 1),
                    "class4": str(dihedral_id[3] + 1),
                    "periodicity1": str(dihedral_data['periodicity']),
                    "phase1": str(dihedral_data['phase'] * np.pi / 180),
                    "k1": str(dihedral_data['barrier'])
                }
                ET.SubElement(DihedralForce, "Proper", **attributes)

        # RB Dihedrals section
        RBForce = ET.SubElement(ForceField, "RBTorsionForce")
        for dihedral_id, dihedral_data in dihedrals.items():
            if (dihedral_id[0] in bonded_atoms and
                dihedral_id[1] in bonded_atoms and
                dihedral_id[2] in bonded_atoms and
                dihedral_id[3] in bonded_atoms):
                # Skip Fourier dihedrals
                if dihedral_data['type'] == 'Fourier':
                    continue
                attributes = {
                    "class1": str(dihedral_id[0] + 1),
                    "class2": str(dihedral_id[1] + 1),
                    "class3": str(dihedral_id[2] + 1),
                    "class4": str(dihedral_id[3] + 1),
                    "c0": str(dihedral_data['RB_coefficients'][0]),
                    "c1": str(dihedral_data['RB_coefficients'][1]),
                    "c2": str(dihedral_data['RB_coefficients'][2]),
                    "c3": str(dihedral_data['RB_coefficients'][3]),
                    "c4": str(dihedral_data['RB_coefficients'][4]),
                    "c5": str(dihedral_data['RB_coefficients'][5])
                }
                ET.SubElement(RBForce, "Torsion", **attributes)

        # ImproperForce section
        ImproperForce = ET.SubElement(ForceField, "PeriodicTorsionForce")
        for improper_id, improper_data in impropers.items():
            if (improper_id[0] in bonded_atoms and
                improper_id[1] in bonded_atoms and
                improper_id[2] in bonded_atoms and
                improper_id[3] in bonded_atoms):
                attributes = {
                    "class1": str(improper_id[1] + 1),
                    "class2": str(improper_id[0] + 1),
                    "class3": str(improper_id[2] + 1),
                    "class4": str(improper_id[3] + 1),
                    "periodicity1": str(improper_data['periodicity']),
                    "phase1": str(improper_data['phase'] * np.pi / 180),
                    "k1": str(improper_data['barrier'])
                }
                ET.SubElement(ImproperForce, "Torsion", **attributes)

        # Generate the tree and write to file
        # tree = ET.ElementTree(ForceField)
        rough_string = ET.tostring(ForceField, 'utf-8')
        reparsed = minidom.parseString(rough_string)
        indented_string = reparsed.toprettyxml(indent="    ")  

        with open(filename + '.xml', 'w') as output_file:
            output_file.write(indented_string)

        msg = f'QM subregion parameters written to {filename}.xml'
        self.ostream.print_info(msg)
        self.ostream.flush()

    # Method to set a qm_mm system:
    def set_qm_mm_system(self, phase, ff_gen):
        """
        Configures the system for QM/MM calculations.

        :param qm_atoms:
            List of atom indices to be included in the QM region.
        :param phase:
            Phase of the system ('gas', 'water', 'periodic').
        :param ff_gen:
            ForceFieldGenerator object from VeloxChem.
        """

        from openmm import NonbondedForce

        # Set the QM/MM Interaction Groups
        total_atoms = self.system.getNumParticles()
        
        # The MM subregion is counted as regular MM atoms
        qm_group = set(self.qm_atoms)
        mm_group = set(range(total_atoms)) - qm_group
        if not mm_group:
            print('No external MM atoms found in the system')

        # Add custom hessian forces
        force_expression = mm.CustomExternalForce("-fx*x-fy*y-fz*z")
        self.system.addForce(force_expression)
        force_expression.addPerParticleParameter("fx")
        force_expression.addPerParticleParameter("fy")
        force_expression.addPerParticleParameter("fz")

        for i in self.qm_atoms:
            force_expression.addParticle(i, [0, 0, 0])

        # QM Hessian Force Group
        force_expression.setForceGroup(0)

        # If a MM region is present define the interactions
        if mm_group:
            
            nonbonded_force = None
            for force in self.system.getForces():
                if isinstance(force, NonbondedForce):
                    nonbonded_force = force
                    break
    
            if nonbonded_force is None:
                raise ValueError("NonbondedForce not found in the system")

            # CustomNonbondedForce for QM/MM interactions
            vdw = mm.CustomNonbondedForce("4*epsilon*((sigma/r)^12-(sigma/r)^6); sigma=0.5*(sigma1+sigma2); epsilon=sqrt(epsilon1*epsilon2)")
            if phase in ['water', 'periodic']:
                vdw.setNonbondedMethod(mm.CustomNonbondedForce.CutoffPeriodic)
                vdw.setCutoffDistance(self.cutoff)
            vdw.addPerParticleParameter("sigma")
            vdw.addPerParticleParameter("epsilon")


            if phase in ['water', 'periodic']:
                # OpenMM uses Reaction Field method for CustomNB with PBC.
                # DEBUG Only for testing purposes
                print('Using Reaction Field method for long-range electrostatics!')
                rfDielectric = nonbonded_force.getReactionFieldDielectric()
                krf = (1 / (self.cutoff**3)) * (rfDielectric - 1) / (2*rfDielectric + 1)
                crf = (1 /  self.cutoff) * (3*rfDielectric) / (2*rfDielectric + 1)
                coulomb_rf = f"(138.935456*charge1*charge2)*(1/r + {krf}*r*r - {crf});"
                coulomb = mm.CustomNonbondedForce(coulomb_rf)
                coulomb.setNonbondedMethod(mm.CustomNonbondedForce.CutoffPeriodic)
                coulomb.setCutoffDistance(self.cutoff)
                # Disable long-range electrostatics for nonbonded force
                nonbonded_force.setUseDispersionCorrection(False)
            else:
                coulomb = mm.CustomNonbondedForce("138.935456*charge1*charge2/r;")
                coulomb.setNonbondedMethod(mm.CustomNonbondedForce.NoCutoff)
            
            coulomb.addPerParticleParameter("charge")
            
            # Apply the same exclusions to the custom forces as in the NonbondedForce
            # This is needed to avoid errors (all forces must have identical exclusions)
            for i in range(nonbonded_force.getNumExceptions()):
                p1, p2, chargeProd, sigma, epsilon = nonbonded_force.getExceptionParameters(i)
                vdw.addExclusion(p1, p2)
                coulomb.addExclusion(p1, p2)
            
            self.system.addForce(vdw)
            self.system.addForce(coulomb)

            # Add particles to the custom forces
            # QM region
            for i in qm_group:
                vdw.addParticle([ff_gen.atoms[i]['sigma']* unit.nanometer, 
                                 ff_gen.atoms[i]['epsilon']] * unit.kilojoules_per_mole)
                coulomb.addParticle([ff_gen.atoms[i]['charge']] * unit.elementary_charge)

            # MM region
            # Obtain the sigma, epsilon, and charge values from the system
            nonbonded_force = [f for f in self.system.getForces() if isinstance(f, mm.NonbondedForce)][0]

            for i in mm_group:
                # The charges, sigmas, and epsilons are taken from the system
                charge, sigma, epsilon = nonbonded_force.getParticleParameters(i)
                sigma = sigma * unit.nanometer
                epsilon = epsilon * unit.kilojoules_per_mole
                charge = charge * unit.elementary_charge
                vdw.addParticle([sigma, epsilon])
                coulomb.addParticle([charge])

            vdw.addInteractionGroup(qm_group, mm_group)
            coulomb.addInteractionGroup(qm_group, mm_group)

            # Set force groups
            vdw.setForceGroup(1)
            coulomb.setForceGroup(2)

            # Set a force group for the MM region
            for force in self.system.getForces():
                # Non bonded MM
                if isinstance(force, mm.NonbondedForce):
                    force.setForceGroup(3)
                # Bonded
                elif isinstance(force, mm.HarmonicBondForce):
                    force.setForceGroup(4)
                elif isinstance(force, mm.HarmonicAngleForce):
                    force.setForceGroup(5)
                elif isinstance(force, mm.PeriodicTorsionForce):
                    force.setForceGroup(6)
                elif isinstance(force, mm.RBTorsionForce):
                    force.setForceGroup(7)
                elif isinstance(force, mm.CMMotionRemover):
                    force.setForceGroup(8)
                
        # Determine the force index for the QM region
        # it is an instance of openmm.openmm.CustomExternalForce
        for i, force in enumerate(self.system.getForces()):
            if isinstance(force, mm.CustomExternalForce):
                self.qm_force_index = i
                break

    def calculate_translation_coordinates(self, coordinates):
        """Center the molecule by translating its geometric center to (0, 0, 0)."""
        center = np.mean(coordinates, axis=0)
        translated_coordinates = coordinates - center

        return translated_coordinates, center

    def cartesian_just_distance(self, coordinate_1, coordinate_2):
        """Calculates and returns the cartesian distance between
           self.coordinates and data_point coordinates.
           Besides the distance, it also returns the weight gradient,
           which requires the distance vector to be computed.
           :param data_point:
                InterpolationDatapoint object
        """
        # First, translate the cartesian coordinates to zero
        target_coordinates, _ = self.calculate_translation_coordinates(coordinate_1)
        reference_coordinates, _ = (
            self.calculate_translation_coordinates(coordinate_2))
        # Then, determine the rotation matrix which
        # aligns data_point (target_coordinates)
        # to self.impes_coordinate (reference_coordinates)
        rotation_matrix = geometric.rotate.get_rot(target_coordinates,
                                                   reference_coordinates)
        # Rotate the data point
        rotated_coordinates = np.dot(rotation_matrix, target_coordinates.T).T
        # Calculate the Cartesian distance
        distance_vector = (reference_coordinates - rotated_coordinates)

        return np.linalg.norm(distance_vector)
    
    def qm_stabilizer(self, ff_gen_qm):
        
        """
        Implements a MM potential to stabilize the QM region.
        The forces are 1% of the regular MM forces.

        :param qm_atoms: 
            List of atom indices to be included in the QM region.
        :param ff_gen_qm: 
            ForceFieldGenerator object from VeloxChem.
        """

        # Harmonic bond contribution. Parameters are read from ff_gen_qm
        bonds = ff_gen_qm.bonds
        bond_force = mm.HarmonicBondForce()
        for bond, params in bonds.items():
            bond_force.addBond(*bond,
                            params['equilibrium'] * unit.nanometer,
                            params['force_constant'] * unit.kilojoule_per_mole / unit.nanometer**2 * self.scaling_factor)
        self.system.addForce(bond_force)

        # Harmonic angle contribution. Parameters are read from ff_gen_qm
        angles = ff_gen_qm.angles
        angle_force = mm.HarmonicAngleForce()
        for angle, params in angles.items():
            angle_force.addAngle(*angle,
                                params['equilibrium'] * np.pi / 180 * unit.radian,
                                params['force_constant'] * unit.kilojoule_per_mole / unit.radian**2 * self.scaling_factor)
        self.system.addForce(angle_force)

        # Periodic torsion contribution. Parameters are read from ff_gen_qm
        torsions = ff_gen_qm.dihedrals
        torsion_force = mm.PeriodicTorsionForce()
        rb_torsion_force = mm.RBTorsionForce()
        for torsion, params in torsions.items():
            if params['type'] == 'Fourier':
                torsion_force.addTorsion(*torsion,
                                         params['periodicity'],
                                         params['phase'] * np.pi / 180 * unit.radian,
                                         params['barrier'] * unit.kilojoule_per_mole * self.scaling_factor)
            elif params['type'] == 'RB':
                rb_torsion_force.addTorsion(*torsion,
                                            params['RB_coefficients'][0] * unit.kilojoule_per_mole * self.scaling_factor,
                                            params['RB_coefficients'][1] * unit.kilojoule_per_mole * self.scaling_factor,
                                            params['RB_coefficients'][2] * unit.kilojoule_per_mole * self.scaling_factor,
                                            params['RB_coefficients'][3] * unit.kilojoule_per_mole * self.scaling_factor,
                                            params['RB_coefficients'][4] * unit.kilojoule_per_mole * self.scaling_factor,
                                            params['RB_coefficients'][5] * unit.kilojoule_per_mole * self.scaling_factor)
        self.system.addForce(torsion_force)
        self.system.addForce(rb_torsion_force)

        # Improper torsion contribution. Parameters are read from ff_gen_qm
        impropers = ff_gen_qm.impropers
        improper_force = mm.PeriodicTorsionForce()
        for improper, params in impropers.items():
            improper_force.addTorsion(*improper,
                                    params['periodicity'],
                                    params['phase'] * np.pi / 180 * unit.radian,
                                    params['barrier'] * unit.kilojoule_per_mole * self.scaling_factor)
        self.system.addForce(improper_force)

    def update_gradient_and_energy(self, new_positions):
        """
        Updates and returns the gradient and potential energy of the QM region.

        :param new_positions:
            The new positions of the atoms in the QM region.
        :return:
            The gradient and potential energy of the QM region.
        """

        positions_ang = new_positions * 10 

        new_molecule = None
        # Check if there is a QM/MM partition in the system
        if self.mm_subregion is not None:
            # Create a molecule with a link atom (H)
            # The linking atom is defined in self.linking_atoms
            # It need to be changed to a H atom at 1.0 angstrom
            # The QM region is defined in self.qm_atoms

            # Create a molecule with the new positions
            atom_labels = [atom.element.symbol for atom in self.topology.atoms()]

            qm_atom_labels = []
            for i in self.qm_atoms:
                # Change the linking atom to H
                if i in self.linking_atoms:
                    qm_atom_labels.append('H')
                else:
                    qm_atom_labels.append(atom_labels[i])

            
            # Change the positions of the linking atoms to 1.0 angstrom
            for atom1, atom2 in self.broken_bonds:

                current_distance = np.linalg.norm(positions_ang[atom1] - positions_ang[atom2])
                # Change the position of the linking atom to 1.0 angstrom
                # By construction, the first atom is the linking atom
                direction = (positions_ang[atom2] - positions_ang[atom1]) / current_distance
                positions_ang[atom1] = positions_ang[atom2] - direction * self.linking_atom_distance

            new_molecule = Molecule(qm_atom_labels, positions_ang, units="angstrom")

        else:
            # Atom labels for the QM region
            atom_labels = [atom.element.symbol for atom in self.topology.atoms()]
            qm_atom_labels = [atom_labels[i] for i in self.qm_atoms]
            new_molecule = Molecule(qm_atom_labels, positions_ang, units="angstrom")
        
<<<<<<< HEAD
        for root in self.roots_to_follow:
            self.impes_drivers[root].qm_data_points = self.qm_data_point_dict[root]
            self.impes_drivers[root].compute(new_molecule)

        transitions = []
        if self.nstates > 1:
            for root_1 in range(0, self.nstates):
                for root_2 in range(root_1 + 1, self.nstates):

                    potential_kjmol = self.impes_drivers[self.roots_to_follow[root_1]].impes_coordinate.energy * hartree_in_kcalpermol() * 4.184
                    potential_kjmol_2 = self.impes_drivers[self.roots_to_follow[root_2]].impes_coordinate.energy * hartree_in_kcalpermol() * 4.184
                    transitions.append((self.roots_to_follow[root_1], self.roots_to_follow[root_2], potential_kjmol - potential_kjmol_2))
                    print(f'compare the energies between roots: {self.roots_to_follow[root_1]} -> {self.roots_to_follow[root_2]}', potential_kjmol_2 - potential_kjmol)

                    if self.calc_NAC == True and np.linalg.norm(self.velocities_np[-1]) > 0.0:
                        current_NAC = self.impes_drivers[self.roots_to_follow[root_1]].impes_coordinate.NAC.flatten()
                        current_velocitites = self.velocities_np[-1].flatten() * 4.566180e-4

                        hopping_potential = np.exp(-abs((np.pi/(4)) * (( self.impes_drivers[self.roots_to_follow[root_2]].impes_coordinate.energy - self.impes_drivers[self.roots_to_follow[root_1]].impes_coordinate.energy ) / np.linalg.multi_dot([current_NAC, current_velocitites]))))
                        print('#######################', '\n\n', hopping_potential, potential_kjmol_2 - potential_kjmol, '\n\n', '#######################')

                    if abs(potential_kjmol_2 - potential_kjmol) < 20:
                        # Choose a random integer between 0 and 1
                        random_integer = random.randint(0, 1)
                        if random_integer == 1 and self.current_state == self.roots_to_follow[root_1]:
                            self.current_state = self.roots_to_follow[root_2]
                        elif random_integer == 1 and self.current_state == self.roots_to_follow[root_2]:
                            self.current_state = self.roots_to_follow[root_1]
                        break
        
        else:
            self.current_state = self.roots_to_follow[0]

        if len(self.roots_to_follow) > 1 and self.step == self.excitation_pulse[0]:
            self.current_state = self.excitation_pulse[1]
            
=======
        self.impes_driver.compute(new_molecule)
>>>>>>> 9f0f4b79

        potential_kjmol = self.impes_drivers[self.current_state].impes_coordinate.energy * hartree_in_kcalpermol() * 4.184
        self.current_gradient = self.impes_drivers[self.current_state].impes_coordinate.gradient

<<<<<<< HEAD
=======
        potential_kjmol = self.impes_driver.impes_coordinate.energy * hartree_in_kcalpermol() * 4.1840
        self.current_gradient = self.impes_driver.impes_coordinate.gradient
>>>>>>> 9f0f4b79
        self.current_energy = potential_kjmol
                        
            # Potential energy is in Hartree, convert to kJ/mol
            

        return self.current_gradient, potential_kjmol


    def update_gradient(self, new_positions):
        """
        Updates and returns the gradient of the QM region.

        :param new_positions:
            The new positions of the atoms in the QM region.
        :return:
            The gradient of the QM region.
        """
        gradient, _ = self.update_gradient_and_energy(new_positions)

        return gradient

    def update_forces(self, context):
        """
        Updates the forces in the system based on a new gradient.

        Args:
            context: The OpenMM context object.
        """

        conversion_factor = (4.184 * hartree_in_kcalpermol() * 10.0 / bohr_in_angstrom()) * unit.kilojoule_per_mole / unit.nanometer
        new_positions = context.getState(getPositions=True).getPositions()

        # Update the forces of the QM region
        qm_positions = np.array([new_positions[i].value_in_unit(unit.nanometer) for i in self.qm_atoms])
        gradient = self.update_gradient(qm_positions)

        positions_ang = (qm_positions) * 10
        atom_labels = [atom.element.symbol for atom in self.topology.atoms()]
        qm_atom_labels = [atom_labels[i] for i in self.qm_atoms]

        new_molecule = Molecule(qm_atom_labels, positions_ang, units="angstrom")
        self.unique_molecules.append(new_molecule)
        force = -np.array(gradient) * conversion_factor
        
        ############################################################
        #################### Correlation Check #####################
        ############################################################
        allowed = True 
        self.add_a_point = False
        
        if self.density_around_data_point[1] is not None:
<<<<<<< HEAD
            current_dihedral = new_molecule.get_dihedral_in_degrees([self.density_around_data_point[1][0] + 1, self.density_around_data_point[1][1] + 1, self.density_around_data_point[1][2] + 1, self.density_around_data_point[1][3] + 1])
=======
            current_dihedral = (new_molecule.get_dihedral_in_degrees([self.density_around_data_point[1][0] + 1, self.density_around_data_point[1][1] + 1, self.density_around_data_point[1][2] + 1, self.density_around_data_point[1][3] + 1])) % 360
            
>>>>>>> 9f0f4b79
            lower, upper = self.allowed_molecule_deviation
            
            # Case 1: If boundaries do not wrap (e.g., [-60, 60])
            if lower < upper:
                allowed = lower <= current_dihedral <= upper
            else:
                allowed = current_dihedral >= lower or current_dihedral <= upper

<<<<<<< HEAD
=======
        
>>>>>>> 9f0f4b79
        if allowed:

            openmm_coordinate = context.getState(getPositions=True).getPositions()
            self.coordinates.append(openmm_coordinate)
<<<<<<< HEAD
            self.velocities.append(context.getState(getVelocities=True).getVelocities())
            self.gradients.append(gradient)
            if self.skipping_value == 0:
                scanned = False
                for checked_molecule in self.allowed_molecules[self.current_state]['molecules']:
                    checked_distance = self.cartesian_just_distance(checked_molecule.get_coordinates_in_bohr(), new_molecule.get_coordinates_in_bohr())
                    if (np.linalg.norm(checked_distance) / np.sqrt(len(new_molecule.get_labels()))) * bohr_in_angstrom() <= self.distance_thrsh - 0.05:
                        scanned = True 
                        break
                if not scanned:
                    for i, qm_data_point in enumerate(self.qm_data_point_dict[self.current_state], start=1):

                        length_vectors = (self.impes_drivers[self.current_state].impes_coordinate.cartesian_distance_vector(qm_data_point))
                        
                        if (np.linalg.norm(length_vectors) / np.sqrt(len(self.molecule.get_labels()))) * bohr_in_angstrom() <= self.distance_thrsh:
                            self.add_a_point = False
                            break          

                        if i == len(self.qm_data_point_dict[self.current_state]):
=======

            if self.skipping_value == 0:
                scanned = False
                for checked_molecule in self.allowed_molecules:
                    checked_distance = self.cartesian_just_distance(checked_molecule, new_molecule.get_coordinates_in_bohr())
                    if (np.linalg.norm(checked_distance) / np.sqrt(len(new_molecule.get_labels()))) * bohr_in_angstrom() <= self.distance_thrsh:
                        scanned = True 
                        break

                if not scanned:
                    for i, qm_data_point in enumerate(self.qm_data_points, start=1):
                        length_vectors = (self.impes_driver.impes_coordinate.cartesian_distance_vector(qm_data_point))

                        if (np.linalg.norm(length_vectors) / np.sqrt(len(self.molecule.get_labels()))) * bohr_in_angstrom() <= self.distance_thrsh:
                            self.add_a_point = False
                            break          
                            
                        if i == len(self.qm_data_points):
>>>>>>> 9f0f4b79
                            self.add_a_point = True

            else:
                self.skipping_value -= 1
<<<<<<< HEAD
=======
            
>>>>>>> 9f0f4b79
            self.point_checker += 1 
            if self.add_a_point == True and self.step > self.collect_qm_points or self.check_a_point == True and self.step > self.collect_qm_points:
                self.point_correlation_check(new_molecule)
            if self.point_checker == 0:            
                
                self.point_checker += 1

                context.setPositions(self.coordinates[0])
                self.coordinates = [self.coordinates[0]]
<<<<<<< HEAD
                # context.setVelocities(self.velocities[0])


            # Set initial velocities if the ensemble is NVT or NPT
=======

>>>>>>> 9f0f4b79
                if self.ensemble in ['NVT', 'NPT']:

                    context.setVelocitiesToTemperature(self.temperature)
                else:
                    context.setVelocities(self.start_velocities)
<<<<<<< HEAD
                self.velocities = [context.getState(getVelocities=True).getVelocities()]
=======
>>>>>>> 9f0f4b79
                
                new_positions = context.getState(getPositions=True).getPositions()
                qm_positions = np.array([new_positions[i].value_in_unit(unit.nanometer) for i in self.qm_atoms])
                positions_ang = (qm_positions) * 10
                atom_labels = [atom.element.symbol for atom in self.topology.atoms()]
                qm_atom_labels = [atom_labels[i] for i in self.qm_atoms]
                new_molecule = Molecule(qm_atom_labels, positions_ang, units="angstrom")
                gradient_2 = self.update_gradient(qm_positions)
                force = -np.array(gradient_2) * conversion_factor
            
            if (self.point_checker) % self.duration == 0 and self.point_checker != 0:
                self.unadded_cycles -= 1

            if self.point_checker < 500 and self.cycle_iteration != self.unadded_cycles:
                self.unadded_cycles += 1
            
            ############################################################
            self.state_specific_molecules[self.current_state].append(new_molecule)
            for i, atom_idx in enumerate(self.qm_atoms):
                self.system.getForce(self.qm_force_index).setParticleParameters(i, atom_idx, force[i])
            self.system.getForce(self.qm_force_index).updateParametersInContext(context)

            for root in self.roots_to_follow:
                self.gloabal_sim_informations[f'state_{root}']['pot_energies'].append(self.impes_drivers[root].get_energy() * hartree_in_kcalpermol())
                self.gloabal_sim_informations[f'state_{root}']['gradients'].append(self.impes_drivers[root].get_gradient() * hartree_in_kcalpermol() * (1.0 / bohr_in_angstrom()))
                
        
        else:
            context.setPositions(self.coordinates[0])
            self.coordinates = [self.coordinates[0]]
            if self.ensemble in ['NVT', 'NPT']:

                context.setVelocitiesToTemperature(self.temperature)
            else:
                context.setVelocities(self.start_velocities)
<<<<<<< HEAD
            self.velocities = [context.getState(getVelocities=True).getVelocities()]
            # context.setVelocities(self.velocities[0])
            # self.velocities = self.velocities[:1]
=======
>>>>>>> 9f0f4b79
            new_positions = context.getState(getPositions=True).getPositions()
            qm_positions = np.array([new_positions[i].value_in_unit(unit.nanometer) for i in self.qm_atoms])
            positions_ang = (qm_positions) * 10
            atom_labels = [atom.element.symbol for atom in self.topology.atoms()]
            qm_atom_labels = [atom_labels[i] for i in self.qm_atoms]
            new_molecule = Molecule(qm_atom_labels, positions_ang, units="angstrom")
            gradient_2 = self.update_gradient(qm_positions)
            force = -np.array(gradient_2) * conversion_factor
            
<<<<<<< HEAD
            self.state_specific_molecules[self.current_state].append(new_molecule)
            self.coordinates_xyz.append(qm_positions * 10)
=======
            self.molecules.append(new_molecule)
>>>>>>> 9f0f4b79
            for i, atom_idx in enumerate(self.qm_atoms):
                self.system.getForce(self.qm_force_index).setParticleParameters(i, atom_idx, force[i])
            self.system.getForce(self.qm_force_index).updateParametersInContext(context)
    
    
    def get_qm_potential_energy(self):
        """
        Returns the potential energy of the QM region.

        Args:
            context: The OpenMM context object.
        Returns:
            The potential energy of the QM region.
        """

        potential_energy = self.current_energy

        return potential_energy
        
    ####################################################################
    ################ Functions to expand the database ##################
    ####################################################################

    def point_correlation_check(self, molecule):
        """ Takes the current point on the PES and checks with a QM-energy
            calculation is necessary based on the current difference to the
            interpolation. Based on the difference the step_size of the next
            step is determined.

            :param molecule:
                The molecule corresponding to the current conformation
                in the IM dynamics.
        """
        
        for state, key in enumerate(self.drivers.keys()):
            
            drivers = None
            
            if state == 0 and self.drivers[key] is not None and 0 in self.roots_to_follow and self.current_state == state:
                drivers = self.drivers[key]
   
            elif state == 1 and self.drivers['excited_state'] is not None and any(x > 0 for x in self.roots_to_follow) and self.current_state >= 1:
                drivers = self.drivers[key]
            else:
                continue

<<<<<<< HEAD
            qm_energy = 0
            print('############# Energy is QM claculated ############')
            current_basis = MolecularBasis.read(molecule, self.basis_set_label)
            qm_energy, scf_tensors = self.compute_energy(drivers[0], molecule, current_basis)

            energy_difference = (abs(qm_energy[0] - self.impes_drivers[self.current_state].impes_coordinate.energy))
            print('energy differences', energy_difference * hartree_in_kcalpermol())
            
            # calcualte energy gradient
            self.previous_energy_list.append(energy_difference)
=======
        qm_energy = 0
        print('############# QM calculation ############')
        current_basis = MolecularBasis.read(molecule, self.basis_set_label)
        qm_energy, scf_tensors = self.compute_energy(molecule, current_basis)

        energy_difference = (abs(qm_energy[0] - self.impes_driver.impes_coordinate.energy))
        print(f'Delta E {energy_difference * hartree_in_kcalpermol() * 4.1840} kJ/mol')
        
        # calcualte energy gradient
        self.previous_energy_list.append(energy_difference)
>>>>>>> 9f0f4b79

            if len(self.previous_energy_list) > 3:
                # Compute gradient (rate of change of energy difference)
                grad1 = self.previous_energy_list[-2] - self.previous_energy_list[-3]
                grad2 = self.previous_energy_list[-1] - self.previous_energy_list[-2]

<<<<<<< HEAD
                # Base skipping value calculation
                base_skip = min(round(abs(self.energy_threshold / (energy_difference * hartree_in_kcalpermol())**2)), 20) - 1

                # Adjust skipping value based on gradient
                if grad2 > grad1:  # Energy difference is increasing
                    self.skipping_value = max(1, base_skip - 1)  # Reduce skipping for more frequent checks
                else:  # Energy difference is decreasing
                    self.skipping_value = base_skip + 10  # Increase skipping to check less often

                print(f"Energy Difference: {energy_difference:.6f}, Gradient: {grad2 - grad1:.6f}, Skipping Value: {self.skipping_value}")

            else:
                self.skipping_value = min(round(abs(self.energy_threshold / (energy_difference * hartree_in_kcalpermol())**2)), 20)

            print('len of molecules', len(self.sampled_molecules[self.current_state]['molecules']))
            if energy_difference * hartree_in_kcalpermol() > self.energy_threshold and len(self.sampled_molecules[self.current_state]['molecules']) > 100:
                
                self.add_a_point = True
                if not self.expansion:
                    length_vectors = (self.impes_drivers[-1].impes_coordinate.cartesian_distance_vector(self.qm_data_points[0]))
                    rmsd = (np.linalg.norm(length_vectors) / np.sqrt(len(self.molecule.get_labels())) * bohr_in_angstrom())
                    self.expansion_molecules.append((molecule, energy_difference * hartree_in_kcalpermol(), rmsd, (np.linalg.norm(length_vectors))))
                    self.last_point_added = self.point_checker - 1
                    self.point_checker = 0
            
            elif energy_difference * hartree_in_kcalpermol() > self.energy_threshold and len(self.sampled_molecules[self.current_state]['molecules']) < 100:
                self.sampled_molecules[self.current_state]['molecules'].append(molecule)
                self.sampled_molecules[self.current_state]['im_energies'].append(self.impes_drivers[self.current_state].impes_coordinate.energy)
                self.sampled_molecules[self.current_state]['qm_energies'].append(qm_energy[0])
                self.last_point_added = self.point_checker - 1
                self.point_checker = 0
                self.add_a_point = False

            else:
                self.allowed_molecules[self.current_state]['molecules'].append(molecule)
                self.allowed_molecules[self.current_state]['im_energies'].append(self.impes_drivers[self.current_state].impes_coordinate.energy)
                self.allowed_molecules[self.current_state]['qm_energies'].append(qm_energy[0])
                self.sampled_molecules[self.current_state]['molecules'].append(molecule)
                self.sampled_molecules[self.current_state]['im_energies'].append(self.impes_drivers[self.current_state].impes_coordinate.energy)
                self.sampled_molecules[self.current_state]['qm_energies'].append(qm_energy[0])
                
                self.add_a_point = False
            if self.add_a_point and self.expansion:
                print('✨ A point is added! ✨', self.point_checker)
                print(molecule.get_xyz_string())

                ############# Implement constraint optimization ############
                if self.optimize:
                    opt_qm_driver = ScfRestrictedDriver()
                    opt_qm_driver.xcfun = 'b3lyp'
                    _, scf_tensors = self.compute_energy(opt_qm_driver, molecule, current_basis)
                    opt_drv = OptimizationDriver(opt_qm_driver)
                    opt_drv.ostream.mute()
                    
                    interpolation_driver = InterpolationDriver(self.z_matrix)
                    interpolation_driver.update_settings(self.interpolation_settings[self.current_state])
                    interpolation_driver.symmetry_sub_groups = self.non_core_symmetry_groups
                    interpolation_driver.distance_thrsh = 1000
                    interpolation_driver.exponent_p = 2
                    interpolation_driver.store_weights = True
                    interpolation_driver.compute(molecule)
                    current_weights = interpolation_driver.int_coord_weights

                    weights = [value for _, value in current_weights.items()]
                    sorted_weights = sorted(weights, reverse=True)

                    internal_coordinate_datapoints = []
                    for i, weight in enumerate(sorted_weights):
                        
                        if weight >= max(weights) - 0.2:
                            label = [key for key, value in current_weights.items() if value == weight]
                            print('LABEL', label)
                            internal_coordinate_datapoints.append(self.qm_data_point_dict[self.current_state][self.sorted_state_spec_im_labels[self.current_state].index(label[0])])
                        else:
                            break

                    # qm_datapoints_weighted = [qm_datapoint for qm_datapoint in enumerate if ]
                    constraints = interpolation_driver.determine_important_internal_coordinates(qm_energy, molecule, self.z_matrix, internal_coordinate_datapoints)
                    
                    
                    print('FINAL WIEGHTS', current_weights)
                    print('CONSTRAINTS', constraints)

                    opt_constraint_list = []
                    for constraint in constraints:
                        if len(constraint) == 2:
                            opt_constraint = f"freeze distance {constraint[0] + 1} {constraint[1] + 1}"
                            opt_constraint_list.append(opt_constraint)
                        
                        elif len(constraint) == 3:
                            opt_constraint = f"freeze angle {constraint[0] + 1} {constraint[1] + 1} {constraint[2] + 1}"
                            opt_constraint_list.append(opt_constraint)
                    
                        else:
                            opt_constraint = f"freeze dihedral {constraint[0] + 1} {constraint[1] + 1} {constraint[2] + 1} {constraint[3] + 1}"
                            opt_constraint_list.append(opt_constraint)
                    opt_drv.constraints = opt_constraint_list
                    opt_results = opt_drv.compute(molecule, current_basis, scf_tensors)
                    optimized_molecule = Molecule.from_xyz_string(opt_results['final_geometry'])
                    opt_current_basis = MolecularBasis.read(optimized_molecule, current_basis.get_main_basis_label())
                    qm_energy, scf_tensors = self.compute_energy(drivers[0], optimized_molecule, opt_current_basis)
                    print('Optimized Molecule', optimized_molecule.get_xyz_string(), '\n\n', molecule.get_xyz_string())

                    label = f"point_{len(self.sorted_state_spec_im_labels[self.current_state]) + 1}"
                    self.add_point(optimized_molecule, label, opt_current_basis, scf_results=scf_tensors)
                    self.last_point_added = self.point_checker - 1
                    self.point_checker = 0
                    self.point_adding_molecule[self.step] = (molecule, qm_energy, label)
                
                else:
                    label = f"point_{len(self.sorted_state_spec_im_labels[self.current_state]) + 1}"
                    self.add_point(molecule, label, current_basis, scf_results=scf_tensors)
                    self.last_point_added = self.point_checker - 1
                    self.point_checker = 0
                    self.point_adding_molecule[self.step] = (molecule, qm_energy, label)


    def add_point(self, molecule, label, basis=None, scf_results=None):
=======
            # Base skipping value calculation
            base_skip = min(round(abs(self.energy_threshold / (energy_difference * hartree_in_kcalpermol())**2)), 40) - 1

            # Adjust skipping value based on gradient
            if grad2 > grad1:  # Energy difference is increasing
                self.skipping_value = max(1, base_skip - 1)  # Reduce skipping for more frequent checks
            else:  # Energy difference is decreasing
                self.skipping_value = base_skip + 30  # Increase skipping to check less often

        else:
            self.skipping_value = min(round(abs(self.energy_threshold / (energy_difference * hartree_in_kcalpermol())**2)), 40)

        if energy_difference * hartree_in_kcalpermol() > self.energy_threshold:
            self.add_a_point = True
        else:
            self.allowed_molecules.append(molecule.get_coordinates_in_bohr())
            self.add_a_point = False
        if self.add_a_point:
            print('✨ A point is added! ✨')
            print(molecule.get_xyz_string())
            label = f"point_{len(self.sorted_im_labels) + 1}"

            if self.optimize:
                opt_qm_driver = ScfRestrictedDriver()
                opt_qm_driver.ostream.mute()
                opt_qm_driver.xcfun = 'b3lyp'
                reference_dih = self.density_around_data_point[1]
                opt_drv = OptimizationDriver(opt_qm_driver)
                current_basis = MolecularBasis.read(molecule, 'def2-svp')
                scf_tensors = opt_qm_driver.compute(molecule, current_basis)
                opt_drv.ostream.mute()
                if reference_dih is not None:
                    constraint = f"freeze dihedral {reference_dih[0] + 1} {reference_dih[1] + 1} {reference_dih[2] + 1} {reference_dih[3] + 1}"
                    opt_drv.constraints = [constraint]
                opt_results = opt_drv.compute(molecule, current_basis, scf_tensors)
                optimized_molecule = Molecule.from_xyz_string(opt_results['final_geometry'])
                molecule = optimized_molecule

            self.add_point(molecule, label, self.qm_datafile, current_basis)
            self.point_checker = 0



    def add_point(self, molecule, label, filename, basis):
>>>>>>> 9f0f4b79
        """ Adds a new point to the database.

            :param molecule:
                the molecule.
            :param label:
                the label for the new point to be added.
            :param energy:
                the energy of the previous QM calcualtion.
            :param basis:
                the basis set (if required).
            :scf_result:
                the scf_result of previous QM calculation (if required).
        """
        print('state', self.current_state)
        for state, key in enumerate(self.drivers.keys()):
            
            drivers = None
            
            if state == 0 and self.drivers[key] is not None and 0 in self.roots_to_follow:
                drivers = self.drivers[key]
   
            elif state == 1 and self.drivers['excited_state'] is not None and any(x > 0 for x in self.roots_to_follow):
                drivers = self.drivers[key]
            else:
                continue
            
            energies, scf_results = self.compute_energy(drivers[0], molecule, basis)

            gradients = self.compute_gradient(drivers[1], molecule, basis, scf_results)
            hessians = self.compute_hessian(drivers[2], molecule, basis)

            natoms = molecule.number_of_atoms()
            elem = molecule.get_labels()
            coords = molecule.get_coordinates_in_bohr().reshape(natoms * 3)

            for i in range(len(energies)):

                vib_frequencies, normal_modes_vec, gibbs_energy = (
                    geometric.normal_modes.frequency_analysis(
                        coords,
                        hessians[i],
                        elem,
                        energy=energies[i],
                        temperature=self.temperature_number,
                        pressure=self.pressure,
                        outfnm=f'vibrational_point_{energies[i]}',
                        normalized=False))

                print('Vibrational frequencies', vib_frequencies, gibbs_energy)
                impes_coordinate = InterpolationDatapoint(self.z_matrix)
                impes_coordinate.cartesian_coordinates = molecule.get_coordinates_in_bohr()
                impes_coordinate.energy = energies[i]
                impes_coordinate.gradient = gradients[i]
                impes_coordinate.hessian = hessians[i]
                impes_coordinate.transform_gradient_and_hessian()
                # trust_radius = impes_coordinate.determine_trust_radius(molecule, self.interpolation_settings, self.dynamics_settings, label, specific_coordiante, self.allowed_deviation, symmetry_groups=self.symmetry_groups)
                sampled_space = False
                sampled_distances = []
                impes_coordinate.confidence_radius = 0.5
                while not sampled_space:
                    # selected_molecules = random.sample(self.state_specific_molecules[state + i], 30 - len(self.allowed_molecules[state + i]))
                    
                    for mol in self.state_specific_molecules[state + i]:
                        _, distance, _ = self.calculate_distance_to_ref(mol.get_coordinates_in_bohr(), molecule.get_coordinates_in_bohr())
                        sampled_distances.append(distance)

                    sampled_distances_np = np.array(sampled_distances)
                    mu = np.mean(sampled_distances_np)
                    sigma = np.std(sampled_distances_np)

                    weights = np.exp(-((sampled_distances_np - mu) ** 2) / (2 * sigma ** 2))
                    # kT = 4.0  # You can tune this value
                    # weights = np.exp(-sampled_distances_np / kT)
                    
                    probabilities = weights / sum(weights)
                    
                    num_samples = 20
                    sampled_indices = np.random.choice(len(sampled_distances), size=num_samples, replace=False, p=probabilities)
                    print(sampled_indices)
                    chosen_structures = np.array(self.state_specific_molecules[state + i])[sampled_indices]
                    
                    for sel_mol in chosen_structures:
                        energies, scf_results = self.compute_energy(drivers[0], sel_mol, basis)
                        self.impes_drivers[state + i].qm_data_points = self.qm_data_point_dict[state + i]
                        self.impes_drivers[state + i].compute(sel_mol)
                        if abs(energies[i] - self.impes_drivers[state + i].get_energy()) * hartree_in_kcalpermol() < self.energy_threshold:
                            self.sampled_molecules[state + i]['molecules'].append(sel_mol)
                            self.sampled_molecules[state + i]['im_energies'].append(self.impes_drivers[state + i].get_energy())
                            self.sampled_molecules[state + i]['qm_energies'].append(energies[i])
                    sampled_space = True
                self.qm_data_point_dict[state + i].append(impes_coordinate)
                self.sorted_state_spec_im_labels[state + i].append(label)
                # trust_radius = self.determine_trust_radius_single(self.sampled_molecules['molecules'], self.sampled_molecules['qm_energies'], self.sampled_molecules['im_energies'], self.qm_data_point_dict[state + i][:-1], impes_coordinate, self.interpolation_settings[state + i])
                # impes_coordinate.confidence_radius = 0.5
                print('data list', len(self.sampled_molecules[state + i]['molecules']))
                # if len(self.qm_data_point_dict[state + i]) > 2:
                #     remove_datapoints = False
                #     cut_off = 0
                #     for counter in range(3, len(self.qm_data_point_dict[state + i])):
    
                #         if not remove_datapoints:
                #             trust_radius_multi = self.determine_trust_radius(self.sampled_molecules['molecules'], self.sampled_molecules['qm_energies'], self.sampled_molecules['im_energies'], self.qm_data_point_dict[state + i][:counter], self.interpolation_settings[state + i])
                            
                #             for idx, trust_radius in enumerate(trust_radius_multi):

                #                 self.qm_data_point_dict[state + i][idx].confidence_radius = trust_radius

                #             interpolation_driver = InterpolationDriver(self.z_matrix)
                #             interpolation_driver.update_settings(self.interpolation_settings[state + i])
                #             interpolation_driver.symmetry_sub_groups = self.non_core_symmetry_groups
                #             interpolation_driver.distance_thrsh = 1000
                #             interpolation_driver.exponent_p = 2
                #             interpolation_driver.print = False
                #             interpolation_driver.qm_data_points = self.qm_data_point_dict[state + i][:len(trust_radius_multi) - 1]
                #             curr_dp_molecule = Molecule(molecule.get_labels(), self.qm_data_point_dict[state + i][len(trust_radius_multi)].cartesian_coordinates, 'bohr')
                #             interpolation_driver.compute(curr_dp_molecule)
                #             new_im_energy = interpolation_driver.get_energy()
                #             diff = abs(new_im_energy - self.qm_data_point_dict[state + i][len(trust_radius_multi)].energy) * hartree_in_kcalpermol()
                #             print('DIFF for removeale', diff)
                #             if diff < self.energy_threshold - self.energy_threshold / 3.0:
                #                 remove_datapoints = True
                        
                #         if remove_datapoints:
                #             self.qm_data_point_dict[state + i][counter - 1].remove_point_from_hdf5(self.interpolation_settings[state + i]['imforcefield_file'], self.sorted_state_spec_im_labels[state + i][counter - 1], use_inverse_bond_length=True, use_cosine_dihedral=False)
                #             cut_off = counter
                #     if remove_datapoints:
                #         self.qm_data_point_dict[state + i] = self.qm_data_point_dict[state + i][:cut_off - 1]

                #         exit()  
                trust_radius_multi = self.determine_trust_radius_single(self.sampled_molecules[state + i]['molecules'], self.sampled_molecules[state + i]['qm_energies'], self.sampled_molecules[state + i]['im_energies'], self.qm_data_point_dict[state + i][:-1], self.qm_data_point_dict[state + i][-1], self.interpolation_settings[state + i])
                self.qm_data_point_dict[state + i][-1].confidence_radius = 0.5
                trust_radius_multi = self.determine_trust_radius(self.sampled_molecules[state + i]['molecules'], self.sampled_molecules[state + i]['qm_energies'], self.sampled_molecules[state + i]['im_energies'], self.qm_data_point_dict[state + i], self.interpolation_settings[state + i])
                bey_trust_radius = self.determine_beysian_trust_radius(self.sampled_molecules[state + i]['molecules'], self.sampled_molecules[state + i]['qm_energies'], self.qm_data_point_dict[state + i], self.interpolation_settings[state + i])
                print('Trust radius', trust_radius_multi, bey_trust_radius)
                impes_coordinate.write_hdf5(self.interpolation_settings[state + i]['imforcefield_file'], label)
                # exit()
                for idx, trust_radius in enumerate(trust_radius_multi):
                    
                    self.qm_data_point_dict[state + i][idx].update_confidence_radius(self.interpolation_settings[state + i]['imforcefield_file'], self.sorted_state_spec_im_labels[state + i][idx], trust_radius)
                    self.qm_data_point_dict[state + i][idx].confidence_radius = trust_radius
                
                
                self.qm_energies_dict[state + i].append(energies[i])
                
                self.impes_drivers[state + i].qm_data_points = self.qm_data_point_dict[self.current_state]
                self.impes_drivers[state + i].labels = self.sorted_state_spec_im_labels[self.current_state]

<<<<<<< HEAD
                print('I am writing the file', label, self.interpolation_settings[state + i]['imforcefield_file'])
                

                self.density_around_data_point[0][state + i] += 1

    def determine_beysian_trust_radius(self, molecules, qm_energies, current_datapoints, interpolation_setting):
    
        trust_radii = []
        for dp in current_datapoints:   
            sum_sq_error = 0.0
            combined_datapoints = [dp]
            


            for i, mol in enumerate(molecules):
                _, distance, _ = self.calculate_distance_to_ref(mol.get_coordinates_in_bohr(), dp.cartesian_coordinates)

                interpolation_driver = InterpolationDriver(self.z_matrix)
                interpolation_driver.update_settings(interpolation_setting)
                interpolation_driver.symmetry_sub_groups = self.non_core_symmetry_groups
                interpolation_driver.distance_thrsh = 1000
                interpolation_driver.exponent_p = 2
                interpolation_driver.print = False
                interpolation_driver.qm_data_points = combined_datapoints
                
                interpolation_driver.compute(mol)
                new_im_energy = interpolation_driver.get_energy()
                diff = (new_im_energy - qm_energies[i]) * hartree_in_kcalpermol()
                sum_sq_error += (diff)**2 / (0.1**2 * distance**6)
                # interpolation_driver.determine_important_internal_coordinates(qm_e[i], mol, self.z_matrix, combined_datapoints)

            bey_trust_radius = (1/sum_sq_error)**(1/6)

            trust_radii.append(bey_trust_radius)
            
        return trust_radii
    
    def determine_beysian_grad_trust_radius(self, molecules, qm_energies, current_datapoint, interpolation_setting):
    
                
        sum_sq_error = 0.0
        combined_datapoints = [current_datapoint]
        for i, mol in enumerate(molecules):
            _, distance, _ = self.calculate_distance_to_ref(mol.get_coordinates_in_bohr(), current_datapoint.cartesian_coordinates)

            interpolation_driver = InterpolationDriver(self.z_matrix)
            interpolation_driver.update_settings(interpolation_setting)
            interpolation_driver.symmetry_sub_groups = self.non_core_symmetry_groups
            interpolation_driver.distance_thrsh = 1000
            interpolation_driver.exponent_p = 2
            interpolation_driver.print = False
            interpolation_driver.qm_data_points = combined_datapoints
            
            interpolation_driver.compute(mol)
            new_im_energy = interpolation_driver.get_energy()
            diff = (new_im_energy - qm_energies[i]) * hartree_in_kcalpermol()
            sum_sq_error += (diff)**2 / (0.1**2 * distance**6)

        bey_trust_radius = (1/sum_sq_error)**(1/6)

        return bey_trust_radius

    def determine_trust_radius(self, molecules, qm_energies, im_energies, datapoints, interpolation_setting):
        
        def obj_energy_function(alphas, structure_list, qm_e, im_e, dps, impes_dict):
                
            sum_sq_error = 0.

            for i, dp in enumerate(dps):
                dp.confidence_radius = alphas[i]

            for i, mol in enumerate(structure_list):

                interpolation_driver = InterpolationDriver(self.z_matrix)
                interpolation_driver.update_settings(impes_dict)
                interpolation_driver.symmetry_sub_groups = self.non_core_symmetry_groups
                interpolation_driver.distance_thrsh = 1000
                interpolation_driver.exponent_p = 2
                interpolation_driver.print = False
                interpolation_driver.qm_data_points = dps
                
                interpolation_driver.compute(mol)
                new_im_energy = interpolation_driver.get_energy()
                diff = (new_im_energy - qm_e[i]) * hartree_in_kcalpermol()
                sum_sq_error += (diff)**2

            print('sum_of_sqaure', sum_sq_error, alphas)
            return sum_sq_error
        
        def obj_gradient_function(alphas, structure_list, qm_e, im_e, dps, impes_dict):
            
            n_points = len(dps)
            dF_dalphas = np.zeros(n_points, dtype=float)

            for i, dp in enumerate(dps):
                dp.confidence_radius = alphas[i]

            for i, mol in enumerate(structure_list):
                interpolation_driver = InterpolationDriver(self.z_matrix)
                interpolation_driver.update_settings(impes_dict)
                interpolation_driver.symmetry_sub_groups = self.non_core_symmetry_groups
                interpolation_driver.distance_thrsh = 1000
                interpolation_driver.exponent_p = 2
                interpolation_driver.qm_data_points = dps
                
                interpolation_driver.compute(mol)
                
                sum_of_weights = interpolation_driver.sum_of_weights
                new_im_energy = interpolation_driver.get_energy()
                
                diff = (new_im_energy - qm_e[i]) * hartree_in_kcalpermol()
                    
                for j, dp in enumerate(dps):
                    
                    dF_dalpha = 0.0

                    gradient_weight = interpolation_driver.trust_radius_weight_gradient(dp)

                    part_1 = 0.0

                    for element in range(len(interpolation_driver.weights)):
                        if element == j:
                            continue
                        part_1 += -1.0 * gradient_weight * interpolation_driver.weights[element] * interpolation_driver.potentials[element] * hartree_in_kcalpermol()
                
                
                    part_2 = (gradient_weight * interpolation_driver.potentials[j] * hartree_in_kcalpermol() * sum_of_weights - interpolation_driver.weights[j] * interpolation_driver.potentials[j] * hartree_in_kcalpermol() * gradient_weight)

                    energy_gradient_nominator = (part_1 + part_2)
                    energy_gradient_denominator = sum_of_weights**2

                    energy_gradient = energy_gradient_nominator / energy_gradient_denominator
=======
        if self.qm_driver is None:
            raise ValueError("No energy driver defined.")
        if self.grad_driver is None:
            raise ValueError("No gradient driver defined.")
        if self.hess_driver is None:
            raise ValueError("No Hessian driver defined.")

        energy = None
        gradient = None
        hessian = None

        energy, scf_results = self.compute_energy(molecule, basis)
        gradient = self.compute_gradient(molecule, basis, scf_results)
        hessian = self.compute_hessian(molecule, basis)
    
        impes_coordinate = InterpolationDatapoint(self.z_matrix)
>>>>>>> 9f0f4b79

                    dF_dalpha += 2 * diff * energy_gradient
                    
                    dF_dalphas[j] += dF_dalpha


            return dF_dalphas
        
        def optimize_trust_radius(alphas, geom_list, E_ref_list, E_im_list, dps, impes_dict):
            """
            Perform the gradient-based optimization to find R*
            that minimizes the sum of squared errors to reference QM energies.
            """

            # We pass the data as extra arguments to avoid repeated global references:
            args = (geom_list, E_ref_list, E_im_list, dps, impes_dict)

            # Minimizer expects a function returning just the objective,
            # plus a function returning the gradient if we pass `jac=True`.
            res = minimize(
                fun = obj_energy_function,
                x0 = alphas,
                args = args,
                method='L-BFGS-B',
                jac = obj_gradient_function,
                bounds=[(0.01, 1.5)],
                options={'disp': True}
            )

            # res.x is the optimal R, res.fun is F(R) at optimum
            return res
        

        inital_alphas = [dp.confidence_radius for dp in datapoints]

        print('INPUT Trust radius', inital_alphas)

        trust_radius = optimize_trust_radius(inital_alphas, molecules, qm_energies, im_energies, datapoints, interpolation_setting)
        
<<<<<<< HEAD
        return trust_radius['x']
    

    def determine_trust_radius_single(self, molecules, qm_energies, im_energies, old_datapoints, current_datapoint, interpolation_setting):
        
        def obj_energy_function(alpha, structure_list, qm_e, im_e, old_dps, curr_dp, impes_dict):
                
            sum_sq_error = 0.0
            new_datapoint = curr_dp
            new_datapoint.confidence_radius = alpha[0]
            combined_datapoints = [dp for dp in old_dps]
            combined_datapoints.append(new_datapoint)

            for i, mol in enumerate(structure_list):
                _, distance, _ = self.calculate_distance_to_ref(mol.get_coordinates_in_bohr(), new_datapoint.cartesian_coordinates)

                interpolation_driver = InterpolationDriver(self.z_matrix)
                interpolation_driver.update_settings(impes_dict)
                interpolation_driver.symmetry_sub_groups = self.non_core_symmetry_groups
                interpolation_driver.distance_thrsh = 1000
                interpolation_driver.exponent_p = 2
                interpolation_driver.print = False
                interpolation_driver.qm_data_points = combined_datapoints
                
                interpolation_driver.compute(mol)
                new_im_energy = interpolation_driver.get_energy()
                diff = (new_im_energy - qm_e[i]) * hartree_in_kcalpermol()
                sum_sq_error += (diff)**2

                old_diff = abs(im_e[i] - qm_e[i]) * hartree_in_kcalpermol()
                
                # interpolation_driver.determine_important_internal_coordinates(qm_e[i], mol, self.z_matrix, combined_datapoints)
            print('sum_of_sqaure', sum_sq_error, alpha)
            return sum_sq_error
        
        def obj_gradient_function(alpha, structure_list, qm_e, im_e, old_dps, curr_dp, impes_dict):
            
            dF_dalpha = 0.0
            new_datapoint = curr_dp
            new_datapoint.confidence_radius  = alpha[0]
            combined_datapoints = [dp for dp in old_dps]
            combined_datapoints.append(new_datapoint)

            for i, mol in enumerate(structure_list):
                interpolation_driver = InterpolationDriver(self.z_matrix)
                interpolation_driver.update_settings(impes_dict)
                interpolation_driver.symmetry_sub_groups = self.non_core_symmetry_groups
                interpolation_driver.distance_thrsh = 1000
                interpolation_driver.exponent_p = 2
                interpolation_driver.qm_data_points = combined_datapoints
                
                interpolation_driver.compute(mol)
                
                sum_of_weights = interpolation_driver.sum_of_weights
                gradient_weight = interpolation_driver.trust_radius_weight_gradient(new_datapoint)
                new_im_energy = interpolation_driver.get_energy()
                
                diff = (new_im_energy - qm_e[i]) * hartree_in_kcalpermol()
                part_1 = 0.0
                for element in range(len(interpolation_driver.weights[:-1])):

                    part_1 += -1.0 * gradient_weight * interpolation_driver.weights[element] * interpolation_driver.potentials[element] * hartree_in_kcalpermol()
                part_2 = (gradient_weight * interpolation_driver.potentials[-1] * hartree_in_kcalpermol() * sum_of_weights - interpolation_driver.weights[-1] * interpolation_driver.potentials[-1] * hartree_in_kcalpermol() * gradient_weight)

                energy_gradient_nominator = (part_1 + part_2)
                energy_gradient_denominator = sum_of_weights**2

                energy_gradient = energy_gradient_nominator / energy_gradient_denominator
=======
        qm_points_list = []

        impes_coordinate = InterpolationDatapoint(self.z_matrix)
        impes_coordinate.update_settings(self.impes_dict)
        impes_coordinate.cartesian_coordinates = molecule.get_coordinates_in_bohr()

        impes_coordinate.energy = energy[0]
        impes_coordinate.gradient = gradient[0]
        impes_coordinate.hessian = hessian[0]
        impes_coordinate.transform_gradient_and_hessian()

        if self.impes_driver is not None:
            self.impes_driver.impes_coordinate.gradient = gradient[0]

        qm_points_list.append(impes_coordinate)
        
        for i, qm_datapoint in enumerate(qm_points_list):
            qm_datapoint.write_hdf5(filename, label)
            self.sorted_im_labels.append(label)
            self.qm_energies.append(qm_datapoint.energy)
            self.qm_data_points.append(qm_datapoint)
            if self.impes_driver is not None:
                self.impes_driver.impes_coordinate.gradient = gradient[0]
                self.impes_driver.qm_data_points = self.qm_data_points

>>>>>>> 9f0f4b79

                dF_dalpha += 2 * diff * energy_gradient

            return dF_dalpha
        
        def optimize_trust_radius(alpha, geom_list, E_ref_list, E_im_list, old_dps, curr_dp, impes_dict):
            """
            Perform the gradient-based optimization to find R*
            that minimizes the sum of squared errors to reference QM energies.
            """

            # We pass the data as extra arguments to avoid repeated global references:
            args = (geom_list, E_ref_list, E_im_list, old_dps, curr_dp, impes_dict)

            # Minimizer expects a function returning just the objective,
            # plus a function returning the gradient if we pass `jac=True`.
            res = minimize(
                fun = obj_energy_function,
                x0 = alpha,
                args = args,
                method='L-BFGS-B',
                jac = obj_gradient_function,
                bounds=[(0.01, 10.0)],
                options={'disp': True}
            )

            # res.x is the optimal R, res.fun is F(R) at optimum
            return res
        

        print('INPUT Trust radius', current_datapoint.confidence_radius)
        current_dps_list = old_datapoints.copy()
        trust_radius = optimize_trust_radius(current_datapoint.confidence_radius, molecules, qm_energies, im_energies, current_dps_list, current_datapoint, interpolation_setting)
        
        return trust_radius['x']

    def compute_energy(self, qm_driver, molecule, basis=None):
        """ Computes the QM energy using self.qm_driver.

            :param molecule:
                The molecule.
            :param basis:
                The basis set.

            :returns the QM energy.
        """
        # Dtermine the type of energy driver, to be able to
        # call it correctly.

        qm_energy = None
        scf_tensors = None

<<<<<<< HEAD
        # XTB
        if isinstance(qm_driver, XtbDriver):

            qm_driver.compute(molecule)
            qm_energy = qm_driver.get_energy()
            qm_energy = np.array([qm_energy])

        # restricted SCF
        elif isinstance(qm_driver, ScfRestrictedDriver):
            qm_driver.ostream.mute()
            scf_tensors = qm_driver.compute(molecule, basis)
            qm_energy = qm_driver.scf_energy
=======
        # restricted SCF
        if isinstance(self.qm_driver, ScfRestrictedDriver):
            self.qm_driver.ostream.mute()
            scf_tensors = self.qm_driver.compute(molecule, basis)
            qm_energy = self.qm_driver.scf_energy
>>>>>>> 9f0f4b79
            qm_energy = np.array([qm_energy])
            qm_driver.ostream.unmute()
        
        elif isinstance(qm_driver, ExternalScfDriver):
            qm_energy = qm_driver.compute_energy(molecule, basis.get_main_basis_label())
            print('qm_energy', qm_energy)
        
        elif isinstance(qm_driver, ExternalExcitedStatesScfDriver):
            qm_energy = qm_driver.compute_energy(molecule, basis.get_main_basis_label())

        if qm_energy is None:
            error_txt = "Could not compute the QM energy. "
            error_txt += "Please define a QM driver."
            raise ValueError(error_txt)

        return qm_energy, scf_tensors

    def compute_gradient(self, grad_driver, molecule, basis=None, scf_results=None):
        """ Computes the QM gradient using self.grad_driver.

            :param molecule:
                The molecule.
            :param basis:
                The basis set.

            :returns the QM gradient.
        """

        qm_gradient = None

<<<<<<< HEAD
        if isinstance(grad_driver, XtbGradientDriver):
            grad_driver.ostream.mute()
            grad_driver.compute(molecule)
            grad_driver.ostream.unmute()
            qm_gradient = grad_driver.gradient
            qm_gradient = np.array([qm_gradient])

        elif isinstance(grad_driver, ScfGradientDriver):
            grad_driver.ostream.mute()
            grad_driver.compute(molecule, basis, scf_results)
            qm_gradient = grad_driver.gradient
=======
        if isinstance(self.grad_driver, ScfGradientDriver):
            self.grad_driver.ostream.mute()
            self.grad_driver.compute(molecule, basis, scf_results)
            qm_gradient = self.grad_driver.gradient
>>>>>>> 9f0f4b79
            qm_gradient = np.array([qm_gradient])
            grad_driver.ostream.unmute()
        
        elif isinstance(grad_driver, ExternalGradientDriver):
            grad_driver.compute_gradient(molecule)
            qm_gradient = grad_driver.extract_gradients()
            qm_gradient = qm_gradient
        
        elif isinstance(grad_driver, ExternalExcitedStatesGradientDriver):
            grad_driver.compute_gradient(molecule)
            qm_gradient = grad_driver.extract_gradients()

        if qm_gradient is None:
            error_txt = "Could not compute the QM gradient. "
            error_txt += "Please define a QM gradient driver."
            raise ValueError(error_txt)
        
        return qm_gradient


    # TODO: mute outside to save time?
    def compute_hessian(self, hess_driver, molecule, basis=None):
        """ Computes the QM Hessian using self.hess_driver.

            :param molecule:
                The molecule.
            :param basis:
                The basis set.

            :returns the QM Hessian matrix.
        """

        qm_hessian = None

<<<<<<< HEAD
        if isinstance(hess_driver, XtbHessianDriver):
            hess_driver.ostream.mute()
            hess_driver.compute(molecule)
            qm_hessian = hess_driver.hessian
            hess_driver.ostream.unmute()
            qm_hessian = np.array([qm_hessian])

        elif isinstance(hess_driver, ScfHessianDriver):
            hess_driver.ostream.mute()
            hess_driver.compute(molecule, basis)
            qm_hessian = hess_driver.hessian
=======
        if isinstance(self.hess_driver, ScfHessianDriver):
            # self.hess_driver.ostream.mute()
            self.hess_driver.compute(molecule, basis)
            qm_hessian = self.hess_driver.hessian
>>>>>>> 9f0f4b79
            qm_hessian = np.array([qm_hessian])
            hess_driver.ostream.unmute()
        
        elif isinstance(hess_driver, ExternalHessianDriver):
            hess_driver.compute_analytical_hessian(molecule)
            qm_hessian = hess_driver.extract_hessians()

            
        elif isinstance(hess_driver, ExternalExcitedStatesHessianDriver):
            hess_driver.compute_analytical_hessian(molecule)
            qm_hessian = hess_driver.extract_hessians()

        if qm_hessian is None:
            error_txt = "Could not compute the QM Hessian. "
            error_txt += "Please define a QM Hessian driver."
            raise ValueError(error_txt)


        return qm_hessian


<<<<<<< HEAD

    def get_qm_potential_energy(self):
        """
        Returns the potential energy of the QM region.

        Args:
            context: The OpenMM context object.
        Returns:
            The potential energy of the QM region.
        """

        potential_energy = self.current_energy

        return potential_energy
    
    def output_file_writer(self, outputfile):
        """
        Writes the current simulation summary data (stored in self.gloabal_sim_informations)
        into the HDF5 file and then resets the dictionary.
        """
        
        valid_checkpoint = (outputfile and isinstance(outputfile, str))

        if valid_checkpoint:
            try:
                h5f = h5py.File(outputfile, 'a')
            except IOError:
                h5f = h5py.File(outputfile, 'w')
        

        # 1. Write temperatures
        ds_name = 'mol_labels'
        if ds_name in h5f:
            print('labels already exist')
        else:
            labels = self.molecule.get_labels()
            dt = h5py.string_dtype(encoding='utf-8')
            label_ds = h5f.create_dataset(
                ds_name,
                shape=(0,),
                maxshape=(None,),
                dtype=dt,
                chunks=True
            )
            old_size = label_ds.shape[0]
            new_size = old_size + labels.shape[0]
            label_ds.resize((new_size,))
            label_ds[old_size:new_size] = labels

        ds_name = "temperatures"
        if ds_name in h5f:
            temp_ds = h5f[ds_name]
        else:
            temp_ds = h5f.create_dataset(
                ds_name,
                shape=(0,),
                maxshape=(None,),
                dtype='float64',
                chunks=True
            )
        # Convert the list to a NumPy array and append
        new_temps = np.array(self.gloabal_sim_informations['temperatures'], dtype='float64')
        old_size = temp_ds.shape[0]
        new_size = old_size + new_temps.shape[0]
        temp_ds.resize((new_size,))
        temp_ds[old_size:new_size] = new_temps
        # 2. Write state labels
        ds_name = "state"
        # Adjust dtype as needed (here assuming integer states; if strings, you'll need a special dtype)
        if ds_name in h5f:
            state_ds = h5f[ds_name]
        else:
            state_ds = h5f.create_dataset(
                ds_name,
                shape=(0,),
                maxshape=(None,),
                dtype='int32',
                chunks=True
            )
        new_states = np.array(self.gloabal_sim_informations['state'], dtype='int32')
        old_size = state_ds.shape[0]
        new_size = old_size + new_states.shape[0]
        state_ds.resize((new_size,))
        state_ds[old_size:new_size] = new_states
        
        # 3. Write coordinates (assumed to be np.array of shape (n_atoms, 3))
        ds_name = "coordinates_ang"
        coord_list = self.gloabal_sim_informations['coordinates_ang']
        if len(coord_list) > 0:
            # Determine the number of atoms from the first snapshot.
            n_atoms = coord_list[0].shape[0]
            new_coords = np.stack(coord_list, axis=0)  # shape: (n_snapshots, n_atoms, 3)
            if ds_name in h5f:
                coord_ds = h5f[ds_name]
            else:
                coord_ds = h5f.create_dataset(
                    ds_name,
                    data=new_coords,
                    maxshape=(None, n_atoms, 3),
                    dtype=new_coords.dtype,
                    chunks=True
                )
                new_coords = None  # Already stored
            if new_coords is not None:
                old_size = coord_ds.shape[0]
                new_size = old_size + new_coords.shape[0]
                coord_ds.resize((new_size, n_atoms, 3))
                coord_ds[old_size:new_size, :, :] = new_coords
        # 4. Write state-specific data (for each state in self.roots_to_follow)
        for root in self.roots_to_follow:
            key = f'state_{root}'
            state_dict = self.gloabal_sim_informations[key]
            state_group = h5f.require_group(key)
            
            # 1. Store potential energies (assumed to be 1D arrays)
            for subkey in ['pot_energies']:
                if subkey in state_group:
                    ds = state_group[subkey]
                else:
                    ds = state_group.create_dataset(
                        subkey,
                        shape=(0,),
                        maxshape=(None,),
                        dtype='float64',
                        chunks=True
                    )
                new_data = np.array(state_dict[subkey], dtype='float64')
                old_size = ds.shape[0]
                new_size = old_size + new_data.shape[0]
                ds.resize((new_size,))
                ds[old_size:new_size] = new_data
            
            # 2. Store gradients (each entry is an array of shape (n_atoms, 3))
            subkey = 'gradients'
            new_gradients = state_dict[subkey]
            if new_gradients:  # Only proceed if there is new data
                # Determine number of atoms from the first gradient array.
                n_atoms = new_gradients[0].shape[0]
                # Stack new gradients along a new axis: shape becomes (n_snapshots, n_atoms, 3)
                grad_data = np.stack(new_gradients, axis=0)
                
                if subkey in state_group:
                    ds = state_group[subkey]
                else:
                    # Create the dataset with initial data
                    ds = state_group.create_dataset(
                        subkey,
                        data=grad_data,
                        maxshape=(None, n_atoms, 3),
                        dtype=grad_data.dtype,
                        chunks=True
                    )
                    grad_data = None  # Already stored
                # If the dataset already existed, append the new data.
                if grad_data is not None:
                    old_size = ds.shape[0]
                    new_size = old_size + grad_data.shape[0]
                    ds.resize((new_size, n_atoms, 3))
                    ds[old_size:new_size, :, :] = grad_data
    
    def read_simulation_summary(self, fname, roots_to_follow):
        """
        Reads a simulation summary from an HDF5 file.

        :param fname: Name of the HDF5 file.
        :param roots_to_follow: List of root states (e.g., [0, 1]) that were written.
        :return: A dictionary containing all read data.
        """
        data = {}

        with h5py.File(fname, 'r') as h5f:
            # 1. Read temperatures
            if 'temperatures' in h5f:
                data['temperatures'] = np.array(h5f['temperatures'])

            # 2. Read states
            if 'state' in h5f:
                data['state'] = np.array(h5f['state'])

            # 3. Read recoordinates
            if 'coordinates_ang' in h5f:
                data['coordinates_ang'] = np.array(h5f['coordinates_ang'])

            # 4. Read state-specific groups
            for root in roots_to_follow:
                state_key = f'state_{root}'
                if state_key in h5f:
                    state_group = h5f[state_key]
                    state_data = {}

                    if 'pot_energies' in state_group:
                        state_data['pot_energies'] = np.array(state_group['pot_energies'])

                    if 'gradients' in state_group:
                        state_data['gradients'] = np.array(state_group['gradients'])  # shape: (n_snapshots, n_atoms, 3)

                    data[state_key] = state_data

        return data
    
    def write_qm_energy_determined_points(self, molecules, qm_energies, im_energies, distances, state):           
        
        mode = 'a' if os.path.exists(self.reference_struc_energies_file) and os.path.getsize(self.reference_struc_energies_file) > 0 else 'w'
        print(f"Opening file in mode: {mode}")

        with open(self.reference_struc_energies_file, mode) as file:
            
            for i, dyn_mol in enumerate(molecules):
                print('i', i)
                current_xyz_string = dyn_mol.get_xyz_string()
                xyz_lines = current_xyz_string.splitlines()

                # Add energy info to comment line (second line)
                xyz_lines[1] += f' Energies  QM: {qm_energies[i]} IM: {im_energies[i]} Distance: {1.0}  State: {state}'
                updated_xyz_string = "\n".join(xyz_lines)

                file.write(f"{updated_xyz_string}\n\n")

    def extract_reference_structures(self, filename, roots):

        xyz_strings = []  
        qm_energies = []  
        im_energies = []
        distances = []
        states = []  
        
        reference_molecules_check = {root: {'molecules': [], 'qm_energies': [], 'im_energies': [], 'distances': []} for root in roots}
    
        with open(filename, 'r') as file:
            lines = file.readlines()

        current_xyz = []
        for line in lines: # read in lines from the file
            line = line.strip()
            if line.isdigit():  
                if current_xyz: 
                    xyz_strings.append('\n'.join(current_xyz))
                    current_xyz = []  
                current_xyz.append(line) 
            elif "Energies" in line: # Extract the information of the second line that holds energy information

                match = re.search(r"QM:\s*([\-\d\.]+)\s+IM:\s*([\-\d\.]+)\s+Distance:\s*([\-\d\.]+)\s+State:\s*([\-\d\.]+)", line) # group the individual energies to append them in a list
                if match:
                    qm_energies.append(float(match.group(1)))
                    im_energies.append(float(match.group(2)))
                    distances.append(float(match.group(3)))
                    states.append(float(match.group(4)))

                current_xyz.append(line) # still need to be stored as string because vlx reads it in as xyz string
            else:
                current_xyz.append(line)


        if current_xyz:
            xyz_strings.append('\n'.join(current_xyz))
        
        for i, state in enumerate(states):
            mol = Molecule.from_xyz_string(xyz_strings[i])

            reference_molecules_check[state]['molecules'].append(mol)
            reference_molecules_check[state]['qm_energies'].append(qm_energies[i])
            reference_molecules_check[state]['im_energies'].append(im_energies[i])
            reference_molecules_check[state]['distances'].append(distances[i])

        



        return reference_molecules_check

=======
>>>>>>> 9f0f4b79
    def calculate_translation_coordinates_analysis(self, given_coordinates):
        """Center the molecule by translating its geometric center to (0, 0, 0)."""
        center = np.mean(given_coordinates, axis=0)
        translated_coordinates = given_coordinates - center

        return translated_coordinates
    

    def calculate_distance_to_ref(self, current_coordinates, datapoint_coordinate):
        """Calculates and returns the cartesian distance between
           self.coordinates and data_point coordinates.
           Besides the distance, it also returns the weight gradient,
           which requires the distance vector to be computed.

           :param data_point:
                InterpolationDatapoint object
        """

        # First, translate the cartesian coordinates to zero
        target_coordinates = self.calculate_translation_coordinates_analysis(datapoint_coordinate)
        reference_coordinates = self.calculate_translation_coordinates_analysis(current_coordinates)

        # Then, determine the rotation matrix which
        # aligns data_point (target_coordinates)
        # to self.impes_coordinate (reference_coordinates)     
        rotation_matrix_core = geometric.rotate.get_rot(target_coordinates,
                                                reference_coordinates)
        

        # Rotate the data point
        rotated_coordinates_core = np.dot(rotation_matrix_core, target_coordinates.T).T
        # Calculate the Cartesian distance
        ref_structure_check = reference_coordinates.copy()
        distance_core = (np.linalg.norm(rotated_coordinates_core - ref_structure_check))

        distance_vector_core = (ref_structure_check - rotated_coordinates_core)
        distance_vector_core_norm = np.zeros(reference_coordinates.shape[0])

        for i in range(len(distance_vector_core_norm)):
            distance_vector_core_norm[i] += np.linalg.norm(distance_vector_core[i])

        return ref_structure_check, distance_core, distance_vector_core
        <|MERGE_RESOLUTION|>--- conflicted
+++ resolved
@@ -55,17 +55,13 @@
 from .outputstream import OutputStream
 from .errorhandler import assert_msg_critical
 from .solvationbuilder import SolvationBuilder
-<<<<<<< HEAD
 from .optimizationdriver import OptimizationDriver
-=======
->>>>>>> 9f0f4b79
 
 # Drivers
 from .scfrestdriver import ScfRestrictedDriver
 from .molecularbasis import MolecularBasis
 from .scfgradientdriver import ScfGradientDriver
 from .scfhessiandriver import ScfHessianDriver
-<<<<<<< HEAD
 from .externalscfdriver import ExternalScfDriver
 from .externalgradientdriver import ExternalGradientDriver
 from .externalhessiandriver import ExternalHessianDriver
@@ -75,8 +71,6 @@
 from .xtbdriver import XtbDriver
 from .xtbgradientdriver import XtbGradientDriver
 from .xtbhessiandriver import XtbHessianDriver
-=======
->>>>>>> 9f0f4b79
 from .interpolationdriver import InterpolationDriver
 from .interpolationdatapoint import InterpolationDatapoint
 from .optimizationdriver import OptimizationDriver
@@ -221,6 +215,7 @@
         self.impes_driver = None
         self.im_labels = None
         self.sorted_im_labels = []
+        self.sorted_im_labels = []
         self.qm_energies = None
         self.qm_data_points = None
         self.energy_threshold = None
@@ -235,21 +230,19 @@
 
         self.current_state = None
         self.distance_thrsh = 0.1
+        self.distance_thrsh = 0.1
         self.current_im_choice = None
         self.current_gradient = 0
         self.current_energy = 0
         self.point_checker = 1
         self.allowed_molecule_deviation = None
-<<<<<<< HEAD
         self.last_point_added = None
         self.im_labels = None
-=======
-        self.im_labels = []
->>>>>>> 9f0f4b79
         self.add_a_point = False
         self.check_a_point = False
         self.cluster_run = None
         self.skipping_value = 0
+        self.basis_set_label = None
         self.basis_set_label = None
         self.molecule = None
         self.expansion = True
@@ -258,7 +251,6 @@
         self.sampled_molecules = None
 
         # output_file variables that will be written into self.general_variable_output
-<<<<<<< HEAD
         self.gradients = None
         self.velocities = None
         self.start_velocities = None
@@ -272,12 +264,6 @@
         self.coordinates_xyz = None
 
         self.velocities = []
-=======
-        self.start_velocities = None
-        self.coordinates = None
-        self.molecules = []
-        self.optimize = True
->>>>>>> 9f0f4b79
 
         # Default value for the C-H linker distance
         self.linking_atom_distance = 1.0705 
@@ -651,16 +637,9 @@
         # Determines the ensemble in order to set the correct simulation set_up
         if 'ensemble' in dynamics_settings:
             self.ensemble = dynamics_settings['ensemble']
-<<<<<<< HEAD
+
 
         #################################### DATABASE construciton inputs #############################
-=======
-
-        #################################### DATABASE construciton inputs #############################
-
-        if 'imforcefieldfile' in impes_dict:
-            self.qm_datafile = impes_dict['imforcefieldfile']
->>>>>>> 9f0f4b79
 
         # The desired density around a given starting structure/datapoint
         if 'desired_datapoint_density' in dynamics_settings:
@@ -673,14 +652,7 @@
         if 'basis_set_label' in dynamics_settings:
             basis_set_label = dynamics_settings['basis_set_label']
             self.basis_set_label = basis_set_label
-<<<<<<< HEAD
     
-=======
-        
-        if 'xc_fun' in dynamics_settings:
-            self.qm_driver.xcfun = dynamics_settings['xc_fun']
-
->>>>>>> 9f0f4b79
         # Dertermines if non-adiabatic couplings should be calculated
         if 'NAC' in dynamics_settings:
             self.calc_NAC = dynamics_settings['NAC']
@@ -726,12 +698,6 @@
         # threshold to determine if a bond is breaking
         if 'bond_threshold' in dynamics_settings:
             self.bond_threshold = float(dynamics_settings['bond_threshold'])
-<<<<<<< HEAD
-=======
-        
-        if 'symmetry_groups' in impes_dict:
-            self.non_core_symmetry_groups = impes_dict['symmetry_groups']
->>>>>>> 9f0f4b79
 
     
     
@@ -787,6 +753,7 @@
             if self.ensemble in ['NVT', 'NPT']:
                 self.simulation.context.setVelocitiesToTemperature(self.temperature)
         
+        self.start_velocities = self.simulation.context.getState(getVelocities=True).getVelocities()
         self.start_velocities = self.simulation.context.getState(getVelocities=True).getVelocities()
         # Set up reporting
         self.simulation.reporters.clear()
@@ -807,7 +774,6 @@
         print('Total simulation time in ns:', self.nsteps * timestep / 1e6)
         print('=' * 60)
 
-<<<<<<< HEAD
         self.last_point_added = 0
         self.cycle_iteration = self.unadded_cycles
         
@@ -871,38 +837,6 @@
             self.impes_drivers[root] = driver_object
 
         self.current_state = self.roots_to_follow[0]
-=======
-        # load datafile if there is one
-        impes_driver = InterpolationDriver(self.z_matrix)
-        impes_driver.update_settings(self.impes_dict)
-        self.im_labels, _ = impes_driver.read_labels()
-
-        if self.qm_data_points is None:
-           self.qm_data_points = []
-           self.qm_energies = []
-           for label in self.im_labels:
-               qm_data_point = InterpolationDatapoint(self.z_matrix)
-               qm_data_point.read_hdf5(self.qm_datafile, label)
-               self.qm_energies.append(qm_data_point.energy)
-               self.qm_data_points.append(qm_data_point)
-
-        self.cycle_iteration = self.unadded_cycles
-        
-        print('current datapoints around the given starting structure', self.desired_datpoint_density, self.density_around_data_point[0], self.density_around_data_point[1], '\n allowed derivation from the given structure', self.allowed_molecule_deviation, '\n ---------------------------------------')
-        self.allowed_molecules = []
-        self.molecules = []
-        openmm_coordinate = self.simulation.context.getState(getPositions=True).getPositions()
-        self.coordinates = [openmm_coordinate]
-
-
-        self.current_state = 0
-        driver_object = InterpolationDriver(self.z_matrix)
-
-        driver_object.update_settings(self.impes_dict)
-        self.impes_driver = driver_object
-    
-        self.sorted_im_labels, self.qm_data_points = self.sort_points_with_association(self.im_labels, self.qm_data_points)
->>>>>>> 9f0f4b79
 
         self.impes_driver.labels = self.sorted_im_labels
         self.impes_driver.qm_data_points = self.qm_data_points
@@ -959,12 +893,12 @@
                 print('Temperature:', temp, 'K')
                 print('Total Energy:', total)
                 print('-' * 60)
-<<<<<<< HEAD
                 for root in self.roots_to_follow:
                     print('Current Density', self.density_around_data_point[0][root], '-->', self.desired_datpoint_density, self.unadded_cycles)   
                 print('Current State (PES):', self.current_state)    
             # self.output_file_writer(self.summary_output)
             self.step += 1
+
 
             self.simulation.step(1)
             
@@ -987,15 +921,6 @@
                                                            root)
                     last_added = len(self.sampled_molecules[root]['molecules'])
                 #print('cooridnates', simulation.context.getState(getPositions=True).getPositions())
-=======
-                print('Current Density', self.density_around_data_point[0], '-->', self.desired_datpoint_density, self.unadded_cycles)   
-
-            self.step += 1
-
-            self.simulation.step(1)
-            # if step % 100 == 0 and step != 0:
-            #     self.simulation.saveCheckpoint('checkpoint')
->>>>>>> 9f0f4b79
 
             # if step == self.nsteps and self.density_around_data_point[0] != self.desired_datpoint_density:
             #     step = 0
@@ -1811,7 +1736,6 @@
             qm_atom_labels = [atom_labels[i] for i in self.qm_atoms]
             new_molecule = Molecule(qm_atom_labels, positions_ang, units="angstrom")
         
-<<<<<<< HEAD
         for root in self.roots_to_follow:
             self.impes_drivers[root].qm_data_points = self.qm_data_point_dict[root]
             self.impes_drivers[root].compute(new_molecule)
@@ -1848,18 +1772,10 @@
         if len(self.roots_to_follow) > 1 and self.step == self.excitation_pulse[0]:
             self.current_state = self.excitation_pulse[1]
             
-=======
-        self.impes_driver.compute(new_molecule)
->>>>>>> 9f0f4b79
 
         potential_kjmol = self.impes_drivers[self.current_state].impes_coordinate.energy * hartree_in_kcalpermol() * 4.184
         self.current_gradient = self.impes_drivers[self.current_state].impes_coordinate.gradient
 
-<<<<<<< HEAD
-=======
-        potential_kjmol = self.impes_driver.impes_coordinate.energy * hartree_in_kcalpermol() * 4.1840
-        self.current_gradient = self.impes_driver.impes_coordinate.gradient
->>>>>>> 9f0f4b79
         self.current_energy = potential_kjmol
                         
             # Potential energy is in Hartree, convert to kJ/mol
@@ -1911,12 +1827,7 @@
         self.add_a_point = False
         
         if self.density_around_data_point[1] is not None:
-<<<<<<< HEAD
             current_dihedral = new_molecule.get_dihedral_in_degrees([self.density_around_data_point[1][0] + 1, self.density_around_data_point[1][1] + 1, self.density_around_data_point[1][2] + 1, self.density_around_data_point[1][3] + 1])
-=======
-            current_dihedral = (new_molecule.get_dihedral_in_degrees([self.density_around_data_point[1][0] + 1, self.density_around_data_point[1][1] + 1, self.density_around_data_point[1][2] + 1, self.density_around_data_point[1][3] + 1])) % 360
-            
->>>>>>> 9f0f4b79
             lower, upper = self.allowed_molecule_deviation
             
             # Case 1: If boundaries do not wrap (e.g., [-60, 60])
@@ -1925,17 +1836,12 @@
             else:
                 allowed = current_dihedral >= lower or current_dihedral <= upper
 
-<<<<<<< HEAD
-=======
-        
->>>>>>> 9f0f4b79
         if allowed:
+
 
             openmm_coordinate = context.getState(getPositions=True).getPositions()
             self.coordinates.append(openmm_coordinate)
-<<<<<<< HEAD
-            self.velocities.append(context.getState(getVelocities=True).getVelocities())
-            self.gradients.append(gradient)
+
             if self.skipping_value == 0:
                 scanned = False
                 for checked_molecule in self.allowed_molecules[self.current_state]['molecules']:
@@ -1953,36 +1859,13 @@
                             break          
 
                         if i == len(self.qm_data_point_dict[self.current_state]):
-=======
-
-            if self.skipping_value == 0:
-                scanned = False
-                for checked_molecule in self.allowed_molecules:
-                    checked_distance = self.cartesian_just_distance(checked_molecule, new_molecule.get_coordinates_in_bohr())
-                    if (np.linalg.norm(checked_distance) / np.sqrt(len(new_molecule.get_labels()))) * bohr_in_angstrom() <= self.distance_thrsh:
-                        scanned = True 
-                        break
-
-                if not scanned:
-                    for i, qm_data_point in enumerate(self.qm_data_points, start=1):
-                        length_vectors = (self.impes_driver.impes_coordinate.cartesian_distance_vector(qm_data_point))
-
-                        if (np.linalg.norm(length_vectors) / np.sqrt(len(self.molecule.get_labels()))) * bohr_in_angstrom() <= self.distance_thrsh:
-                            self.add_a_point = False
-                            break          
-                            
-                        if i == len(self.qm_data_points):
->>>>>>> 9f0f4b79
                             self.add_a_point = True
 
             else:
                 self.skipping_value -= 1
-<<<<<<< HEAD
-=======
-            
->>>>>>> 9f0f4b79
             self.point_checker += 1 
             if self.add_a_point == True and self.step > self.collect_qm_points or self.check_a_point == True and self.step > self.collect_qm_points:
+                self.point_correlation_check(new_molecule)
                 self.point_correlation_check(new_molecule)
             if self.point_checker == 0:            
                 
@@ -1990,23 +1873,16 @@
 
                 context.setPositions(self.coordinates[0])
                 self.coordinates = [self.coordinates[0]]
-<<<<<<< HEAD
                 # context.setVelocities(self.velocities[0])
 
 
             # Set initial velocities if the ensemble is NVT or NPT
-=======
-
->>>>>>> 9f0f4b79
                 if self.ensemble in ['NVT', 'NPT']:
 
                     context.setVelocitiesToTemperature(self.temperature)
                 else:
                     context.setVelocities(self.start_velocities)
-<<<<<<< HEAD
                 self.velocities = [context.getState(getVelocities=True).getVelocities()]
-=======
->>>>>>> 9f0f4b79
                 
                 new_positions = context.getState(getPositions=True).getPositions()
                 qm_positions = np.array([new_positions[i].value_in_unit(unit.nanometer) for i in self.qm_atoms])
@@ -2042,12 +1918,9 @@
                 context.setVelocitiesToTemperature(self.temperature)
             else:
                 context.setVelocities(self.start_velocities)
-<<<<<<< HEAD
             self.velocities = [context.getState(getVelocities=True).getVelocities()]
             # context.setVelocities(self.velocities[0])
             # self.velocities = self.velocities[:1]
-=======
->>>>>>> 9f0f4b79
             new_positions = context.getState(getPositions=True).getPositions()
             qm_positions = np.array([new_positions[i].value_in_unit(unit.nanometer) for i in self.qm_atoms])
             positions_ang = (qm_positions) * 10
@@ -2057,12 +1930,8 @@
             gradient_2 = self.update_gradient(qm_positions)
             force = -np.array(gradient_2) * conversion_factor
             
-<<<<<<< HEAD
             self.state_specific_molecules[self.current_state].append(new_molecule)
             self.coordinates_xyz.append(qm_positions * 10)
-=======
-            self.molecules.append(new_molecule)
->>>>>>> 9f0f4b79
             for i, atom_idx in enumerate(self.qm_atoms):
                 self.system.getForce(self.qm_force_index).setParticleParameters(i, atom_idx, force[i])
             self.system.getForce(self.qm_force_index).updateParametersInContext(context)
@@ -2109,7 +1978,6 @@
             else:
                 continue
 
-<<<<<<< HEAD
             qm_energy = 0
             print('############# Energy is QM claculated ############')
             current_basis = MolecularBasis.read(molecule, self.basis_set_label)
@@ -2120,25 +1988,12 @@
             
             # calcualte energy gradient
             self.previous_energy_list.append(energy_difference)
-=======
-        qm_energy = 0
-        print('############# QM calculation ############')
-        current_basis = MolecularBasis.read(molecule, self.basis_set_label)
-        qm_energy, scf_tensors = self.compute_energy(molecule, current_basis)
-
-        energy_difference = (abs(qm_energy[0] - self.impes_driver.impes_coordinate.energy))
-        print(f'Delta E {energy_difference * hartree_in_kcalpermol() * 4.1840} kJ/mol')
-        
-        # calcualte energy gradient
-        self.previous_energy_list.append(energy_difference)
->>>>>>> 9f0f4b79
 
             if len(self.previous_energy_list) > 3:
                 # Compute gradient (rate of change of energy difference)
                 grad1 = self.previous_energy_list[-2] - self.previous_energy_list[-3]
                 grad2 = self.previous_energy_list[-1] - self.previous_energy_list[-2]
 
-<<<<<<< HEAD
                 # Base skipping value calculation
                 base_skip = min(round(abs(self.energy_threshold / (energy_difference * hartree_in_kcalpermol())**2)), 20) - 1
 
@@ -2257,52 +2112,6 @@
 
 
     def add_point(self, molecule, label, basis=None, scf_results=None):
-=======
-            # Base skipping value calculation
-            base_skip = min(round(abs(self.energy_threshold / (energy_difference * hartree_in_kcalpermol())**2)), 40) - 1
-
-            # Adjust skipping value based on gradient
-            if grad2 > grad1:  # Energy difference is increasing
-                self.skipping_value = max(1, base_skip - 1)  # Reduce skipping for more frequent checks
-            else:  # Energy difference is decreasing
-                self.skipping_value = base_skip + 30  # Increase skipping to check less often
-
-        else:
-            self.skipping_value = min(round(abs(self.energy_threshold / (energy_difference * hartree_in_kcalpermol())**2)), 40)
-
-        if energy_difference * hartree_in_kcalpermol() > self.energy_threshold:
-            self.add_a_point = True
-        else:
-            self.allowed_molecules.append(molecule.get_coordinates_in_bohr())
-            self.add_a_point = False
-        if self.add_a_point:
-            print('✨ A point is added! ✨')
-            print(molecule.get_xyz_string())
-            label = f"point_{len(self.sorted_im_labels) + 1}"
-
-            if self.optimize:
-                opt_qm_driver = ScfRestrictedDriver()
-                opt_qm_driver.ostream.mute()
-                opt_qm_driver.xcfun = 'b3lyp'
-                reference_dih = self.density_around_data_point[1]
-                opt_drv = OptimizationDriver(opt_qm_driver)
-                current_basis = MolecularBasis.read(molecule, 'def2-svp')
-                scf_tensors = opt_qm_driver.compute(molecule, current_basis)
-                opt_drv.ostream.mute()
-                if reference_dih is not None:
-                    constraint = f"freeze dihedral {reference_dih[0] + 1} {reference_dih[1] + 1} {reference_dih[2] + 1} {reference_dih[3] + 1}"
-                    opt_drv.constraints = [constraint]
-                opt_results = opt_drv.compute(molecule, current_basis, scf_tensors)
-                optimized_molecule = Molecule.from_xyz_string(opt_results['final_geometry'])
-                molecule = optimized_molecule
-
-            self.add_point(molecule, label, self.qm_datafile, current_basis)
-            self.point_checker = 0
-
-
-
-    def add_point(self, molecule, label, filename, basis):
->>>>>>> 9f0f4b79
         """ Adds a new point to the database.
 
             :param molecule:
@@ -2450,7 +2259,6 @@
                 self.impes_drivers[state + i].qm_data_points = self.qm_data_point_dict[self.current_state]
                 self.impes_drivers[state + i].labels = self.sorted_state_spec_im_labels[self.current_state]
 
-<<<<<<< HEAD
                 print('I am writing the file', label, self.interpolation_settings[state + i]['imforcefield_file'])
                 
 
@@ -2583,24 +2391,6 @@
                     energy_gradient_denominator = sum_of_weights**2
 
                     energy_gradient = energy_gradient_nominator / energy_gradient_denominator
-=======
-        if self.qm_driver is None:
-            raise ValueError("No energy driver defined.")
-        if self.grad_driver is None:
-            raise ValueError("No gradient driver defined.")
-        if self.hess_driver is None:
-            raise ValueError("No Hessian driver defined.")
-
-        energy = None
-        gradient = None
-        hessian = None
-
-        energy, scf_results = self.compute_energy(molecule, basis)
-        gradient = self.compute_gradient(molecule, basis, scf_results)
-        hessian = self.compute_hessian(molecule, basis)
-    
-        impes_coordinate = InterpolationDatapoint(self.z_matrix)
->>>>>>> 9f0f4b79
 
                     dF_dalpha += 2 * diff * energy_gradient
                     
@@ -2640,7 +2430,6 @@
 
         trust_radius = optimize_trust_radius(inital_alphas, molecules, qm_energies, im_energies, datapoints, interpolation_setting)
         
-<<<<<<< HEAD
         return trust_radius['x']
     
 
@@ -2709,33 +2498,6 @@
                 energy_gradient_denominator = sum_of_weights**2
 
                 energy_gradient = energy_gradient_nominator / energy_gradient_denominator
-=======
-        qm_points_list = []
-
-        impes_coordinate = InterpolationDatapoint(self.z_matrix)
-        impes_coordinate.update_settings(self.impes_dict)
-        impes_coordinate.cartesian_coordinates = molecule.get_coordinates_in_bohr()
-
-        impes_coordinate.energy = energy[0]
-        impes_coordinate.gradient = gradient[0]
-        impes_coordinate.hessian = hessian[0]
-        impes_coordinate.transform_gradient_and_hessian()
-
-        if self.impes_driver is not None:
-            self.impes_driver.impes_coordinate.gradient = gradient[0]
-
-        qm_points_list.append(impes_coordinate)
-        
-        for i, qm_datapoint in enumerate(qm_points_list):
-            qm_datapoint.write_hdf5(filename, label)
-            self.sorted_im_labels.append(label)
-            self.qm_energies.append(qm_datapoint.energy)
-            self.qm_data_points.append(qm_datapoint)
-            if self.impes_driver is not None:
-                self.impes_driver.impes_coordinate.gradient = gradient[0]
-                self.impes_driver.qm_data_points = self.qm_data_points
-
->>>>>>> 9f0f4b79
 
                 dF_dalpha += 2 * diff * energy_gradient
 
@@ -2788,7 +2550,6 @@
         qm_energy = None
         scf_tensors = None
 
-<<<<<<< HEAD
         # XTB
         if isinstance(qm_driver, XtbDriver):
 
@@ -2801,13 +2562,6 @@
             qm_driver.ostream.mute()
             scf_tensors = qm_driver.compute(molecule, basis)
             qm_energy = qm_driver.scf_energy
-=======
-        # restricted SCF
-        if isinstance(self.qm_driver, ScfRestrictedDriver):
-            self.qm_driver.ostream.mute()
-            scf_tensors = self.qm_driver.compute(molecule, basis)
-            qm_energy = self.qm_driver.scf_energy
->>>>>>> 9f0f4b79
             qm_energy = np.array([qm_energy])
             qm_driver.ostream.unmute()
         
@@ -2838,7 +2592,6 @@
 
         qm_gradient = None
 
-<<<<<<< HEAD
         if isinstance(grad_driver, XtbGradientDriver):
             grad_driver.ostream.mute()
             grad_driver.compute(molecule)
@@ -2850,12 +2603,6 @@
             grad_driver.ostream.mute()
             grad_driver.compute(molecule, basis, scf_results)
             qm_gradient = grad_driver.gradient
-=======
-        if isinstance(self.grad_driver, ScfGradientDriver):
-            self.grad_driver.ostream.mute()
-            self.grad_driver.compute(molecule, basis, scf_results)
-            qm_gradient = self.grad_driver.gradient
->>>>>>> 9f0f4b79
             qm_gradient = np.array([qm_gradient])
             grad_driver.ostream.unmute()
         
@@ -2890,7 +2637,6 @@
 
         qm_hessian = None
 
-<<<<<<< HEAD
         if isinstance(hess_driver, XtbHessianDriver):
             hess_driver.ostream.mute()
             hess_driver.compute(molecule)
@@ -2902,12 +2648,6 @@
             hess_driver.ostream.mute()
             hess_driver.compute(molecule, basis)
             qm_hessian = hess_driver.hessian
-=======
-        if isinstance(self.hess_driver, ScfHessianDriver):
-            # self.hess_driver.ostream.mute()
-            self.hess_driver.compute(molecule, basis)
-            qm_hessian = self.hess_driver.hessian
->>>>>>> 9f0f4b79
             qm_hessian = np.array([qm_hessian])
             hess_driver.ostream.unmute()
         
@@ -2929,7 +2669,6 @@
         return qm_hessian
 
 
-<<<<<<< HEAD
 
     def get_qm_potential_energy(self):
         """
@@ -3200,8 +2939,6 @@
 
         return reference_molecules_check
 
-=======
->>>>>>> 9f0f4b79
     def calculate_translation_coordinates_analysis(self, given_coordinates):
         """Center the molecule by translating its geometric center to (0, 0, 0)."""
         center = np.mean(given_coordinates, axis=0)
