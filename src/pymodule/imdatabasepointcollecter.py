#
#                              VELOXCHEM
#         ----------------------------------------------------
#                     An Electronic Structure Code
#
#  Copyright © 2018-2024 by VeloxChem developers. All rights reserved.
#
#  SPDX-License-Identifier: LGPL-3.0-or-later
#
#  This file is part of VeloxChem.
#
#  VeloxChem is free software: you can redistribute it and/or modify it under
#  the terms of the GNU Lesser General Public License as published by the Free
#  Software Foundation, either version 3 of the License, or (at your option)
#  any later version.
#
#  VeloxChem is distributed in the hope that it will be useful, but WITHOUT
#  ANY WARRANTY; without even the implied warranty of MERCHANTABILITY or
#  FITNESS FOR A PARTICULAR PURPOSE. See the GNU Lesser General Public
#  License for more details.
#
#  You should have received a copy of the GNU Lesser General Public License
#  along with VeloxChem. If not, see <https://www.gnu.org/licenses/>.

from mpi4py import MPI
import numpy as np
from pathlib import Path
from sys import stdout
import sys
from time import time
import xml.etree.ElementTree as ET
from xml.dom import minidom
from contextlib import redirect_stderr
from io import StringIO

from .molecule import Molecule
from .veloxchemlib import mpi_master
from. veloxchemlib import hartree_in_kcalpermol, bohr_in_angstrom
from .outputstream import OutputStream
from .errorhandler import assert_msg_critical
from .solvationbuilder import SolvationBuilder
<<<<<<< HEAD
from .optimizationdriver import OptimizationDriver

# Drivers
=======
>>>>>>> 94c20d9c
from .scfrestdriver import ScfRestrictedDriver
from .molecularbasis import MolecularBasis
from .scfgradientdriver import ScfGradientDriver
from .scfhessiandriver import ScfHessianDriver
from .xtbdriver import XtbDriver
from .xtbgradientdriver import XtbGradientDriver
from .xtbhessiandriver import XtbHessianDriver
from .interpolationdriver import InterpolationDriver
from .interpolationdatapoint import InterpolationDatapoint

with redirect_stderr(StringIO()) as fg_err:
    import geometric

try:
    import openmm as mm
    import openmm.app as app
    import openmm.unit as unit
except ImportError:
    pass


class IMDatabasePointCollecter:
    """
    Implements the OpenMMDynamics.
    Performs classical MD and QM/MM simulations.

    :param comm:
        The MPI communicator.
    :param ostream:
        The output stream.

    Instance variables:
        - platform: The platform for OpenMM. Default is 'reference'
                    Options are 'CPU', 'CUDA' and 'OpenCL'.
        - ensemble: The thermodynamic ensemble used in the simulation.
                    Options are: 'NVE', 'NVT' and 'NPT'.
        - temperature: The temperature.
        - friction: The friction coefficient which couples the system to the heat bath.
        - timestep: The timestep for the integrator in fs.
        - nsteps: The number of steps.
        - parent_ff: The Force Field to be used in standard residues.
        - water_ff: The Force Field to be used for water.
        - box_size: The size of the box for periodic simulations.
        - padding: The padding for the box in nm.
        - cutoff: The cutoff for nonbonded interactions in nm.
        - integrator: The integrator object.
        - system: The OpenMM system object.
        - topology: The OpenMM topology object.
        - simulation: The OpenMM simulation object.
        - constraints: The constraints for the system.
        - pdb: The PDB file object.
        - modeller: The modeller object.
        - labels: The atom labels.
        - molecule: The VeloxChem molecule object.
        - unique_residues: The list of unique residues in the system.
        - unique_molecules: The list of unique molecules in the system.
        - qm_driver: The VeloxChem driver object. Options are XtbDriver and InterpolationDriver.
        - grad_driver: The VeloxChem gradient driver object.
        - qm_atoms: The list of atom indices for the QM region.
        - mm_subregion: The list of atom indices for the MM subregion (part of a molecule).
        - linking_atoms: The list of atom indices for the linking atoms.
        - qm_force_index: The index of the QM force in the system.
        - driver_flag: The flag to determine the driver to be used.
        - scaling_factor: The scaling factor for the QM stabilizer.
        - linking_atom_distance: The distance between the QM and MM regions in angstroms.
    """
    
    def __init__(self, comm=None, ostream=None):
        """
        Initializes the class with default simulation parameters.
        """
        np.set_printoptions(threshold=sys.maxsize)
        # MPI and output stream
        if comm is None:
            comm = MPI.COMM_WORLD

        if ostream is None:
            if comm.Get_rank() == mpi_master():
                ostream = OutputStream(stdout)
            else:
                ostream = OutputStream(None)

        # mpi information
        self.comm = comm
        self.rank = self.comm.Get_rank()
        self.nodes = self.comm.Get_size()

        # output stream
        self.ostream = ostream

        # Instance variables
        # Simulation parameters
        self.platform = None
        self.ensemble = None
        self.temperature = None
        self.friction = None
        self.timestep = None
        self.nsteps = None
        self.parent_ff = 'amber03.xml'
        self.water_ff = 'spce.xml'
        self.box_size = 2.0 
        self.padding = 1.0
        self.cutoff = 1.0
        self.scaling_factor = 0.0
        self.integrator = None

        # OpenMM objects
        self.system = None
        self.topology = None
        self.integrator = None
        self.simulation = None
        self.constraints = None
        self.pdb = None
        self.modeller = None
        self.labels = []

        # VeloxChem objects
        self.molecule = None
        self.energy_gabs = {}
        self.state_energies = {}
        self.unique_residues = []
        self.unique_molecules = []

        self.current_im_choice = None
        
        # QM Region parameters
        self.qm_driver = None
        self.grad_driver = None
        self.qm_atoms = None
        self.mm_subregion = None
        self.linking_atoms = None
        self.qm_force_index = None
        self.driver_flag = None
        self.swapped = False
        self.state_swtiched = False
        self.velo_switch = False
        self.optimize = True

        self.snapshots = None
        self.load_system = None
        self.pressure = None
        self.output_file = None
        self.adiabatic_basis = False
        self.density_around_data_point = None
        self.impes_drivers = None
        self.im_labels = None
        self.sorted_im_labels = []
        self.qm_energies = None
        self.qm_data_points = None
        self.point_adding_molecule = {}
        self.energy_threshold = None
        self.collect_qm_points = None
        self.previous_energy_list = []
        self.non_core_symmetry_groups = []
        

        self.qm_datafile = None

        self.starting_temperature = None

        self.current_state = None
        self.distance_thrsh = 0.1
        self.current_im_choice = None
        self.current_gradient = 0
        self.current_energy = 0
        self.point_checker = 1
        self.allowed_molecule_deviation = None
        self.last_point_added = None
        self.im_labels = None
        self.add_a_point = False
        self.check_a_point = False
        self.cluster_run = None
        self.skipping_value = 0
        self.basis_set_label = None
        self.molecule = None
        self.expansion = True
        self.expansion_molecules = []
        self.dynamics_settings_interpolation_run = None

        # output_file variables that will be written into self.general_variable_output
        self.gradients = None
        self.velocities = None
        self.coordinates = None
        self.coordinates_xyz = None
        self.molecules = []
        self.all_gradients = []
        
        
        self.summary_output = 'summary_output.txt'
        with open(self.summary_output, 'w') as file:
            file.write("########## Summaray Ouput of Structures and Energies ##########\n\n")
        self.coordinates_xyz = None

        self.velocities = []

        # Default value for the C-H linker distance
        self.linking_atom_distance = 1.0705 
            
    # Method to generate OpenMM system from VeloxChem objects
    def system_from_molecule(self,
                             molecule,
                             z_matrix, 
                             ff_gen, 
                             solvent='gas', 
                             qm_atoms=None, 
                             filename='residue',
                             trust_radius=False, 
                             residue_name='MOL'):
        """
        Generates an OpenMM system from a VeloxChem molecule and a forcefield generator.
        
        :param molecule:
            VeloxChem molecule object.
        :param ff_gen:
            VeloxChem forcefield generator object.
        :param solvent:
            Available options:'gas', 'spce', 'tip3p', 'ethanol', 'methanol', 'acetone', 
            'chloroform', 'hexane', 'toluene', 'dcm', 'benzene', 'dmso', 'thf', 
            'acetonitrile', 'other' or 'itself'.
        :param qm_atoms:
            Options: None, 'all', or list of atom indices for QM region.
        :param filename:
            Base name for the generated files. Default is 'residue'.
        :param residue_name:
            Name of the residue. Default is 'MOL'.
        """

        assert_msg_critical('openmm' in sys.modules, 'OpenMM is required for IMDatabasePointCollecter.')

        # Store the molecule object and generate OpenMM compatible files
        self.molecule = molecule
        self.positions = molecule.get_coordinates_in_angstrom()
        self.labels = molecule.get_labels()
        self.z_matrix = z_matrix

        # Options for the QM region if it's required.
        # TODO: Take this if else tree to a separate method.
        if qm_atoms:
            filename = 'qm_region'
            if trust_radius:
                filename += 'trust_radius'
            # Create a QM region topology template
            if qm_atoms == 'all':
                msg = 'Full molecule as QM region'
                self.ostream.print_info(msg)
                self.ostream.flush()
                qm_atoms = list(range(len(self.labels)))
                self._create_QM_residue(ff_gen, 
                                        qm_atoms, 
                                        filename)

            elif isinstance (qm_atoms, list):
                if qm_atoms == list(range(len(self.labels))):
                    msg = 'Full molecule as QM region'
                    self.ostream.print_info(msg)
                    self.ostream.flush()
                    self._create_QM_residue(ff_gen,
                                            qm_atoms,
                                            filename)
                msg = 'QM/MM partition inside the molecule'
                self.ostream.print_info(msg)
                self.ostream.flush()
                self._create_QM_subregion(ff_gen,
                                          qm_atoms, 
                                          molecule, 
                                          filename)

            ff_gen.write_pdb(f'{filename}.pdb', 'QMR')

        elif qm_atoms is None:
            ff_gen.write_openmm_files(filename, residue_name)

        # TODO: Incorporate the SystemBuilder here to avoid using the Modeller.
        if solvent == 'gas':
            phase = 'gas'
            self.pdb = app.PDBFile(f'{filename}.pdb')     
            # Common forcefield loading, modified according to phase specifics
            forcefield_files = [f'{filename}.xml']

        if solvent != 'gas':
            # Solvate the molecule using the SystemBuilder
            phase = 'periodic'
            sys_builder = SolvationBuilder()
            sys_builder.solvate(solute=molecule, 
                                solvent=solvent,
                                padding=self.padding,
                                equilibrate=True
                                )
            #sys_builder.write_openmm_files(solute_ff=ff_gen)
            if solvent == 'spce':
                self.water_ff = 'spce.xml'
                forcefield_files = [f'{filename}.xml', self.parent_ff, self.water_ff]
            elif solvent == 'tip3p':
                self.water_ff = 'tip3p.xml'
                forcefield_files = [f'{filename}.xml', self.parent_ff, self.water_ff]
            elif solvent == 'itself':
                # Solute and solvent are the same
                forcefield_files = [f'{filename}.xml', self.parent_ff]
            else:
                # Any other solvent, including custom ones
                solvent_ff = 'solvent_1.xml'
                forcefield_files = [f'{filename}.xml', self.parent_ff, solvent_ff]

            # Load the PDB from the SystemBuilder
            self.pdb = app.PDBFile('equilibrated_system.pdb')

        # Create the ForceField object        
        forcefield = app.ForceField(*forcefield_files)

        # Create the System object
        if phase == 'gas':
            self.system = forcefield.createSystem(self.pdb.topology, nonbondedMethod=app.NoCutoff, constraints=app.HBonds)

        else:
            self.system = forcefield.createSystem(self.pdb.topology, 
                                                  nonbondedMethod=app.PME, 
                                                  nonbondedCutoff=self.cutoff * unit.nanometer, 
                                                  constraints=app.HBonds)
        
        # Modify the system to include QM and QM/MM forces.
        if qm_atoms:
            self.set_qm_mm_system(phase, 
                                  ff_gen)
            # self.qm_stabilizer(ff_gen)
        
        # Write the system to a xml file (for debugging purposes)
        with open(f'{filename}_system.xml', 'w') as f:
            f.write(mm.XmlSerializer.serialize(self.system))
            msg = f'System parameters written to {filename}_system.xml'
            self.ostream.print_info(msg)
            self.ostream.flush()

        # Write the system to a pdb file (for debugging purposes)
        if phase == 'gas':
            app.PDBFile.writeFile(self.pdb.topology, 
                                  self.positions, 
                                  open(f'{filename}_system.pdb', 'w'))
            msg = f'System coordinates written to {filename}_system.pdb'
            self.ostream.print_info(msg)
            self.ostream.flush()

        elif phase == 'periodic':
            app.PDBFile.writeFile(self.pdb.topology, 
                                  self.pdb.positions, 
                                  open(f'{filename}_system.pdb', 'w'))
            msg = f'System coordinates written to {filename}_system.pdb'
            self.ostream.print_info(msg)
            self.ostream.flush()
        
        self.phase = phase

    def add_bias_force(self, atoms, force_constant, target):
        """
        Method to add a biasing force to the system.

        :param atoms:
            List of atom indices to apply the force.
        :param force_constant:
            Force constant for the biasing force.
        :param target:
            Target equilibrium parameter (distance (nm), angle and torsion (deg))
        """

        assert_msg_critical('openmm' in sys.modules, 'OpenMM is required for IMDatabasePointCollecter.')

        if len(atoms) == 2:
            msg = f'Adding stretch force between atoms {atoms[0]} and {atoms[1]} with force constant {force_constant}.'
            self.ostream.print_info(msg)
            self.ostream.flush()
            force = mm.CustomBondForce('0.5*k*(r-r0)^2')
            force.addGlobalParameter('k', force_constant)
            force.addGlobalParameter('r0', target)
            force.addBond(atoms[0], atoms[1])
            self.system.addForce(force)
        elif len(atoms) == 3:
            target_rad = target * np.pi / 180
            msg = f'Adding bend force between atoms {atoms[0]}, {atoms[1]}, and {atoms[2]} with force constant {force_constant}.'
            self.ostream.print_info(msg)
            self.ostream.flush()
            force = mm.CustomAngleForce('0.5*k*(theta-theta0)^2')
            force.addGlobalParameter('k', force_constant)
            force.addGlobalParameter('theta0', target_rad)
            force.addAngle(atoms[0], atoms[1], atoms[2])
            self.system.addForce(force)
        elif len(atoms) == 4:
            target_rad = target * np.pi / 180
            msg = f'Adding torsion force between atoms {atoms[0]}, {atoms[1]}, {atoms[2]}, and {atoms[3]} with force constant {force_constant}.'        
            self.ostream.print_info(msg)
            self.ostream.flush()
            force = mm.CustomTorsionForce('0.5*k*(theta-theta0)^2')
            force.addGlobalParameter('k', force_constant)
            force.addGlobalParameter('theta0', target_rad)
            force.addTorsion(atoms[0], atoms[1], atoms[2], atoms[3])
            self.system.addForce(force)
        else:
            raise ValueError('Invalid number of atoms for the biasing force.')
     
    def conformational_sampling(self, 
                                ensemble='NVT', 
                                temperature=700, 
                                timestep=2.0, 
                                nsteps=10000, 
                                snapshots=10,
                                minimize=True):

        """
        Runs a high-temperature MD simulation to sample conformations and minimize the energy of these conformations.

        :param ensemble:
            Type of ensemble. Options are 'NVE', 'NVT', 'NPT'. Default is 'NVT'.
        :param temperature:
            Temperature of the system in Kelvin. Default is 700 K.
        :param timestep:
            Timestep of the simulation in femtoseconds. Default is 2.0 fs.
        :param nsteps:
            Number of steps in the simulation. Default is 1000.
        :param snapshots:
            The number of snapshots to save. Default is 10.


        :return:
            Tuple containing the minimized potential energies and the XYZ format strings of the relaxed coordinates.

        """

        assert_msg_critical('openmm' in sys.modules, 'OpenMM is required for IMDatabasePointCollecter.')

        if self.system is None:
            raise RuntimeError('System has not been created!')
        if self.molecule is None:
            raise RuntimeError('Molecule object does not exist!')

        self.ensemble = ensemble
        self.temperature = temperature * unit.kelvin

        self.timestep = timestep * unit.femtosecond
        self.nsteps = nsteps

        self.integrator = self._create_integrator()
        topology = self.modeller.topology if self.phase in ['water', 'periodic'] else self.pdb.topology
        self.positions = self.modeller.positions if self.phase in ['water', 'periodic'] else self.pdb.positions

        self.simulation = app.Simulation(topology, self.system, self.integrator)
        self.simulation.context.setPositions(self.positions)
        self.simulation.context.setVelocitiesToTemperature(self.temperature)

        save_freq = nsteps // snapshots if snapshots else nsteps
        energies = []
        opt_coordinates = []

        for step in range(nsteps):
            self.simulation.step(1)
            if step % save_freq == 0:
                state = self.simulation.context.getState(getPositions=True, getEnergy=True)
                energy = state.getPotentialEnergy().value_in_unit(unit.kilojoules_per_mole)
                coordinates = state.getPositions()
                self.simulation.context.setPositions(coordinates) 

                if minimize:

                    print(f'Step: {step}, Potential energy: {energy}')
                    self.simulation.minimizeEnergy()
                    minimized_state = self.simulation.context.getState(getPositions=True, getEnergy=True)
                    minimized_energy = minimized_state.getPotentialEnergy().value_in_unit(unit.kilojoules_per_mole)
                    minimized_coordinates = minimized_state.getPositions()

                    energies.append(minimized_energy)
                    print(f'Minimized energy: {minimized_energy}')
                    xyz = f"{len(self.labels)}\n\n"
                    for label, coord in zip(self.labels, minimized_coordinates):
                        xyz += f"{label} {coord.x * 10} {coord.y * 10} {coord.z * 10}\n"  # Convert nm to Angstroms
                    print('Saved coordinates for step', step)
                    opt_coordinates.append(xyz)

                # Create a xyz with the coordinates
                print('Energy of the conformation:', energy)
                xyz = f"{len(self.labels)}\n\n"
                for label, coord in zip(self.labels, coordinates):
                    xyz += f"{label} {coord.x * 10} {coord.y * 10} {coord.z * 10}\n"
                opt_coordinates.append(xyz)
                energies.append(energy)
                print('Saved coordinates for step', step)

        print('Conformational sampling completed!')
        print(f'Number of conformations: {len(opt_coordinates)}')

        return energies, opt_coordinates

    def sort_points_with_association(self, points, associated_list):
        '''
        This function is sorting the points from a given database
        starting from the first entry to the last (point_0,..., point_n)

        :param points:
            list of database points
        :param associated_list:
            list of labels that are associated to the individual datapoints

        '''
        
        # Define a custom key function to extract the numerical part
        def extract_number(point):
            return int(point.split('_')[1])

        # Combine the points and associated list into tuples
        combined = list(zip(points, associated_list))

        # Sort the combined list using the custom key function
        sorted_combined = sorted(combined, key=lambda x: extract_number(x[0]))

        # Unzip the sorted combined list back into two lists
        sorted_points, sorted_associated_list = zip(*sorted_combined)

        return list(sorted_points), list(sorted_associated_list)
    
    
    def update_settings(self, dynamics_settings, impes_dict=None):
        """
        Updates settings in the ImpesDynamicsDriver.
        :param molecule:
            The Molecule object.
        :param impes_dict:
            The input dictionary of settings for IMPES.
        """

        assert_msg_critical(
        dynamics_settings['qm_driver'] is not None or dynamics_settings['grad_driver'] is not None or dynamics_settings['hess_driver'] is not None,
        'dynamics_settings: Not all drivers (energy, gradient, hessian) are defined please add the missing driver/s in settings.')

        self.qm_driver = dynamics_settings['qm_driver']
        self.grad_driver = dynamics_settings['grad_driver']
        self.hess_driver = dynamics_settings['hess_driver']

        self.qm_driver.ostream.mute()
        self.impes_dict = impes_dict
        self.dynamics_settings_interpolation_run = dynamics_settings


        if 'print_step' in dynamics_settings:
            self.print_step = int(dynamics_settings['print_step'])

        if 'duration' in dynamics_settings:
            self.duration = float(dynamics_settings['duration'])

        if 'temperature' in dynamics_settings:
            self.temperature = dynamics_settings['temperature']
            self.starting_temperature = dynamics_settings['temperature']

        if 'pressure' in dynamics_settings:
            self.pressure = float(dynamics_settings['pressure'])

        if 'force_constant' in dynamics_settings:
            self.force_constant = float(dynamics_settings['force_constant'])

        if 'friction' in dynamics_settings:
            self.friction = float(dynamics_settings['friction'])

        if 'timestep' in dynamics_settings:
            self.timestep = float(dynamics_settings['timestep'])

        if 'nsteps' in dynamics_settings:
            self.nsteps = int(dynamics_settings['nsteps'])

        if 'snapshots' in dynamics_settings:
            self.snapshots = int(dynamics_settings['snapshots'])

        # Start the simulation form a given state
        if 'load_system' in dynamics_settings:
            self.load_system = dynamics_settings['load_system']

        if 'trajectory_file' in dynamics_settings:
            self.out_file = dynamics_settings['trajectory_file']
        else:
            self.out_file = 'trajectory.pdb'

        # Determines the ensemble in order to set the correct simulation set_up
        if 'ensemble' in dynamics_settings:
            self.ensemble = dynamics_settings['ensemble']
<<<<<<< HEAD

=======
        
>>>>>>> 94c20d9c
        #################################### DATABASE construciton inputs #############################

        if 'imforcefield_file' in impes_dict:
            self.qm_datafile = impes_dict['imforcefield_file']

        # The desired density around a given starting structure/datapoint
        if 'desired_datapoint_density' in dynamics_settings:
            self.desired_datpoint_density = int(dynamics_settings['desired_datapoint_density'])

        # The number of iteration cycles without database expansion after which the description around the reference point has converged
        if 'converged_cycle' in dynamics_settings:
            self.unadded_cycles = int(dynamics_settings['converged_cycle'])
        
        if 'basis_set_label' in dynamics_settings:
            basis_set_label = dynamics_settings['basis_set_label']
            self.basis_set_label = basis_set_label
        
        if 'xc_fun' in dynamics_settings:
            self.qm_driver.xcfun = dynamics_settings['xc_fun']

        # Dertermines if non-adiabatic couplings should be calculated
        if 'NAC' in dynamics_settings:
            self.calc_NAC = dynamics_settings['NAC']
        else:
            self.calc_NAC = False

        if 'ADT' in dynamics_settings:
            self.adiabatic_basis = True

        if 'cluster_run' in dynamics_settings:
            self.cluster_run = dynamics_settings['cluster_run']
        # TODO: these need to be different dictionary entries
        if 'collect_qm_points_from' in dynamics_settings:
            self.collect_qm_points = dynamics_settings['collect_qm_points_from']

        # time step at which QM data point collection should start
        if 'qmc_start' in dynamics_settings:
            self.qmc_start = float(dynamics_settings["qmc_start"])
            # To prevent collecting points before qmc_start,
            # set collect_qm_points to False
            self.collect_qm_points = False

        # time step at which QM data point collection should stop
        if 'qmc_stop' in dynamics_settings:
            self.qmc_stop = float(dynamics_settings["qmc_stop"])

        # index of the excited state (in case of TDDFT QM data points)
        if "excited_state_index" in dynamics_settings:
            self.excited_state_index = int(dynamics_settings["excited_state_index"])

        # keywords used to reverse the dynamics
        # to a previous iteration.
        if 'reverse' in dynamics_settings:
            self.reverse = True
        else:
            self.reverse = False

        # how many iterations to reverse
        if 'reverse_by' in dynamics_settings:
            self.reverse_by = int(dynamics_settings['reverse_by'])
            self.reverse = True
        
        if 'energy_threshold' in dynamics_settings:
            self.energy_threshold = dynamics_settings['energy_threshold']

        # threshold to determine if a bond is breaking
        if 'bond_threshold' in dynamics_settings:
            self.bond_threshold = float(dynamics_settings['bond_threshold'])
        
        if 'symmetry_groups' in impes_dict:
            self.non_core_symmetry_groups = impes_dict['symmetry_groups']

        # if self.qm_datafile is None:

        #     #positions_ang = self.molecule.get_coordinates()
        #     #atom_labels = [atom.element.symbol for atom in self.topology.atoms()]
        #     #qm_atom_labels = [atom_labels[i] for i in self.qm_atoms]
        #     #new_molecule = Molecule(qm_atom_labels, positions_ang, units="au")
        #     new_molecule = self.molecule
        #     self.qm_data_points = []
        #     qm_energy, scf_tensors = self.compute_energy(new_molecule, basis=self.basis)
            
        #     self.im_labels = []
        #     self.qm_energies = []
        #     self.qm_datafile = 'IMDatabase.h5'
        #     label_list = f'point_{1}'
        #     self.add_point(new_molecule, label_list, qm_energy, self.qm_datafile, self.basis, scf_results=scf_tensors)

    
    
    def run_qmmm(self):
        """
        Runs a QM/MM simulation using OpenMM, storing the trajectory and simulation data.

        """

        assert_msg_critical('openmm' in sys.modules, 'OpenMM is required for IMDatabasePointCollecter.')

        if self.system is None:
            raise RuntimeError('System has not been created!')
        
        # temperature = self.temperature
        self.temperature = self.temperature * unit.kelvin
        
        # friction = self.friction
        self.friction = self.friction / unit.picosecond
        
        timestep = self.timestep
        self.timestep = timestep * unit.femtoseconds

        # Driver flag 
        if isinstance(self.qm_driver, XtbDriver):
            self.driver_flag = 'XTb Driver'
        elif isinstance(self.qm_driver, InterpolationDriver):
            self.driver_flag = 'Impes Driver'

        self.qm_potentials = []
        self.qm_mm_interaction_energies = []
        self.mm_potentials = []
        self.total_potentials = []
        self.kinetic_energies = []
        self.temperatures = []
        self.total_energies = []
        self.coordinates_xyz = []

        save_freq = self.nsteps // self.snapshots if self.snapshots else self.nsteps

        # Create or update the integrator
        if self.integrator is None:
            new_integrator = self._create_integrator()
        else:
            new_integrator = self.integrator

        self.topology = self.pdb.topology

        self.positions = self.pdb.positions
        
        self.simulation = app.Simulation(self.topology, self.system, new_integrator)

        # Load the state if a restart file is provided
        if self.load_system is not None:
            self.simulation.loadState(self.load_system)
        
        else:
            self.simulation.context.setPositions(self.positions)

            # Set initial velocities if the ensemble is NVT or NPT
            if self.ensemble in ['NVT', 'NPT']:
                self.simulation.context.setVelocitiesToTemperature(self.temperature)
        
        # Set up reporting
        self.simulation.reporters.clear()
        self.simulation.reporters.append(app.PDBReporter(self.out_file, save_freq))

        # Print header
        print('QM/MM Simulation Parameters')
        print('=' * 60)
        print('QM Driver:', self.driver_flag)
        print('Ensemble:', self.ensemble)
        print('Integration method:', new_integrator.__class__.__name__)
        if self.ensemble in ['NVT', 'NPT']:
            print('Temperature:', self.temperature, 'K')
            if self.ensemble == 'NPT':
                print('Pressure:', self.pressure, 'atm')
        print('Friction:', self.friction, '1/ps')
        print('Timestep:', self.timestep, 'fs')
        print('Total simulation time in ns:', self.nsteps * timestep / 1e6)
        print('=' * 60)

        # load datafile if there is one
        impes_driver = InterpolationDriver(self.z_matrix)
        impes_driver.update_settings(self.impes_dict)
        if self.im_labels is None:
            self.im_labels, _ = impes_driver.read_labels()
        print('beginning labels', self.im_labels)
        if self.qm_data_points is None:
           self.qm_data_points = []
           self.qm_energies = []
           for label in self.im_labels:
               qm_data_point = InterpolationDatapoint(self.z_matrix)
               qm_data_point.read_hdf5(self.qm_datafile, label)
               self.qm_energies.append(qm_data_point.energy)
               self.qm_data_points.append(qm_data_point)

        self.last_point_added = 0
        self.cycle_iteration = self.unadded_cycles
        
        print('current datapoints around the given starting structure', self.desired_datpoint_density, self.density_around_data_point[0], self.density_around_data_point[1], '\n allowed derivation from the given structure', self.allowed_molecule_deviation, '\n ---------------------------------------')
        self.allowed_molecules = []
        self.molecules = []
        openmm_coordinate = self.simulation.context.getState(getPositions=True).getPositions()
        self.coordinates = [openmm_coordinate]
        self.coordinates_xyz = []
        self.gradients = []
        self.velocities = []
        self.velocities_np = []
        self.velocities_np.append(self.simulation.context.getState(getVelocities=True).getVelocities(True))

        self.impes_drivers = []
        self.current_state = 0
        driver_object = InterpolationDriver(self.z_matrix)

        driver_object.update_settings(self.impes_dict)
        driver_object.symmetry_sub_groups = self.non_core_symmetry_groups
        self.impes_drivers.append(driver_object)
    
        self.sorted_im_labels, self.qm_data_points = self.sort_points_with_association(self.im_labels, self.qm_data_points)

        self.impes_drivers[-1].labels = self.sorted_im_labels
        self.impes_drivers[-1].qm_data_points = self.qm_data_points
        start_time = time()
        self.step = 0 

        for step in range(self.nsteps):

            self.update_forces(self.simulation.context)
            
            # Potential energies
            # QM region
            qm = self.get_qm_potential_energy()
            self.qm_potentials.append(qm)

            # QM/MM interactions
            qm_mm = self.simulation.context.getState(getEnergy=True, groups={1,2}).getPotentialEnergy()
            self.qm_mm_interaction_energies.append(qm_mm.value_in_unit(unit.kilojoules_per_mole))

            # MM region 
            mm = self.simulation.context.getState(getEnergy=True, groups={3,4,5,6,7}).getPotentialEnergy()
            self.mm_potentials.append(mm.value_in_unit(unit.kilojoules_per_mole))

            # Total potential energy
            pot = qm * unit.kilojoules_per_mole + qm_mm + mm
            self.total_potentials.append(pot.value_in_unit(unit.kilojoules_per_mole))

            # Kinetic energy
            kinetic = self.simulation.context.getState(getEnergy=True).getKineticEnergy()
            self.kinetic_energies.append(kinetic.value_in_unit(unit.kilojoules_per_mole))

            # Temperature
            R_kjmol = 0.00831446261815324
            particles = self.system.getNumParticles() * 1.5
            temp = kinetic.value_in_unit(unit.kilojoules_per_mole) / (particles * R_kjmol)
            self.temperatures.append(temp)

            # Total energy
            total = pot + kinetic
            self.total_energies.append(total.value_in_unit(unit.kilojoules_per_mole))
                
            # Information output
            if step % save_freq == 0:
                
                print(f"Step: {step} / {self.nsteps} Time: {round((step * timestep) / 1000, 2)} ps")
                print('Potential Energy QM region:', qm, 'kJ/mol')
                print('Potential Energy MM region:', mm)
                print('QM/MM Interaction Energy:', qm_mm)
                print('Total Potential Energy:', pot)
                print('Kinetic Energy:', kinetic)
                print('Temperature:', temp, 'K')
                print('Total Energy:', total)
                print('-' * 60)
                print('Current Density', self.density_around_data_point[0], '-->', self.desired_datpoint_density, self.unadded_cycles)   

            self.output_file_writer(self.summary_output)
            self.step += 1
            if self.step == 5650:
                print('both')
                # exit()
            self.simulation.step(1)
            if step % 100 == 0 and step != 0:
                self.simulation.saveCheckpoint('checkpoint')
                #self.output_file_writer(self.summary_output)
                #print('cooridnates', simulation.context.getState(getPositions=True).getPositions())

            if step == self.nsteps and self.density_around_data_point[0] != self.desired_datpoint_density:
                step = 0
            
            if self.density_around_data_point[0] >= self.desired_datpoint_density and self.expansion:
                step = self.nsteps
                break
            
            if not self.expansion:
                if len(self.expansion_molecules) >= 20:
                    break

            if self.unadded_cycles == 0:
                step = self.nsteps
                break

        end_time = time()
        elapsed_time = end_time - start_time
        elapsed_time_days = elapsed_time / (24 * 3600)
        performance = (self.nsteps * timestep / 1e6) / elapsed_time_days

        print('QM/MM simulation completed!')
        print(f'Number of steps: {self.nsteps}')
        print(f'Trajectory saved as {self.out_file}')
        print('=' * 60)
        print('Simulation Averages:')
        print('=' * 60)
        print('QM Potential Energy:', np.mean(self.qm_potentials), '±', np.std(self.qm_potentials), 'kJ/mol')
        print('QM/MM Interaction Energy:', np.mean(self.qm_mm_interaction_energies), '±', np.std(self.qm_mm_interaction_energies), 'kJ/mol')
        print('MM Potential Energy:', np.mean(self.mm_potentials), '±', np.std(self.mm_potentials), 'kJ/mol')
        print('Total Potential Energy:', np.mean(self.total_potentials), '±', np.std(self.total_potentials), 'kJ/mol')
        print('Kinetic Energy:', np.mean(self.kinetic_energies), '±', np.std(self.kinetic_energies), 'kJ/mol')
        print('Temperature:', np.mean(self.temperatures), '±', np.std(self.temperatures), 'K')
        print('Total Energy:', np.mean(self.total_energies), '±', np.std(self.total_energies), 'kJ/mol')
        print('=' * 60)
        print(f'Elapsed time: {int(elapsed_time // 60)} minutes, {int(elapsed_time % 60)} seconds')
        print(f'Performance: {performance:.2f} ns/day')
        print(f'Trajectory saved as {self.out_file}')


    # Post-simulation analysis methods
    def plot_energy(self,
                    components=['total'],
                    filename='energy_plot.png'):
        """
        Plots the energy components of the simulation.

        :param components:
            List of energy components to plot. Default is ['total'].
            It can include 'total', 'kinetic', 'potential', 'temperature', 'qm', 'mm', 'qm_mm'.
        :param filename:
            Name of the output file. Default is 'energy_plot.png'.
        """
        import matplotlib.pyplot as plt

        fig, ax = plt.subplots(figsize=(10, 6))

        # Plot also the trend of the energy components as a linear regression
        if 'total' in components:
            ax.plot(self.total_energies, label='Total Energy', marker='o')
            # Linear regression excluding the first 10% of the data
            x = np.arange(len(self.total_energies))
            m, b = np.polyfit(x[int(0.1 * len(x)):], self.total_energies[int(0.1 * len(x)):], 1)
            ax.plot(x, m * x + b, label=f'Total Energy Trend ({m:.4e} kJ/mol/step)', linestyle='--')

        if 'kinetic' in components:
            ax.plot(self.kinetic_energies, label='Kinetic Energy', marker='o')

        if 'potential' in components:
            ax.plot(self.total_potentials, label='Potential Energy', marker='o')
        if 'temperature' in components:
            ax.plot(self.temperatures, label='Temperature', marker='o')
            ax.set_ylabel('Temperature (K)')
        if 'qm' in components:
            ax.plot(self.qm_potentials, label='QM Energy', marker='o')
        if 'mm' in components:
            ax.plot(self.mm_potentials, label='MM Energy', marker='o')
        if 'qm_mm' in components:
            ax.plot(self.qm_mm_interaction_energies, label='QM/MM Interaction Energy', marker='o')

        ax.set_title('Energy Components of the Simulation')

        ax.set_xlabel('Step')
        ax.set_ylabel('Energy (kJ/mol)')
        ax.legend()
        plt.tight_layout()
        plt.savefig(filename)
        plt.show()
        
    def visualize_trajectory(self, 
                             trajectory_file='trajectory.pdb', 
                             interval=1):
        """
        Visualizes the trajectory of the simulation using py3Dmol.

        :param trajectory_file:
            Path to the PDB file containing the trajectory. Default is 'trajectory.pdb'.
        """
        try:
            import py3Dmol

        except ImportError:
            raise ImportError("py3Dmol is not installed. Please install it using `pip install py3Dmol`.")
        
        viewer = py3Dmol.view(width=800, height=600)

        viewer.addModelsAsFrames(open(trajectory_file, 'r').read(),'pdb', {'keepH': True})
        viewer.animate({'interval': interval, 'loop': "forward", 'reps': 10})
        viewer.setStyle({"stick":{},"sphere": {"scale":0.25}})
        viewer.zoomTo()

        viewer.show()

    # Private methods
    def _save_output(self, output_file):
        """
        Save the simulation output to an out file.
        Reports all the energy components for every snapshot.

        :param output_file:
            Path to the output file.
        """

        with open(output_file + '.out', 'w', encoding='utf-8') as out:
            # Write the header
            out.write('VeloxChem/OpenMM Simulation Output\n')
            out.write('=' * 60 + '\n')
            if self.qm_atoms is not None:
                out.write(f'Simulation type: {self.driver_flag}\n')
            else:
                out.write('Simulation type: Classical MD\n')
            out.write(f'Ensemble: {self.ensemble}\n')
            out.write(f'Temperature: {self.temperature}\n')
            out.write(f'Friction: {self.friction}\n')
            out.write(f'Timestep: {self.timestep} \n')
            out.write(f'Number of steps: {self.nsteps}\n')
            out.write('=' * 60 + '\n')

            # Write the energy components from the lists
            for i in range(len(self.total_energies)):
                out.write(f'Step: {i}\n')
                out.write(f'Potential Energy (kJ/mol): {self.total_potentials[i]:.4f}\n')
                out.write(f'Kinetic Energy (kJ/mol): {self.kinetic_energies[i]:.4f}\n')
                out.write(f'Temperature (K): {self.temperatures[i]:.4f}\n')
                if self.qm_atoms is not None:
                    out.write(f'QM Potential Energy (kJ/mol): {self.qm_potentials[i]:.4f}\n')
                    out.write(f'QM/MM Interaction Energy (kJ/mol): {self.qm_mm_interaction_energies[i]:.4f}\n')
                    out.write(f'MM Potential Energy (kJ/mol): {self.mm_potentials[i]:.4f}\n')
                out.write(f'Total Energy (kJ/mol): {self.total_energies[i]:.4f}\n')
                out.write('-' * 60 + '\n')
            # Write the averages
            out.write('Summary\n')
            out.write('=' * 60 + '\n')
            out.write(f'Average Potential Energy (kJ/mol): {np.mean(self.total_potentials):.4f} ± {np.std(self.total_potentials):.4f}\n')
            out.write(f'Average Kinetic Energy (kJ/mol): {np.mean(self.kinetic_energies):.4f} ± {np.std(self.kinetic_energies):.4f}\n')
            out.write(f'Average Temperature (K): {np.mean(self.temperatures):.4f} ± {np.std(self.temperatures):.4f}\n')
            if self.qm_atoms is not None:
                out.write(f'Average QM Potential Energy (kJ/mol): {np.mean(self.qm_potentials):.4f} ± {np.std(self.qm_potentials):.4f}\n')
                out.write(f'Average QM/MM Interaction Energy (kJ/mol): {np.mean(self.qm_mm_interaction_energies):.4f} ± {np.std(self.qm_mm_interaction_energies):.4f}\n')
                out.write(f'Average MM Potential Energy (kJ/mol): {np.mean(self.mm_potentials):.4f} ± {np.std(self.mm_potentials):.4f}\n')
            out.write(f'Average Total Energy (kJ/mol): {np.mean(self.total_energies):.4f} ± {np.std(self.total_energies):.4f}\n')
            out.write('=' * 60 + '\n')      

    def _format_PDB_file(self, filename):
        """
        Check the format of the PDB file and correct it if necessary.

        :param pdb_file:
            Path to the PDB file to be checked.
        :return:
            Path to the corrected PDB file.
        """

        pdb_path = Path(filename)
        if not pdb_path.is_file():
            raise FileNotFoundError(f"{filename} does not exist.")
        
        pdbstr = pdb_path.read_text()

        # Formatting issues flags
        label_guess_warning = False
        conect_warning = False

        for line in pdbstr.strip().splitlines():
            if line.startswith(('ATOM', 'HETATM')):
                atom_label = line[76:78].strip()
                if not atom_label:
                    label_guess_warning = True

            # Check if the CONECT records are present and skip them
            # If they are not present activate the warning flag
            if line.startswith('CONECT'):
                conect_warning = False
            else:
                conect_warning = True

        # Overwrite the PDB file with the guessed atom labels in columns 77-78
        # if the labels are missing
        if label_guess_warning:

            with open(filename, 'w') as f:
                for line in pdbstr.strip().splitlines():
                    if line.startswith(('ATOM', 'HETATM')):
                        atom_name = line[12:16].strip()
                        atom_label = atom_name[0]
                        new_line = line[:76] + f"{atom_label:>2}" + line[78:] + '\n'
                        f.write(new_line)
                    else:
                        f.write(line + '\n')
            
            print('Warning: Atom labels were guessed based on atom names (first character).')
            print(f'Please verify the atom labels in the {filename} PDB file.')

        if conect_warning:

            # Create a molecule from the PDB file
            molecule = Molecule.read_PDB_file(filename)
            connectivity_matrix = molecule.get_connectivity_matrix()
            # Determine all the bonds in the molecule
            with open(filename, 'a') as f:
                for i in range(connectivity_matrix.shape[0]):
                    for j in range(i + 1, connectivity_matrix.shape[1]):
                        if connectivity_matrix[i, j] == 1:
                            # Convert indices to 1-based index for PDB format and ensure proper column alignment
                            i_index = i + 1
                            j_index = j + 1
                            # Align to the right 
                            con_string = "{:6s}{:>5d}{:>5d}".format('CONECT', i_index, j_index)
                            f.write(con_string + '\n')
       
            print('The CONECT records were not found in the PDB file.')
            print('The connectivity matrix was used to determine the bonds.')

    def _create_integrator(self):
        """
        Creates an OpenMM integrator object based on the specified ensemble type.

        Returns:
            OpenMM Integrator: Configured integrator for the simulation.
        """

        assert_msg_critical('openmm' in sys.modules, 'OpenMM is required for IMDatabasePointCollecter.')

        # Common parameters for Langevin integrators

        if self.ensemble in ['NVT', 'NPT']:
            integrator = mm.LangevinIntegrator(self.temperature, self.friction, self.timestep)
            integrator.setConstraintTolerance(1e-5)
            if self.ensemble == 'NPT':
                # Add a barostat for pressure control in NPT ensemble
                barostat = mm.MonteCarloBarostat(1 * unit.atmospheres, self.temperature, 25)
                self.system.addForce(barostat)
        elif self.ensemble == 'NVE':
            integrator = mm.VerletIntegrator(self.timestep)

        else:
            raise ValueError("Unsupported ensemble type. Please choose 'NVE', 'NVT', or 'NPT'.")

        return integrator
    
    # Methods to create a QM region/subregion in the system
    def _create_QM_residue(self, 
                           ff_gen,
                           qm_atoms, 
                           filename='qm_region', 
                           residue_name='QMR'):
        """
        This method creates an xml file for a QM region.
        The xml file only contains atomtypes, residue, and nonbonded parameters.

        :param ff_gen:
            VeloxChem forcefield generator object
        :param qm_atoms:
            List of atom indices in the QM region.
        :param filename:
            Name of the files to be generated. Default is 'qm_region'
        :param residue_name:
            Name of the residue. Default is 'QMR'
        """
        self.qm_atoms = qm_atoms
        atoms = ff_gen.atoms
        bonds = ff_gen.bonds

        # Create the root element of the XML file
        ForceField = ET.Element("ForceField")
        
        # AtomTypes section
        AtomTypes = ET.SubElement(ForceField, "AtomTypes")

        for i, atom in atoms.items():
            element = ''.join([i for i in atom['name'] if not i.isdigit()])  
            attributes = {
                # Name is the atom type_molname
                "name": atom['name'] + '_' + residue_name,
                "class": str(i + 1),
                "element": element,
                "mass": str(atom['mass']) 
            }
            ET.SubElement(AtomTypes, "Type", **attributes)

        # Residues section
        Residues = ET.SubElement(ForceField, "Residues")
        Residue = ET.SubElement(Residues, "Residue", name=residue_name)
        for atom_id, atom_data in atoms.items():
            ET.SubElement(Residue, "Atom", name=atom_data['name'], type=atom_data['name'] + '_' + residue_name, charge=str(atom_data['charge']))
        for bond_id, bond_data in bonds.items():
            ET.SubElement(Residue, "Bond", atomName1=atoms[bond_id[0]]['name'], atomName2=atoms[bond_id[1]]['name'])

        # NonbondedForce section
        NonbondedForce = ET.SubElement(ForceField, "NonbondedForce", coulomb14scale=str(ff_gen.fudgeQQ), lj14scale=str(ff_gen.fudgeLJ))
        for atom_id, atom_data in atoms.items():
            attributes = {
                "type": atom_data['name'] + '_' + residue_name,
                "charge": str(0.0),
                "sigma": str(0.0),
                "epsilon": str(0.0)
            }
            ET.SubElement(NonbondedForce, "Atom", **attributes)

        # Generate the tree and write to file
        # tree = ET.ElementTree(ForceField)
        rough_string = ET.tostring(ForceField, 'utf-8')
        reparsed = minidom.parseString(rough_string)
        indented_string = reparsed.toprettyxml(indent="    ")  

        with open(filename + '.xml', 'w') as output_file:
            output_file.write(indented_string)

        print(f'QM region parameters written to {filename}.xml')

    def _create_QM_subregion(self, ff_gen, qm_atoms, molecule, filename='qm_region', residue_name='QMR'):
        """
        Creates the xml file for a molecule with a QM region.

        :param ff_gen:
            VeloxChem forcefield generator object
        :param qm_atoms:
            List of atom indices in the QM region.
        :param molecule:
            VeloxChem molecule object
        :param filename:
            Name of the files to be generated. Default is 'qm_subregion'
        :param residue_name:
            Name of the residue. Default is 'QMR'
        """

        # Atoms belonging to the QM region do not have bonded parameters
        # Atoms belonging to the MM region have bonded parameters

        # List of atom indices in the molecule
        atom_indices = list(range(molecule.number_of_atoms()))

        connectivity_matrix = molecule.get_connectivity_matrix()

        # Get the atoms connected to the QM region
        qm_connected = []
        for i in qm_atoms:
            qm_connected.extend(np.where(connectivity_matrix[i])[0])
        qm_connected = list(set(qm_connected) - set(qm_atoms))
        self.linking_atoms = qm_connected
        print('Linking atoms indices:', qm_connected)

        # Get the broken bonds between the QM and MM regions
        self.broken_bonds = []
        for i in qm_connected:
            for j in qm_atoms:
                if connectivity_matrix[i, j]:
                    self.broken_bonds.append((i, j))
        # Set with the atoms in broken bonds
        self.broken_bonds_atoms = list(set([atom for bond in self.broken_bonds for atom in bond]))

        # The linked atoms are part of the QM region since a customforce is used.
        mm_atoms = list(set(atom_indices) - set(qm_atoms) - set(qm_connected))
        # QM atoms are the specified QM region + the linking atoms
        qm_atoms.extend(qm_connected)
        # Order the atoms
        qm_atoms.sort()
        self.qm_atoms = qm_atoms
        print('QM subregion (self.qm_atoms):', self.qm_atoms)
        self.mm_subregion = mm_atoms
        print('MM subregion:(self.mm_subregion)', self.mm_subregion)

        atoms = ff_gen.atoms
        bonds = ff_gen.bonds
        angles = ff_gen.angles
        dihedrals = ff_gen.dihedrals
        impropers = ff_gen.impropers

        # Create the root element of the XML file
        ForceField = ET.Element("ForceField")

        # AtomTypes section
        AtomTypes = ET.SubElement(ForceField, "AtomTypes")

        for i, atom in atoms.items():
            element = ''.join([i for i in atom['name'] if not i.isdigit()])  
            attributes = {
                # Name is the atom type_molname
                "name": atom['name'] + '_' + residue_name,
                "class": str(i + 1),
                "element": element,
                "mass": str(atom['mass']) 
            }
            ET.SubElement(AtomTypes, "Type", **attributes)

        # Residues section
        Residues = ET.SubElement(ForceField, "Residues")
        Residue = ET.SubElement(Residues, "Residue", name=residue_name)
        for atom_id, atom_data in atoms.items():
            ET.SubElement(Residue, "Atom", name=atom_data['name'], type=atom_data['name'] + '_' + residue_name, charge=str(atom_data['charge']))
        for bond_id, bond_data in bonds.items():
            ET.SubElement(Residue, "Bond", atomName1=atoms[bond_id[0]]['name'], atomName2=atoms[bond_id[1]]['name'])

        # NonbondedForce section
        NonbondedForce = ET.SubElement(ForceField, "NonbondedForce", coulomb14scale=str(ff_gen.fudgeQQ), lj14scale=str(ff_gen.fudgeLJ))
        for atom_id, atom_data in atoms.items():
            if atom_id in qm_atoms:
                charge = 0.0
                sigma = 0.0
                epsilon = 0.0
            else:
                charge = atom_data['charge']
                sigma = atom_data['sigma']
                epsilon = atom_data['epsilon']
            attributes = {
                "type": atom_data['name'] + '_' + residue_name,
                "charge": str(charge),
                "sigma": str(sigma),
                "epsilon": str(epsilon)
            }
            ET.SubElement(NonbondedForce, "Atom", **attributes)

        bonded_atoms = mm_atoms + self.broken_bonds_atoms

        # BondForce section
        BondForce = ET.SubElement(ForceField, "HarmonicBondForce")
        for bond_id, bond_data in bonds.items():
            if (bond_id[0] in bonded_atoms and 
                bond_id[1] in bonded_atoms):
                attributes = {
                    "class1": str(bond_id[0] + 1),
                    "class2": str(bond_id[1] + 1),
                    "length": str(bond_data['equilibrium']),
                    "k": str(bond_data['force_constant'])
                }
                ET.SubElement(BondForce, "Bond", **attributes)

        # AngleForce section
        AngleForce = ET.SubElement(ForceField, "HarmonicAngleForce")
        for angle_id, angle_data in angles.items():
            if (angle_id[0] in bonded_atoms and 
                angle_id[1] in bonded_atoms and 
                angle_id[2] in bonded_atoms):
                attributes = {
                    "class1": str(angle_id[0] + 1),
                    "class2": str(angle_id[1] + 1),
                    "class3": str(angle_id[2] + 1),
                    "angle": str(angle_data['equilibrium'] * np.pi / 180),
                    "k": str(angle_data['force_constant'])
                }
                ET.SubElement(AngleForce, "Angle", **attributes)

        # DihedralForce section
        DihedralForce = ET.SubElement(ForceField, "PeriodicTorsionForce")
        for dihedral_id, dihedral_data in dihedrals.items():
            if (dihedral_id[0] in bonded_atoms and
                dihedral_id[1] in bonded_atoms and
                dihedral_id[2] in bonded_atoms and
                dihedral_id[3] in bonded_atoms):
                # Skip RB dihedrals
                if dihedral_data['type'] == 'RB':
                    continue
                attributes = {
                    "class1": str(dihedral_id[0] + 1),
                    "class2": str(dihedral_id[1] + 1),
                    "class3": str(dihedral_id[2] + 1),
                    "class4": str(dihedral_id[3] + 1),
                    "periodicity1": str(dihedral_data['periodicity']),
                    "phase1": str(dihedral_data['phase'] * np.pi / 180),
                    "k1": str(dihedral_data['barrier'])
                }
                ET.SubElement(DihedralForce, "Proper", **attributes)

        # RB Dihedrals section
        RBForce = ET.SubElement(ForceField, "RBTorsionForce")
        for dihedral_id, dihedral_data in dihedrals.items():
            if (dihedral_id[0] in bonded_atoms and
                dihedral_id[1] in bonded_atoms and
                dihedral_id[2] in bonded_atoms and
                dihedral_id[3] in bonded_atoms):
                # Skip Fourier dihedrals
                if dihedral_data['type'] == 'Fourier':
                    continue
                attributes = {
                    "class1": str(dihedral_id[0] + 1),
                    "class2": str(dihedral_id[1] + 1),
                    "class3": str(dihedral_id[2] + 1),
                    "class4": str(dihedral_id[3] + 1),
                    "c0": str(dihedral_data['RB_coefficients'][0]),
                    "c1": str(dihedral_data['RB_coefficients'][1]),
                    "c2": str(dihedral_data['RB_coefficients'][2]),
                    "c3": str(dihedral_data['RB_coefficients'][3]),
                    "c4": str(dihedral_data['RB_coefficients'][4]),
                    "c5": str(dihedral_data['RB_coefficients'][5])
                }
                ET.SubElement(RBForce, "Torsion", **attributes)

        # ImproperForce section
        ImproperForce = ET.SubElement(ForceField, "PeriodicTorsionForce")
        for improper_id, improper_data in impropers.items():
            if (improper_id[0] in bonded_atoms and
                improper_id[1] in bonded_atoms and
                improper_id[2] in bonded_atoms and
                improper_id[3] in bonded_atoms):
                attributes = {
                    "class1": str(improper_id[1] + 1),
                    "class2": str(improper_id[0] + 1),
                    "class3": str(improper_id[2] + 1),
                    "class4": str(improper_id[3] + 1),
                    "periodicity1": str(improper_data['periodicity']),
                    "phase1": str(improper_data['phase'] * np.pi / 180),
                    "k1": str(improper_data['barrier'])
                }
                ET.SubElement(ImproperForce, "Torsion", **attributes)

        # Generate the tree and write to file
        # tree = ET.ElementTree(ForceField)
        rough_string = ET.tostring(ForceField, 'utf-8')
        reparsed = minidom.parseString(rough_string)
        indented_string = reparsed.toprettyxml(indent="    ")  

        with open(filename + '.xml', 'w') as output_file:
            output_file.write(indented_string)

        msg = f'QM subregion parameters written to {filename}.xml'
        self.ostream.print_info(msg)
        self.ostream.flush()

    # Method to set a qm_mm system:
    def set_qm_mm_system(self, phase, ff_gen):
        """
        Configures the system for QM/MM calculations.

        :param qm_atoms:
            List of atom indices to be included in the QM region.
        :param phase:
            Phase of the system ('gas', 'water', 'periodic').
        :param ff_gen:
            MMForceFieldGenerator object from VeloxChem.
        """

        assert_msg_critical('openmm' in sys.modules, 'OpenMM is required for IMDatabasePointCollecter.')

        # Set the QM/MM Interaction Groups
        total_atoms = self.system.getNumParticles()
        
        # The MM subregion is counted as regular MM atoms
        qm_group = set(self.qm_atoms)
        print('QM Group:', qm_group)
        mm_group = set(range(total_atoms)) - qm_group
        print('MM Group:', mm_group)
        if not mm_group:
            print('No external MM atoms found in the system')

        # Add custom hessian forces
        force_expression = mm.CustomExternalForce("-fx*x-fy*y-fz*z")
        self.system.addForce(force_expression)
        force_expression.addPerParticleParameter("fx")
        force_expression.addPerParticleParameter("fy")
        force_expression.addPerParticleParameter("fz")

        for i in self.qm_atoms:
            force_expression.addParticle(i, [0, 0, 0])

        # QM Hessian Force Group
        force_expression.setForceGroup(0)

        # If a MM region is present define the interactions
        if mm_group:
            
            nonbonded_force = None
            for force in self.system.getForces():
                if isinstance(force, mm.NonbondedForce):
                    nonbonded_force = force
                    break
    
            if nonbonded_force is None:
                raise ValueError("NonbondedForce not found in the system")

            # CustomNonbondedForce for QM/MM interactions
            vdw = mm.CustomNonbondedForce("4*epsilon*((sigma/r)^12-(sigma/r)^6); sigma=0.5*(sigma1+sigma2); epsilon=sqrt(epsilon1*epsilon2)")
            if phase in ['water', 'periodic']:
                vdw.setNonbondedMethod(mm.CustomNonbondedForce.CutoffPeriodic)
                vdw.setCutoffDistance(self.cutoff)
            vdw.addPerParticleParameter("sigma")
            vdw.addPerParticleParameter("epsilon")


            if phase in ['water', 'periodic']:
                # OpenMM uses Reaction Field method for CustomNB with PBC.
                # DEBUG Only for testing purposes
                print('Using Reaction Field method for long-range electrostatics!')
                rfDielectric = nonbonded_force.getReactionFieldDielectric()
                krf = (1 / (self.cutoff**3)) * (rfDielectric - 1) / (2*rfDielectric + 1)
                crf = (1 /  self.cutoff) * (3*rfDielectric) / (2*rfDielectric + 1)
                coulomb_rf = f"(138.935456*charge1*charge2)*(1/r + {krf}*r*r - {crf});"
                coulomb = mm.CustomNonbondedForce(coulomb_rf)
                coulomb.setNonbondedMethod(mm.CustomNonbondedForce.CutoffPeriodic)
                coulomb.setCutoffDistance(self.cutoff)
                # Disable long-range electrostatics for nonbonded force
                nonbonded_force.setUseDispersionCorrection(False)
            else:
                coulomb = mm.CustomNonbondedForce("138.935456*charge1*charge2/r;")
                coulomb.setNonbondedMethod(mm.CustomNonbondedForce.NoCutoff)
            
            coulomb.addPerParticleParameter("charge")
            
            # Apply the same exclusions to the custom forces as in the NonbondedForce
            # This is needed to avoid errors (all forces must have identical exclusions)
            for i in range(nonbonded_force.getNumExceptions()):
                p1, p2, chargeProd, sigma, epsilon = nonbonded_force.getExceptionParameters(i)
                vdw.addExclusion(p1, p2)
                coulomb.addExclusion(p1, p2)
            
            self.system.addForce(vdw)
            self.system.addForce(coulomb)

            # Add particles to the custom forces
            # QM region
            for i in qm_group:
                vdw.addParticle([ff_gen.atoms[i]['sigma']* unit.nanometer, 
                                 ff_gen.atoms[i]['epsilon']] * unit.kilojoules_per_mole)
                coulomb.addParticle([ff_gen.atoms[i]['charge']] * unit.elementary_charge)

            # MM region
            # Obtain the sigma, epsilon, and charge values from the system
            nonbonded_force = [f for f in self.system.getForces() if isinstance(f, mm.NonbondedForce)][0]

            for i in mm_group:
                # The charges, sigmas, and epsilons are taken from the system
                charge, sigma, epsilon = nonbonded_force.getParticleParameters(i)
                sigma = sigma * unit.nanometer
                epsilon = epsilon * unit.kilojoules_per_mole
                charge = charge * unit.elementary_charge
                vdw.addParticle([sigma, epsilon])
                coulomb.addParticle([charge])

            vdw.addInteractionGroup(qm_group, mm_group)
            coulomb.addInteractionGroup(qm_group, mm_group)

            # Set force groups
            vdw.setForceGroup(1)
            coulomb.setForceGroup(2)

            # Set a force group for the MM region
            for force in self.system.getForces():
                # Non bonded MM
                if isinstance(force, mm.NonbondedForce):
                    force.setForceGroup(3)
                # Bonded
                elif isinstance(force, mm.HarmonicBondForce):
                    force.setForceGroup(4)
                elif isinstance(force, mm.HarmonicAngleForce):
                    force.setForceGroup(5)
                elif isinstance(force, mm.PeriodicTorsionForce):
                    force.setForceGroup(6)
                elif isinstance(force, mm.RBTorsionForce):
                    force.setForceGroup(7)
                elif isinstance(force, mm.CMMotionRemover):
                    force.setForceGroup(8)
                
        # Determine the force index for the QM region
        # it is an instance of openmm.openmm.CustomExternalForce
        for i, force in enumerate(self.system.getForces()):
            if isinstance(force, mm.CustomExternalForce):
                self.qm_force_index = i
                break

    def calculate_translation_coordinates(self, coordinates, rotation_point=None):
        """Center the molecule by translating its geometric center to (0, 0, 0)."""
        center = np.mean(coordinates, axis=0)
        translated_coordinates = coordinates - center

        return translated_coordinates, center

    def cartesian_just_distance(self, coordinate_1, coordinate_2):
        """Calculates and returns the cartesian distance between
           self.coordinates and data_point coordinates.
           Besides the distance, it also returns the weight gradient,
           which requires the distance vector to be computed.
           :param data_point:
                InterpolationDatapoint object
        """
        # First, translate the cartesian coordinates to zero
        target_coordinates, center_target = self.calculate_translation_coordinates(coordinate_1)
        reference_coordinates, center_reference = (
            self.calculate_translation_coordinates(coordinate_2))
        # Then, determine the rotation matrix which
        # aligns data_point (target_coordinates)
        # to self.impes_coordinate (reference_coordinates)
        rotation_matrix = geometric.rotate.get_rot(target_coordinates,
                                                   reference_coordinates)
        # Rotate the data point
        rotated_coordinates = np.dot(rotation_matrix, target_coordinates.T).T
        # Calculate the Cartesian distance
        distance_vector = (reference_coordinates - rotated_coordinates)

        return np.linalg.norm(distance_vector)
    
    def qm_stabilizer(self, ff_gen_qm):
        
        """
        Implements a MM potential to stabilize the QM region.
        The forces are 1% of the regular MM forces.

        :param qm_atoms: 
            List of atom indices to be included in the QM region.
        :param ff_gen_qm: 
            MMForceFieldGenerator object from VeloxChem.
        """

        assert_msg_critical('openmm' in sys.modules, 'OpenMM is required for IMDatabasePointCollecter.')

        # Harmonic bond contribution. Parameters are read from ff_gen_qm
        bonds = ff_gen_qm.bonds
        bond_force = mm.HarmonicBondForce()
        for bond, params in bonds.items():
            bond_force.addBond(*bond,
                            params['equilibrium'] * unit.nanometer,
                            params['force_constant'] * unit.kilojoule_per_mole / unit.nanometer**2 * self.scaling_factor)
        self.system.addForce(bond_force)

        # Harmonic angle contribution. Parameters are read from ff_gen_qm
        angles = ff_gen_qm.angles
        angle_force = mm.HarmonicAngleForce()
        for angle, params in angles.items():
            angle_force.addAngle(*angle,
                                params['equilibrium'] * np.pi / 180 * unit.radian,
                                params['force_constant'] * unit.kilojoule_per_mole / unit.radian**2 * self.scaling_factor)
        self.system.addForce(angle_force)

        # Periodic torsion contribution. Parameters are read from ff_gen_qm
        torsions = ff_gen_qm.dihedrals
        torsion_force = mm.PeriodicTorsionForce()
        rb_torsion_force = mm.RBTorsionForce()
        for torsion, params in torsions.items():
            if params['type'] == 'Fourier':
                torsion_force.addTorsion(*torsion,
                                         params['periodicity'],
                                         params['phase'] * np.pi / 180 * unit.radian,
                                         params['barrier'] * unit.kilojoule_per_mole * self.scaling_factor)
            elif params['type'] == 'RB':
                rb_torsion_force.addTorsion(*torsion,
                                            params['RB_coefficients'][0] * unit.kilojoule_per_mole * self.scaling_factor,
                                            params['RB_coefficients'][1] * unit.kilojoule_per_mole * self.scaling_factor,
                                            params['RB_coefficients'][2] * unit.kilojoule_per_mole * self.scaling_factor,
                                            params['RB_coefficients'][3] * unit.kilojoule_per_mole * self.scaling_factor,
                                            params['RB_coefficients'][4] * unit.kilojoule_per_mole * self.scaling_factor,
                                            params['RB_coefficients'][5] * unit.kilojoule_per_mole * self.scaling_factor)
        self.system.addForce(torsion_force)
        self.system.addForce(rb_torsion_force)

        # Improper torsion contribution. Parameters are read from ff_gen_qm
        impropers = ff_gen_qm.impropers
        improper_force = mm.PeriodicTorsionForce()
        for improper, params in impropers.items():
            improper_force.addTorsion(*improper,
                                    params['periodicity'],
                                    params['phase'] * np.pi / 180 * unit.radian,
                                    params['barrier'] * unit.kilojoule_per_mole * self.scaling_factor)
        self.system.addForce(improper_force)

    def update_gradient_and_energy(self, new_positions):
        """
        Updates and returns the gradient and potential energy of the QM region.

        :param new_positions:
            The new positions of the atoms in the QM region.
        :return:
            The gradient and potential energy of the QM region.
        """

        # self.coordinates_xyz.append(new_positions * 10)
        positions_ang = new_positions * 10 

        new_molecule = None
        # Check if there is a QM/MM partition in the system
        if self.mm_subregion is not None:
            # Create a molecule with a link atom (H)
            # The linking atom is defined in self.linking_atoms
            # It need to be changed to a H atom at 1.0 angstrom
            # The QM region is defined in self.qm_atoms

            # Create a molecule with the new positions
            atom_labels = [atom.element.symbol for atom in self.topology.atoms()]

            qm_atom_labels = []
            for i in self.qm_atoms:
                # Change the linking atom to H
                if i in self.linking_atoms:
                    qm_atom_labels.append('H')
                else:
                    qm_atom_labels.append(atom_labels[i])

            
            # Change the positions of the linking atoms to 1.0 angstrom
            for atom1, atom2 in self.broken_bonds:

                current_distance = np.linalg.norm(positions_ang[atom1] - positions_ang[atom2])
                # Change the position of the linking atom to 1.0 angstrom
                # By construction, the first atom is the linking atom
                direction = (positions_ang[atom2] - positions_ang[atom1]) / current_distance
                positions_ang[atom1] = positions_ang[atom2] - direction * self.linking_atom_distance

            new_molecule = Molecule(qm_atom_labels, positions_ang, units="angstrom")

        else:
            # Atom labels for the QM region
            atom_labels = [atom.element.symbol for atom in self.topology.atoms()]
            qm_atom_labels = [atom_labels[i] for i in self.qm_atoms]
            new_molecule = Molecule(qm_atom_labels, positions_ang, units="angstrom")
            self.unique_molecules.append(new_molecule)
        
        self.impes_drivers[-1].compute(new_molecule)


        potential_kjmol = self.impes_drivers[-1].impes_coordinate.energy * hartree_in_kcalpermol() * 4.184
        self.current_gradient = self.impes_drivers[-1].impes_coordinate.gradient
        self.current_energy = potential_kjmol
                        
            # Potential energy is in Hartree, convert to kJ/mol
            

        return self.current_gradient, potential_kjmol


    def update_gradient(self, new_positions):
        """
        Updates and returns the gradient of the QM region.

        :param new_positions:
            The new positions of the atoms in the QM region.
        :return:
            The gradient of the QM region.
        """
        gradient, _ = self.update_gradient_and_energy(new_positions)

        return gradient

    def update_forces(self, context):
        """
        Updates the forces in the system based on a new gradient.

        Args:
            context: The OpenMM context object.
        """

        assert_msg_critical('openmm' in sys.modules, 'OpenMM is required for IMDatabasePointCollecter.')

        conversion_factor = (4.184 * hartree_in_kcalpermol() * 10.0 / bohr_in_angstrom()) * unit.kilojoule_per_mole / unit.nanometer
        new_positions = context.getState(getPositions=True).getPositions()

        # Update the forces of the QM region
        qm_positions = np.array([new_positions[i].value_in_unit(unit.nanometer) for i in self.qm_atoms])

        self.velocities_np.append(context.getState(getVelocities=True).getVelocities(True))
        gradient = self.update_gradient(qm_positions)

        positions_ang = (qm_positions) * 10
        atom_labels = [atom.element.symbol for atom in self.topology.atoms()]
        qm_atom_labels = [atom_labels[i] for i in self.qm_atoms]

        new_molecule = Molecule(qm_atom_labels, positions_ang, units="angstrom")

        force = -np.array(gradient) * conversion_factor
        self.all_gradients.append(gradient)
        ############################################################
        #################### Correlation Check #####################
        ############################################################
        allowed = True 
        self.add_a_point = False
        
        if self.density_around_data_point[1] is not None:
            current_dihedral = new_molecule.get_dihedral_in_degrees(self.density_around_data_point[1])
            lower, upper = self.allowed_molecule_deviation

            # Case 1: If boundaries do not wrap (e.g., [-60, 60])
            if lower < upper:
                allowed = lower <= current_dihedral <= upper
            else:
                # Case 2: If boundaries wrap around (e.g., [120, -120])
                allowed = current_dihedral >= lower or current_dihedral <= upper

        if allowed:

            openmm_coordinate = context.getState(getPositions=True).getPositions()
            self.coordinates.append(openmm_coordinate)
            self.velocities.append(context.getState(getVelocities=True).getVelocities())
            self.gradients.append(gradient)
            if self.skipping_value == 0:
                scanned = False
                for checked_molecule in self.allowed_molecules:
                    checked_distance = self.cartesian_just_distance(checked_molecule, new_molecule.get_coordinates_in_bohr())
                    if (np.linalg.norm(checked_distance) / np.sqrt(len(new_molecule.get_labels()))) * bohr_in_angstrom() <= self.distance_thrsh:
                        scanned = True 
                        break
                if not scanned:
                    for i, qm_data_point in enumerate(self.qm_data_points, start=1):

                        length_vectors = (self.impes_drivers[-1].impes_coordinate.cartesian_distance_vector(qm_data_point))
                        
                        if (np.linalg.norm(length_vectors) / np.sqrt(len(self.molecule.get_labels()))) * bohr_in_angstrom() <= self.distance_thrsh:
                            self.add_a_point = False
                            break          

                        if i == len(self.qm_data_points):
                            self.add_a_point = True

            else:
                self.skipping_value -= 1

            self.point_checker += 1 
            if self.add_a_point == True and self.step > self.collect_qm_points or self.check_a_point == True and self.step > self.collect_qm_points:
                print('no point correlation ')
                self.point_correlation_check(new_molecule)
            if self.point_checker == 0:            
                
                self.point_checker += 1

                context.setPositions(self.coordinates[0])
                self.coordinates = [self.coordinates[0]]
                # context.setVelocities(self.velocities[0])
                context.setVelocitiesToTemperature(self.temperature)
                self.velocities = [context.getState(getVelocities=True).getVelocities()]
                
                new_positions = context.getState(getPositions=True).getPositions()
                qm_positions = np.array([new_positions[i].value_in_unit(unit.nanometer) for i in self.qm_atoms])
                positions_ang = (qm_positions) * 10
                atom_labels = [atom.element.symbol for atom in self.topology.atoms()]
                qm_atom_labels = [atom_labels[i] for i in self.qm_atoms]
                new_molecule = Molecule(qm_atom_labels, positions_ang, units="angstrom")
                gradient_2 = self.update_gradient(qm_positions)
                force = -np.array(gradient_2) * conversion_factor
            
            if (self.point_checker + self.last_point_added) % self.duration == 0 and self.point_checker != 0:
                print('start when last point was added', self.point_checker + self.last_point_added)
                self.last_point_added = 0
                self.unadded_cycles -= 1

            if self.point_checker < 500 and self.cycle_iteration != self.unadded_cycles:
                self.unadded_cycles += 1
            
            self.coordinates_xyz.append(qm_positions * 10)
            ############################################################
            self.molecules.append(new_molecule)
            for i, atom_idx in enumerate(self.qm_atoms):
                self.system.getForce(self.qm_force_index).setParticleParameters(i, atom_idx, force[i])
            self.system.getForce(self.qm_force_index).updateParametersInContext(context)
        
        else:
            context.setPositions(self.coordinates[0])
            self.coordinates = [self.coordinates[0]]
            context.setVelocitiesToTemperature(self.temperature)
            self.velocities = [context.getState(getVelocities=True).getVelocities()]
            # context.setVelocities(self.velocities[0])
            # self.velocities = self.velocities[:1]
            new_positions = context.getState(getPositions=True).getPositions()
            qm_positions = np.array([new_positions[i].value_in_unit(unit.nanometer) for i in self.qm_atoms])
            positions_ang = (qm_positions) * 10
            atom_labels = [atom.element.symbol for atom in self.topology.atoms()]
            qm_atom_labels = [atom_labels[i] for i in self.qm_atoms]
            new_molecule = Molecule(qm_atom_labels, positions_ang, units="angstrom")
            gradient_2 = self.update_gradient(qm_positions)
            force = -np.array(gradient_2) * conversion_factor
            
            self.molecules.append(new_molecule)
            self.coordinates_xyz.append(qm_positions * 10)
            for i, atom_idx in enumerate(self.qm_atoms):
                self.system.getForce(self.qm_force_index).setParticleParameters(i, atom_idx, force[i])
            self.system.getForce(self.qm_force_index).updateParametersInContext(context)
    
    
    ####################################################################
    ################ Functions to expand the database ##################
    ####################################################################

    def point_correlation_check(self, molecule):
        """ Takes the current point on the PES and checks with a QM-energy
            calculation is necessary based on the current difference to the
            interpolation. Based on the difference the step_size of the next
            step is determined.

            :param molecule:
                The molecule corresponding to the current conformation
                in the IM dynamics.
        """

        qm_energy = 0
        print('############# Energy is QM claculated ############')
        current_basis = MolecularBasis.read(molecule, self.basis_set_label)
        qm_energy, scf_tensors = self.compute_energy(molecule, current_basis)

        energy_difference = (abs(qm_energy[0] - self.impes_drivers[-1].impes_coordinate.energy))
        print('energy differences', energy_difference * hartree_in_kcalpermol())
        
        # calcualte energy gradient
        self.previous_energy_list.append(energy_difference)

        if len(self.previous_energy_list) > 3:
            # Compute gradient (rate of change of energy difference)
            grad1 = self.previous_energy_list[-2] - self.previous_energy_list[-3]
            grad2 = self.previous_energy_list[-1] - self.previous_energy_list[-2]

            # Base skipping value calculation
            base_skip = min(round(abs(self.energy_threshold / (energy_difference * hartree_in_kcalpermol())**2)), 20) - 1

            # Adjust skipping value based on gradient
            if grad2 > grad1:  # Energy difference is increasing
                self.skipping_value = max(1, base_skip - 1)  # Reduce skipping for more frequent checks
            else:  # Energy difference is decreasing
                self.skipping_value = base_skip + 10  # Increase skipping to check less often

            print(f"Energy Difference: {energy_difference:.6f}, Gradient: {grad2 - grad1:.6f}, Skipping Value: {self.skipping_value}")

        else:
            self.skipping_value = min(round(abs(self.energy_threshold / (energy_difference * hartree_in_kcalpermol())**2)), 20)

        if energy_difference * hartree_in_kcalpermol() > self.energy_threshold:
            
            self.add_a_point = True
            if not self.expansion:
                length_vectors = (self.impes_drivers[-1].impes_coordinate.cartesian_distance_vector(self.qm_data_points[0]))
                rmsd = (np.linalg.norm(length_vectors) / np.sqrt(len(self.molecule.get_labels())) * bohr_in_angstrom())
                self.expansion_molecules.append((molecule, energy_difference * hartree_in_kcalpermol(), rmsd, (np.linalg.norm(length_vectors))))
                self.last_point_added = self.point_checker - 1
                self.point_checker = 0
        else:
            self.allowed_molecules.append(molecule.get_coordinates_in_bohr())
            self.add_a_point = False
        if self.add_a_point and self.expansion:
            print('✨ A point is added! ✨', self.point_checker)
            print(molecule.get_xyz_string())

            ############# Implement constraint optimization ############
            if self.optimize:
                opt_drv = OptimizationDriver(self.qm_driver)
                opt_drv.ostream.mute()
                
                interpolation_driver = InterpolationDriver(self.z_matrix)
                interpolation_driver.update_settings(self.impes_dict)
                interpolation_driver.symmetry_sub_groups = self.non_core_symmetry_groups
                interpolation_driver.distance_thrsh = 1000
                interpolation_driver.exponent_p = 2
                interpolation_driver.store_weights = True
                interpolation_driver.compute(molecule)
                current_weights = interpolation_driver.weights

                weights = [value for _, value in current_weights.items()]
                sorted_weights = sorted(weights, reverse=True)

                internal_coordinate_datapoints = []
                for i, weight in enumerate(sorted_weights):
                    
                    if weight >= max(weights) - 0.2:
                        label = [key for key, value in current_weights.items() if value == weight]
                        print('LABEL', label)
                        internal_coordinate_datapoints.append(self.qm_data_points[self.sorted_im_labels.index(label[0])])
                    else:
                        break

                # qm_datapoints_weighted = [qm_datapoint for qm_datapoint in enumerate if ]
                constraints = interpolation_driver.determine_important_internal_coordinates(qm_energy, molecule, self.z_matrix, internal_coordinate_datapoints)
                
                
                print('FINAL WIEGHTS', current_weights)
                print('CONSTRAINTS', constraints)

                opt_constraint_list = []
                for constraint in constraints[:1]:
                    if len(constraint) == 2:
                        opt_constraint = f"freeze distance {constraint[0] + 1} {constraint[1] + 1}"
                        opt_constraint_list.append(opt_constraint)
                    
                    elif len(constraint) == 3:
                        opt_constraint = f"freeze angle {constraint[0] + 1} {constraint[1] + 1} {constraint[2] + 1}"
                        opt_constraint_list.append(opt_constraint)
                
                    else:
                        opt_constraint = f"freeze dihedral {constraint[0] + 1} {constraint[1] + 1} {constraint[2] + 1} {constraint[3] + 1}"
                        opt_constraint_list.append(opt_constraint)
                opt_drv.constraints = opt_constraint_list
                opt_results = opt_drv.compute(molecule, current_basis, scf_tensors)
                optimized_molecule = Molecule.from_xyz_string(opt_results['final_geometry'])
                opt_current_basis = MolecularBasis.read(optimized_molecule, current_basis.get_main_basis_label())
                qm_energy, scf_tensors = self.compute_energy(optimized_molecule, opt_current_basis)
                print('Optimized Molecule', optimized_molecule.get_xyz_string(), '\n\n', molecule.get_xyz_string())

                label = f"point_{len(self.sorted_im_labels) + 1}"
                self.add_point(optimized_molecule, label, qm_energy, self.qm_datafile, opt_current_basis, scf_results=scf_tensors)
                self.last_point_added = self.point_checker - 1
                self.point_checker = 0
                self.point_adding_molecule[self.step] = (molecule, qm_energy, label)
            
            else:
                label = f"point_{len(self.sorted_im_labels) + 1}"
                self.add_point(molecule, label, qm_energy, self.qm_datafile, current_basis, scf_results=scf_tensors)
                self.last_point_added = self.point_checker - 1
                self.point_checker = 0
                self.point_adding_molecule[self.step] = (molecule, qm_energy, label)


    def add_point(self, molecule, label, energy, filename, basis=None, scf_results=None):
        """ Adds a new point to the database.

            :param molecule:
                the molecule.
            :param label:
                the label for the new point to be added.
            :param energy:
                the energy of the previous QM calcualtion.
            :param basis:
                the basis set (if required).
            :scf_results:
                the scf_results of previous QM calculation (if required).
        """

        assert_msg_critical('openmm' in sys.modules, 'OpenMM is required for IMDatabasePointCollecter.')

        if self.qm_driver is None:
            raise ValueError("No energy driver defined.")
        if self.grad_driver is None:
            raise ValueError("No gradient driver defined.")
        if self.hess_driver is None:
            raise ValueError("No Hessian driver defined.")

        energy = energy
        gradient = None
        hessian = None

       
        gradient = self.compute_gradient(molecule, basis, scf_results)
        hessian = self.compute_hessian(molecule, basis)
        
        natoms = molecule.number_of_atoms()
        elem = molecule.get_labels()
        coords = molecule.get_coordinates_in_bohr().reshape(natoms * 3)

        temp = self.temperature
        if self.simulation is not None:
            R_kjmol = 0.00831446261815324
            particles = self.system.getNumParticles() * 1.5
            kinetic = self.simulation.context.getState(getEnergy=True).getKineticEnergy()
            temp = kinetic.value_in_unit(unit.kilojoules_per_mole) / (particles * R_kjmol)
    
        vib_frequencies, normal_modes_vec, gibbs_energy = (
            geometric.normal_modes.frequency_analysis(
                coords,
                hessian[0],
                elem,
                energy=energy[0],
                temperature=temp,
                pressure=self.pressure,
                outfnm=f'vibrational_point_{energy[0]}',
                normalized=False))
        
        print('vibrational frequencies', vib_frequencies)
        eigenvalues, _ = np.linalg.eigh(hessian)
        print('Eigenvalues', min(eigenvalues))
        impes_coordinate = InterpolationDatapoint(self.z_matrix)

        impes_coordinate.update_settings(self.impes_dict)
        
        qm_points_list = []

        impes_coordinate = InterpolationDatapoint(self.z_matrix)
        impes_coordinate.update_settings(self.impes_dict)
        impes_coordinate.cartesian_coordinates = molecule.get_coordinates_in_bohr()

        impes_coordinate.energy = energy[0]
        impes_coordinate.gradient = gradient[0]
        impes_coordinate.hessian = hessian[0]
        impes_coordinate.transform_gradient_and_hessian()
        # impes_coordinate.normal_modes = normal_modes_relevant
        # impes_coordinate.coefficient_displacement_thresholds = 
        if self.impes_drivers is not None:
            self.impes_drivers[0].impes_coordinate.gradient = gradient[0]

        qm_points_list.append(impes_coordinate)
        
        for i, qm_datapoint in enumerate(qm_points_list):
            
            # trust_radius = qm_datapoint.determine_trust_radius(molecule, self.impes_dict, self.dynamics_settings_interpolation_run, label, self.density_around_data_point[1], self.allowed_molecule_deviation, symmetry_groups=self.non_core_symmetry_groups)
            trust_radius = 0.5
            print('I am writing the file', label, filename, len(self.qm_data_points), len(self.sorted_im_labels))
            qm_datapoint.confidence_radius = trust_radius
            qm_datapoint.write_hdf5(filename, label)

            self.sorted_im_labels.append(label)
            self.qm_energies.append(qm_datapoint.energy)
            self.qm_data_points.append(qm_datapoint)
            if self.impes_drivers is not None:
                self.impes_drivers[0].impes_coordinate.gradient = gradient[0]
                self.impes_drivers[-1].qm_data_points = self.qm_data_points
                self.impes_drivers[-1].labels = self.sorted_im_labels
            print('I am writing the file', label, filename, len(self.qm_data_points), len(self.sorted_im_labels))


        self.density_around_data_point[0] += 1

        
    def compute_energy(self, molecule, basis=None):
        """ Computes the QM energy using self.qm_driver.

            :param molecule:
                The molecule.
            :param basis:
                The basis set.

            :returns the QM energy.
        """
        # Dtermine the type of energy driver, to be able to
        # call it correctly.

        qm_energy = None
        scf_tensors = None

        # XTB
        if isinstance(self.qm_driver, XtbDriver):

            self.qm_driver.compute(molecule)
            qm_energy = self.qm_driver.get_energy()
            qm_energy = np.array([qm_energy])
            print('qm_energy', qm_energy, qm_energy[0])

        # restricted SCF
        elif isinstance(self.qm_driver, ScfRestrictedDriver):
            self.qm_driver.ostream.mute()
            scf_tensors = self.qm_driver.compute(molecule, basis)
            qm_energy = self.qm_driver.scf_energy
            qm_energy = np.array([qm_energy])
            self.qm_driver.ostream.unmute()

        if qm_energy is None:
            error_txt = "Could not compute the QM energy. "
            error_txt += "Please define a QM driver."
            raise ValueError(error_txt)

        return qm_energy, scf_tensors

    def compute_gradient(self, molecule, basis=None, scf_results=None):
        """ Computes the QM gradient using self.grad_driver.

            :param molecule:
                The molecule.
            :param basis:
                The basis set.

            :returns the QM gradient.
        """

        qm_gradient = None

        if isinstance(self.grad_driver, XtbGradientDriver):
            self.grad_driver.ostream.mute()
            self.grad_driver.compute(molecule)
            self.grad_driver.ostream.unmute()
            qm_gradient = self.grad_driver.gradient
            qm_gradient = np.array([qm_gradient])

        elif isinstance(self.grad_driver, ScfGradientDriver):
            self.grad_driver.ostream.mute()
            self.grad_driver.compute(molecule, basis, scf_results)
            qm_gradient = self.grad_driver.gradient
            qm_gradient = np.array([qm_gradient])
            self.grad_driver.ostream.unmute()

        if qm_gradient is None:
            error_txt = "Could not compute the QM gradient. "
            error_txt += "Please define a QM gradient driver."
            raise ValueError(error_txt)

        return qm_gradient

    # TODO: mute outside to save time?
    def compute_hessian(self, molecule, basis=None):
        """ Computes the QM Hessian using self.hess_driver.

            :param molecule:
                The molecule.
            :param basis:
                The basis set.

            :returns the QM Hessian matrix.
        """

        qm_hessian = None

        if isinstance(self.hess_driver, XtbHessianDriver):
            self.hess_driver.ostream.mute()
            self.hess_driver.compute(molecule)
            qm_hessian = self.hess_driver.hessian
            self.hess_driver.ostream.unmute()
            qm_hessian = np.array([qm_hessian])

        elif isinstance(self.hess_driver, ScfHessianDriver):
            # self.hess_driver.ostream.mute()
            self.hess_driver.compute(molecule, basis)
            qm_hessian = self.hess_driver.hessian
            qm_hessian = np.array([qm_hessian])
            # self.hess_driver.ostream.unmute()


        if qm_hessian is None:
            error_txt = "Could not compute the QM Hessian. "
            error_txt += "Please define a QM Hessian driver."
            raise ValueError(error_txt)

        return qm_hessian



    def get_qm_potential_energy(self):
        """
        Returns the potential energy of the QM region.

        Args:
            context: The OpenMM context object.
        Returns:
            The potential energy of the QM region.
        """

        potential_energy = self.current_energy

        return potential_energy
    
    def output_file_writer(self, outputfile):

        # Open the file in write mode ('w')
        with open(outputfile, 'a') as file:
            # Write the section header
            
            file.write(f"\n######################################\n")
            file.write(f"############## Step {self.step} ################\n")
            file.write(f"######################################\n")
            file.write("\n########## Coordinates (Angstrom) ##########\n\n")
            
            for i, coord in enumerate(self.coordinates_xyz[self.step]):

                file.write(f'{self.molecule.get_labels()[i]}   {coord[0]:.4f}    {coord[1]:.4f}     {coord[2]:.4f}\n')

            file.write("\n########## Gradient (hatree/bohr) ##########\n\n")
            
            for i, grad in enumerate(self.all_gradients[self.step]):

                file.write(f' {grad[0]:.4f}    {grad[1]:.4f}     {grad[2]:.4f}\n')
            
            file.write("########## Kinetic Energy (kJ mol^-1) ##########\n\n")
            file.write(f"kin E = {self.kinetic_energies[self.step]:.8f}\n\n")
            file.write("########## Potential Energy (kJ mol^-1) ##########\n\n")
            file.write(f"pot E = {self.total_potentials[self.step]:.8f}\n\n")
            file.write("########## Total Energy (kJ mol^-1) ##########\n\n")
            file.write(f"tot E = {self.total_energies[self.step]:.8f}\n\n")
            file.write("########## Temperature K ##########\n\n")
            file.write(f"T = {self.temperatures[self.step]:.8f}\n\n")
            file.write("########## ENERGY GAP (kJ mol^-1) ##########\n\n")
            
            # Write the column headers
            file.write("STATE | ENERGY GAP\n\n")


    def calculate_translation_coordinates_analysis(self, given_coordinates):
        """Center the molecule by translating its geometric center to (0, 0, 0)."""
        center = np.mean(given_coordinates, axis=0)
        translated_coordinates = given_coordinates - center

        return translated_coordinates
    

    def calculate_distance_to_ref(self, current_coordinates, datapoint_coordinate):
        """Calculates and returns the cartesian distance between
           self.coordinates and data_point coordinates.
           Besides the distance, it also returns the weight gradient,
           which requires the distance vector to be computed.

           :param data_point:
                InterpolationDatapoint object
        """

        # First, translate the cartesian coordinates to zero
        target_coordinates = self.calculate_translation_coordinates_analysis(datapoint_coordinate)
        reference_coordinates = self.calculate_translation_coordinates_analysis(current_coordinates)

        # Then, determine the rotation matrix which
        # aligns data_point (target_coordinates)
        # to self.impes_coordinate (reference_coordinates)     
        rotation_matrix_core = geometric.rotate.get_rot(target_coordinates,
                                                reference_coordinates)
        

        # Rotate the data point
        rotated_coordinates_core = np.dot(rotation_matrix_core, target_coordinates.T).T
        # Calculate the Cartesian distance
        ref_structure_check = reference_coordinates.copy()
        distance_core = (np.linalg.norm(rotated_coordinates_core - ref_structure_check))

        distance_vector_core = (ref_structure_check - rotated_coordinates_core)
        distance_vector_core_norm = np.zeros(reference_coordinates.shape[0])

        for i in range(len(distance_vector_core_norm)):
            distance_vector_core_norm[i] += np.linalg.norm(distance_vector_core[i])

        return ref_structure_check, distance_core, distance_vector_core
        
<|MERGE_RESOLUTION|>--- conflicted
+++ resolved
@@ -39,12 +39,9 @@
 from .outputstream import OutputStream
 from .errorhandler import assert_msg_critical
 from .solvationbuilder import SolvationBuilder
-<<<<<<< HEAD
 from .optimizationdriver import OptimizationDriver
 
 # Drivers
-=======
->>>>>>> 94c20d9c
 from .scfrestdriver import ScfRestrictedDriver
 from .molecularbasis import MolecularBasis
 from .scfgradientdriver import ScfGradientDriver
@@ -623,11 +620,7 @@
         # Determines the ensemble in order to set the correct simulation set_up
         if 'ensemble' in dynamics_settings:
             self.ensemble = dynamics_settings['ensemble']
-<<<<<<< HEAD
-
-=======
-        
->>>>>>> 94c20d9c
+
         #################################### DATABASE construciton inputs #############################
 
         if 'imforcefield_file' in impes_dict:
