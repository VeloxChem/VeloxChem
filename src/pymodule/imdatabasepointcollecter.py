#
#                                   VELOXCHEM
#              ----------------------------------------------------
#                          An Electronic Structure Code
#
#  SPDX-License-Identifier: BSD-3-Clause
#
#  Copyright 2018-2025 VeloxChem developers
#
#  Redistribution and use in source and binary forms, with or without modification,
#  are permitted provided that the following conditions are met:
#
#  1. Redistributions of source code must retain the above copyright notice, this
#     list of conditions and the following disclaimer.
#  2. Redistributions in binary form must reproduce the above copyright notice,
#     this list of conditions and the following disclaimer in the documentation
#     and/or other materials provided with the distribution.
#  3. Neither the name of the copyright holder nor the names of its contributors
#     may be used to endorse or promote products derived from this software without
#     specific prior written permission.
#
#  THIS SOFTWARE IS PROVIDED BY THE COPYRIGHT HOLDERS AND CONTRIBUTORS "AS IS" AND
#  ANY EXPRESS OR IMPLIED WARRANTIES, INCLUDING, BUT NOT LIMITED TO, THE IMPLIED
#  WARRANTIES OF MERCHANTABILITY AND FITNESS FOR A PARTICULAR PURPOSE ARE
#  DISCLAIMED. IN NO EVENT SHALL THE COPYRIGHT HOLDER OR CONTRIBUTORS BE LIABLE
#  FOR ANY DIRECT, INDIRECT, INCIDENTAL, SPECIAL, EXEMPLARY, OR CONSEQUENTIAL
#  DAMAGES (INCLUDING, BUT NOT LIMITED TO, PROCUREMENT OF SUBSTITUTE GOODS OR
#  SERVICES; LOSS OF USE, DATA, OR PROFITS; OR BUSINESS INTERRUPTION)
#  HOWEVER CAUSED AND ON ANY THEORY OF LIABILITY, WHETHER IN CONTRACT, STRICT
#  LIABILITY, OR TORT (INCLUDING NEGLIGENCE OR OTHERWISE) ARISING IN ANY WAY OUT
#  OF THE USE OF THIS SOFTWARE, EVEN IF ADVISED OF THE POSSIBILITY OF SUCH DAMAGE.

from mpi4py import MPI
import numpy as np
from pathlib import Path
from sys import stdout
import sys
from time import time
import xml.etree.ElementTree as ET
from xml.dom import minidom
import random
import re

from contextlib import redirect_stderr
from io import StringIO
with redirect_stderr(StringIO()) as fg_err:
    import geometric

import openmm as mm
import openmm.app as app
import openmm.unit as unit
from .molecule import Molecule
from .veloxchemlib import mpi_master
from. veloxchemlib import hartree_in_kcalpermol, bohr_in_angstrom
from .outputstream import OutputStream
from .errorhandler import assert_msg_critical
from .solvationbuilder import SolvationBuilder

# Drivers
from .scfrestdriver import ScfRestrictedDriver
from .molecularbasis import MolecularBasis
from .scfgradientdriver import ScfGradientDriver
from .scfhessiandriver import ScfHessianDriver
from .xtbdriver import XtbDriver
from .xtbgradientdriver import XtbGradientDriver
from .xtbhessiandriver import XtbHessianDriver
from .interpolationdriver import InterpolationDriver
from .interpolationdatapoint import InterpolationDatapoint



class IMDatabasePointCollecter:
    """
    Implements the OpenMMDynamics.
    Performs classical MD and QM/MM simulations.

    :param comm:
        The MPI communicator.
    :param ostream:
        The output stream.

    Instance variables:
        - platform: The platform for OpenMM. Default is 'reference'
                    Options are 'CPU', 'CUDA' and 'OpenCL'.
        - ensemble: The thermodynamic ensemble used in the simulation.
                    Options are: 'NVE', 'NVT' and 'NPT'.
        - temperature: The temperature.
        - friction: The friction coefficient which couples the system to the heat bath.
        - timestep: The timestep for the integrator in fs.
        - nsteps: The number of steps.
        - parent_ff: The Force Field to be used in standard residues.
        - water_ff: The Force Field to be used for water.
        - box_size: The size of the box for periodic simulations.
        - padding: The padding for the box in nm.
        - cutoff: The cutoff for nonbonded interactions in nm.
        - integrator: The integrator object.
        - system: The OpenMM system object.
        - topology: The OpenMM topology object.
        - simulation: The OpenMM simulation object.
        - constraints: The constraints for the system.
        - pdb: The PDB file object.
        - modeller: The modeller object.
        - labels: The atom labels.
        - molecule: The VeloxChem molecule object.
        - unique_residues: The list of unique residues in the system.
        - unique_molecules: The list of unique molecules in the system.
        - qm_driver: The VeloxChem driver object. Options are XtbDriver and InterpolationDriver.
        - grad_driver: The VeloxChem gradient driver object.
        - qm_atoms: The list of atom indices for the QM region.
        - mm_subregion: The list of atom indices for the MM subregion (part of a molecule).
        - linking_atoms: The list of atom indices for the linking atoms.
        - qm_force_index: The index of the QM force in the system.
        - driver_flag: The flag to determine the driver to be used.
        - scaling_factor: The scaling factor for the QM stabilizer.
        - linking_atom_distance: The distance between the QM and MM regions in angstroms.
    """
    
    def __init__(self, comm=None, ostream=None):
        """
        Initializes the class with default simulation parameters.
        """
        np.set_printoptions(threshold=sys.maxsize)
        # MPI and output stream
        if comm is None:
            comm = MPI.COMM_WORLD

        if ostream is None:
            if comm.Get_rank() == mpi_master():
                ostream = OutputStream(stdout)
            else:
                ostream = OutputStream(None)

        # mpi information
        self.comm = comm
        self.rank = self.comm.Get_rank()
        self.nodes = self.comm.Get_size()

        # output stream
        self.ostream = ostream

        # Instance variables
        # Simulation parameters
        self.platform = None
        self.ensemble = None
        self.temperature = None
        self.friction = None
        self.timestep = None
        self.nsteps = None
        self.parent_ff = 'amber03.xml'
        self.water_ff = 'spce.xml'
        self.box_size = 2.0 
        self.padding = 1.0
        self.cutoff = 1.0
        self.scaling_factor = 0.0
        self.integrator = None

        # OpenMM objects
        self.system = None
        self.topology = None
        self.integrator = None
        self.simulation = None
        self.constraints = None
        self.pdb = None
        self.modeller = None
        self.labels = []

        # VeloxChem objects
        self.molecule = None
        self.energy_gabs = {}
        self.state_energies = {}
        self.unique_residues = []
        self.unique_molecules = []

        self.current_im_choice = None
        
        # QM Region parameters
        self.qm_driver = None
        self.grad_driver = None
        self.qm_atoms = None
        self.mm_subregion = None
        self.linking_atoms = None
        self.qm_force_index = None
        self.driver_flag = None
        self.swapped = False
        self.state_swtiched = False
        self.velo_switch = False

        self.snapshots = None
        self.load_system = None
        self.pressure = None
        self.output_file = None
        self.adiabatic_basis = False
        self.density_around_data_point = None
        self.impes_drivers = None
        self.im_labels = None
        self.sorted_im_labels = []
        self.qm_energies = None
        self.qm_data_points = None
        self.point_adding_molecule = {}
        self.energy_threshold = None
        self.collect_qm_points = None
        self.previous_energy_list = []
        

        self.qm_datafile = None

        self.starting_temperature = None

        self.current_state = None
        self.distance_thrsh = 0.1
        self.current_im_choice = None
        self.current_gradient = 0
        self.current_energy = 0
        self.point_checker = 1
        self.allowed_molecule_deviation = None
        self.last_point_added = None
        self.im_labels = []
        self.add_a_point = False
        self.check_a_point = False
        self.cluster_run = None
        self.skipping_value = 0
        self.basis_set_label = None
        self.molecule = None

        # output_file variables that will be written into self.general_variable_output
        self.gradients = None
        self.velocities = None
        self.coordinates = None
        self.coordinates_xyz = None
        self.molecules = []
        self.all_gradients = []
        
        
        self.summary_output = 'summary_output.txt'
        with open(self.summary_output, 'w') as file:
            file.write("########## Summaray Ouput of Structures and Energies ##########\n\n")
        self.coordinates_xyz = None

        self.velocities = []

        # Default value for the C-H linker distance
        self.linking_atom_distance = 1.0705 
            
    # Method to generate OpenMM system from VeloxChem objects
    def system_from_molecule(self,
                             molecule,
                             z_matrix, 
                             ff_gen, 
                             solvent='gas', 
                             qm_atoms=None, 
                             filename='residue', 
                             residue_name='MOL'):
        """
        Generates an OpenMM system from a VeloxChem molecule and a forcefield generator.
        
        :param molecule:
            VeloxChem molecule object.
        :param ff_gen:
            VeloxChem forcefield generator object.
        :param solvent:
            Available options:'gas', 'spce', 'tip3p', 'ethanol', 'methanol', 'acetone', 
            'chloroform', 'hexane', 'toluene', 'dcm', 'benzene', 'dmso', 'thf', 
            'acetonitrile', 'other' or 'itself'.
        :param qm_atoms:
            Options: None, 'all', or list of atom indices for QM region.
        :param filename:
            Base name for the generated files. Default is 'residue'.
        :param residue_name:
            Name of the residue. Default is 'MOL'.
        """

        # Store the molecule object and generate OpenMM compatible files
        self.molecule = molecule
        self.positions = molecule.get_coordinates_in_angstrom()
        self.labels = molecule.get_labels()
        self.z_matrix = z_matrix

        # Options for the QM region if it's required.
        # TODO: Take this if else tree to a separate method.
        if qm_atoms:
            filename = 'qm_region'
            # Create a QM region topology template
            if qm_atoms == 'all':
                msg = 'Full molecule as QM region'
                self.ostream.print_info(msg)
                self.ostream.flush()
                qm_atoms = list(range(len(self.labels)))
                self._create_QM_residue(ff_gen, 
                                        qm_atoms, 
                                        filename)

            elif isinstance (qm_atoms, list):
                if qm_atoms == list(range(len(self.labels))):
                    msg = 'Full molecule as QM region'
                    self.ostream.print_info(msg)
                    self.ostream.flush()
                    self._create_QM_residue(ff_gen,
                                            qm_atoms,
                                            filename)
                msg = 'QM/MM partition inside the molecule'
                self.ostream.print_info(msg)
                self.ostream.flush()
                self._create_QM_subregion(ff_gen,
                                          qm_atoms, 
                                          molecule, 
                                          filename)

            ff_gen.write_pdb('qm_region.pdb', 'QMR')

        elif qm_atoms is None:
            ff_gen.write_openmm_files(filename, residue_name)

        # TODO: Incorporate the SystemBuilder here to avoid using the Modeller.
        if solvent == 'gas':
            phase = 'gas'
            self.pdb = app.PDBFile(f'{filename}.pdb')     
            # Common forcefield loading, modified according to phase specifics
            forcefield_files = [f'{filename}.xml']

        if solvent != 'gas':
            # Solvate the molecule using the SystemBuilder
            phase = 'periodic'
            sys_builder = SolvationBuilder()
            sys_builder.solvate(solute=molecule, 
                                solvent=solvent,
                                padding=self.padding,
                                equilibrate=True
                                )
            #sys_builder.write_openmm_files(solute_ff=ff_gen)
            if solvent == 'spce':
                self.water_ff = 'spce.xml'
                forcefield_files = [f'{filename}.xml', self.parent_ff, self.water_ff]
            elif solvent == 'tip3p':
                self.water_ff = 'tip3p.xml'
                forcefield_files = [f'{filename}.xml', self.parent_ff, self.water_ff]
            elif solvent == 'itself':
                # Solute and solvent are the same
                forcefield_files = [f'{filename}.xml', self.parent_ff]
            else:
                # Any other solvent, including custom ones
                solvent_ff = 'solvent_1.xml'
                forcefield_files = [f'{filename}.xml', self.parent_ff, solvent_ff]

            # Load the PDB from the SystemBuilder
            self.pdb = app.PDBFile('equilibrated_system.pdb')

        # Create the ForceField object        
        forcefield = app.ForceField(*forcefield_files)

        # Create the System object
        if phase == 'gas':
            self.system = forcefield.createSystem(self.pdb.topology, nonbondedMethod=app.NoCutoff, constraints=app.HBonds)

        else:
            self.system = forcefield.createSystem(self.pdb.topology, 
                                                  nonbondedMethod=app.PME, 
                                                  nonbondedCutoff=self.cutoff * unit.nanometer, 
                                                  constraints=app.HBonds)
        
        # Modify the system to include QM and QM/MM forces.
        if qm_atoms:
            self.set_qm_mm_system(phase, 
                                  ff_gen)
            # self.qm_stabilizer(ff_gen)
        
        # Write the system to a xml file (for debugging purposes)
        with open(f'{filename}_system.xml', 'w') as f:
            f.write(mm.XmlSerializer.serialize(self.system))
            msg = f'System parameters written to {filename}_system.xml'
            self.ostream.print_info(msg)
            self.ostream.flush()

        # Write the system to a pdb file (for debugging purposes)
        if phase == 'gas':
            app.PDBFile.writeFile(self.pdb.topology, 
                                  self.positions, 
                                  open(f'{filename}_system.pdb', 'w'))
            msg = f'System coordinates written to {filename}_system.pdb'
            self.ostream.print_info(msg)
            self.ostream.flush()

        elif phase == 'periodic':
            app.PDBFile.writeFile(self.pdb.topology, 
                                  self.pdb.positions, 
                                  open(f'{filename}_system.pdb', 'w'))
            msg = f'System coordinates written to {filename}_system.pdb'
            self.ostream.print_info(msg)
            self.ostream.flush()
        
        self.phase = phase

    def add_bias_force(self, atoms, force_constant, target):
        """
        Method to add a biasing force to the system.

        :param atoms:
            List of atom indices to apply the force.
        :param force_constant:
            Force constant for the biasing force.
        :param target:
            Target equilibrium parameter (distance (nm), angle and torsion (deg))
        """

        if len(atoms) == 2:
            msg = f'Adding stretch force between atoms {atoms[0]} and {atoms[1]} with force constant {force_constant}.'
            self.ostream.print_info(msg)
            self.ostream.flush()
            force = mm.CustomBondForce('0.5*k*(r-r0)^2')
            force.addGlobalParameter('k', force_constant)
            force.addGlobalParameter('r0', target)
            force.addBond(atoms[0], atoms[1])
            self.system.addForce(force)
        elif len(atoms) == 3:
            target_rad = target * np.pi / 180
            msg = f'Adding bend force between atoms {atoms[0]}, {atoms[1]}, and {atoms[2]} with force constant {force_constant}.'
            self.ostream.print_info(msg)
            self.ostream.flush()
            force = mm.CustomAngleForce('0.5*k*(theta-theta0)^2')
            force.addGlobalParameter('k', force_constant)
            force.addGlobalParameter('theta0', target_rad)
            force.addAngle(atoms[0], atoms[1], atoms[2])
            self.system.addForce(force)
        elif len(atoms) == 4:
            target_rad = target * np.pi / 180
            msg = f'Adding torsion force between atoms {atoms[0]}, {atoms[1]}, {atoms[2]}, and {atoms[3]} with force constant {force_constant}.'        
            self.ostream.print_info(msg)
            self.ostream.flush()
            force = mm.CustomTorsionForce('0.5*k*(theta-theta0)^2')
            force.addGlobalParameter('k', force_constant)
            force.addGlobalParameter('theta0', target_rad)
            force.addTorsion(atoms[0], atoms[1], atoms[2], atoms[3])
            self.system.addForce(force)
        else:
            raise ValueError('Invalid number of atoms for the biasing force.')
     
    def conformational_sampling(self, 
                                ensemble='NVT', 
                                temperature=700, 
                                timestep=2.0, 
                                nsteps=10000, 
                                snapshots=10,
                                minimize=True):

        """
        Runs a high-temperature MD simulation to sample conformations and minimize the energy of these conformations.

        :param ensemble:
            Type of ensemble. Options are 'NVE', 'NVT', 'NPT'. Default is 'NVT'.
        :param temperature:
            Temperature of the system in Kelvin. Default is 700 K.
        :param timestep:
            Timestep of the simulation in femtoseconds. Default is 2.0 fs.
        :param nsteps:
            Number of steps in the simulation. Default is 1000.
        :param snapshots:
            The number of snapshots to save. Default is 10.


        :return:
            Tuple containing the minimized potential energies and the XYZ format strings of the relaxed coordinates.

        """
        if self.system is None:
            raise RuntimeError('System has not been created!')
        if self.molecule is None:
            raise RuntimeError('Molecule object does not exist!')

        self.ensemble = ensemble
        self.temperature = temperature * unit.kelvin

        self.timestep = timestep * unit.femtosecond
        self.nsteps = nsteps

        self.integrator = self._create_integrator()
        topology = self.modeller.topology if self.phase in ['water', 'periodic'] else self.pdb.topology
        self.positions = self.modeller.positions if self.phase in ['water', 'periodic'] else self.pdb.positions

        self.simulation = app.Simulation(topology, self.system, self.integrator)
        self.simulation.context.setPositions(self.positions)
        self.simulation.context.setVelocitiesToTemperature(self.temperature)

        save_freq = nsteps // snapshots if snapshots else nsteps
        energies = []
        opt_coordinates = []

        for step in range(nsteps):
            self.simulation.step(1)
            if step % save_freq == 0:
                state = self.simulation.context.getState(getPositions=True, getEnergy=True)
                energy = state.getPotentialEnergy().value_in_unit(unit.kilojoules_per_mole)
                coordinates = state.getPositions()
                self.simulation.context.setPositions(coordinates) 

                if minimize:

                    print(f'Step: {step}, Potential energy: {energy}')
                    self.simulation.minimizeEnergy()
                    minimized_state = self.simulation.context.getState(getPositions=True, getEnergy=True)
                    minimized_energy = minimized_state.getPotentialEnergy().value_in_unit(unit.kilojoules_per_mole)
                    minimized_coordinates = minimized_state.getPositions()

                    energies.append(minimized_energy)
                    print(f'Minimized energy: {minimized_energy}')
                    xyz = f"{len(self.labels)}\n\n"
                    for label, coord in zip(self.labels, minimized_coordinates):
                        xyz += f"{label} {coord.x * 10} {coord.y * 10} {coord.z * 10}\n"  # Convert nm to Angstroms
                    print('Saved coordinates for step', step)
                    opt_coordinates.append(xyz)

                # Create a xyz with the coordinates
                print('Energy of the conformation:', energy)
                xyz = f"{len(self.labels)}\n\n"
                for label, coord in zip(self.labels, coordinates):
                    xyz += f"{label} {coord.x * 10} {coord.y * 10} {coord.z * 10}\n"
                opt_coordinates.append(xyz)
                energies.append(energy)
                print('Saved coordinates for step', step)

        print('Conformational sampling completed!')
        print(f'Number of conformations: {len(opt_coordinates)}')

        return energies, opt_coordinates

    def sort_points_with_association(self, points, associated_list):
        '''
        This function is sorting the points from a given database
        starting from the first entry to the last (point_0,..., point_n)

        :param points:
            list of database points
        :param associated_list:
            list of labels that are associated to the individual datapoints

        '''
        
        # Define a custom key function to extract the numerical part
        def extract_number(point):
            return int(point.split('_')[1])

        # Combine the points and associated list into tuples
        combined = list(zip(points, associated_list))

        # Sort the combined list using the custom key function
        sorted_combined = sorted(combined, key=lambda x: extract_number(x[0]))

        # Unzip the sorted combined list back into two lists
        sorted_points, sorted_associated_list = zip(*sorted_combined)

        return list(sorted_points), list(sorted_associated_list)
    
    
    def update_settings(self, dynamics_settings, impes_dict=None):
        """
        Updates settings in the ImpesDynamicsDriver.
        :param molecule:
            The Molecule object.
        :param impes_dict:
            The input dictionary of settings for IMPES.
        """

        assert_msg_critical(
        dynamics_settings['qm_driver'] is not None or dynamics_settings['grad_driver'] is not None or dynamics_settings['hess_driver'] is not None,
        'dynamics_settings: Not all drivers (energy, gradient, hessian) are defined please add the missing driver/s in settings.')

        self.qm_driver = dynamics_settings['qm_driver']
        self.grad_driver = dynamics_settings['grad_driver']
        self.hess_driver = dynamics_settings['hess_driver']

        self.qm_driver.ostream.mute()
        self.impes_dict = impes_dict


        if 'print_step' in dynamics_settings:
            self.print_step = int(dynamics_settings['print_step'])

        if 'duration' in dynamics_settings:
            self.duration = float(dynamics_settings['duration'])

        if 'temperature' in dynamics_settings:
            self.temperature = dynamics_settings['temperature']
            self.starting_temperature = dynamics_settings['temperature']

        if 'pressure' in dynamics_settings:
            self.pressure = float(dynamics_settings['pressure'])

        if 'force_constant' in dynamics_settings:
            self.force_constant = float(dynamics_settings['force_constant'])

        if 'friction' in dynamics_settings:
            self.friction = float(dynamics_settings['friction'])

        if 'timestep' in dynamics_settings:
            self.timestep = float(dynamics_settings['timestep'])

        if 'nsteps' in dynamics_settings:
            self.nsteps = int(dynamics_settings['nsteps'])

        if 'snapshots' in dynamics_settings:
            self.snapshots = int(dynamics_settings['snapshots'])

        # Start the simulation form a given state
        if 'load_system' in dynamics_settings:
            self.load_system = dynamics_settings['load_system']

        if 'trajectory_file' in dynamics_settings:
            self.out_file = dynamics_settings['trajectory_file']
        else:
            self.out_file = 'trajectory.pdb'

        # Determines the ensemble in order to set the correct simulation set_up
        if 'ensemble' in dynamics_settings:
            self.ensemble = dynamics_settings['ensemble']
<<<<<<< HEAD

=======
        
>>>>>>> e5b93d34
        #################################### DATABASE construciton inputs #############################

        if 'imforcefield_file' in impes_dict:
            self.qm_datafile = impes_dict['imforcefield_file']

        # The desired density around a given starting structure/datapoint
        if 'desired_datapoint_density' in dynamics_settings:
            self.desired_datpoint_density = int(dynamics_settings['desired_datapoint_density'])

        # The number of iteration cycles without database expansion after which the description around the reference point has converged
        if 'converged_cycle' in dynamics_settings:
            self.unadded_cycles = int(dynamics_settings['converged_cycle'])
        
        if 'basis_set_label' in dynamics_settings:
            basis_set_label = dynamics_settings['basis_set_label']
            self.basis_set_label = basis_set_label
        
        if 'xc_fun' in dynamics_settings:
            self.qm_driver.xcfun = dynamics_settings['xc_fun']

        # Dertermines if non-adiabatic couplings should be calculated
        if 'NAC' in dynamics_settings:
            self.calc_NAC = dynamics_settings['NAC']
        else:
            self.calc_NAC = False

        if 'ADT' in dynamics_settings:
            self.adiabatic_basis = True

        if 'cluster_run' in dynamics_settings:
            self.cluster_run = dynamics_settings['cluster_run']
        # TODO: these need to be different dictionary entries
        if 'collect_qm_points_from' in dynamics_settings:
            self.collect_qm_points = dynamics_settings['collect_qm_points_from']

        # time step at which QM data point collection should start
        if 'qmc_start' in dynamics_settings:
            self.qmc_start = float(dynamics_settings["qmc_start"])
            # To prevent collecting points before qmc_start,
            # set collect_qm_points to False
            self.collect_qm_points = False

        # time step at which QM data point collection should stop
        if 'qmc_stop' in dynamics_settings:
            self.qmc_stop = float(dynamics_settings["qmc_stop"])

        # index of the excited state (in case of TDDFT QM data points)
        if "excited_state_index" in dynamics_settings:
            self.excited_state_index = int(dynamics_settings["excited_state_index"])

        # keywords used to reverse the dynamics
        # to a previous iteration.
        if 'reverse' in dynamics_settings:
            self.reverse = True
        else:
            self.reverse = False

        # how many iterations to reverse
        if 'reverse_by' in dynamics_settings:
            self.reverse_by = int(dynamics_settings['reverse_by'])
            self.reverse = True
        
        if 'energy_threshold' in dynamics_settings:
            self.energy_threshold = dynamics_settings['energy_threshold']

        # threshold to determine if a bond is breaking
        if 'bond_threshold' in dynamics_settings:
            self.bond_threshold = float(dynamics_settings['bond_threshold'])
        
        if 'symmetry_groups' in impes_dict:
            self.non_core_symmetry_groups = impes_dict['symmetry_groups']

        # if self.qm_datafile is None:

        #     #positions_ang = self.molecule.get_coordinates()
        #     #atom_labels = [atom.element.symbol for atom in self.topology.atoms()]
        #     #qm_atom_labels = [atom_labels[i] for i in self.qm_atoms]
        #     #new_molecule = Molecule(qm_atom_labels, positions_ang, units="au")
        #     new_molecule = self.molecule
        #     self.qm_data_points = []
        #     qm_energy, scf_tensors = self.compute_energy(new_molecule, basis=self.basis)
            
        #     self.im_labels = []
        #     self.qm_energies = []
        #     self.qm_datafile = 'IMDatabase.h5'
        #     label_list = f'point_{1}'
        #     self.add_point(new_molecule, label_list, qm_energy, self.qm_datafile, self.basis, scf_results=scf_tensors)

    
    
    def run_qmmm(self):
        """
        Runs a QM/MM simulation using OpenMM, storing the trajectory and simulation data.

        """

        if self.system is None:
            raise RuntimeError('System has not been created!')
        
        temperature = self.temperature
        self.temperature = self.temperature * unit.kelvin
        
        friction = self.friction
        self.friction = self.friction / unit.picosecond
        
        timestep = self.timestep
        self.timestep = timestep * unit.femtoseconds

        # Driver flag 
        if isinstance(self.qm_driver, XtbDriver):
            self.driver_flag = 'XTb Driver'
        elif isinstance(self.qm_driver, InterpolationDriver):
            self.driver_flag = 'Impes Driver'

        self.qm_potentials = []
        self.qm_mm_interaction_energies = []
        self.mm_potentials = []
        self.total_potentials = []
        self.kinetic_energies = []
        self.temperatures = []
        self.total_energies = []
        self.coordinates_xyz = []

        save_freq = self.nsteps // self.snapshots if self.snapshots else self.nsteps

        # Create or update the integrator
        if self.integrator is None:
            new_integrator = self._create_integrator()
        else:
            new_integrator = self.integrator

        self.topology = self.pdb.topology

        self.positions = self.pdb.positions
        
        self.simulation = app.Simulation(self.topology, self.system, new_integrator)

        # Load the state if a restart file is provided
        if self.load_system is not None:
            self.simulation.loadState(self.load_system)
        
        else:
            self.simulation.context.setPositions(self.positions)

            # Set initial velocities if the ensemble is NVT or NPT
            if self.ensemble in ['NVT', 'NPT']:
                self.simulation.context.setVelocitiesToTemperature(self.temperature)
        
        # Set up reporting
        self.simulation.reporters.clear()
        self.simulation.reporters.append(app.PDBReporter(self.out_file, save_freq))

        # Print header
        print('QM/MM Simulation Parameters')
        print('=' * 60)
        print('QM Driver:', self.driver_flag)
        print('Ensemble:', self.ensemble)
        print('Integration method:', new_integrator.__class__.__name__)
        if self.ensemble in ['NVT', 'NPT']:
            print('Temperature:', self.temperature, 'K')
            if self.ensemble == 'NPT':
                print('Pressure:', self.pressure, 'atm')
        print('Friction:', self.friction, '1/ps')
        print('Timestep:', self.timestep, 'fs')
        print('Total simulation time in ns:', self.nsteps * timestep / 1e6)
        print('=' * 60)

        # load datafile if there is one
        impes_driver = InterpolationDriver(self.z_matrix)
        impes_driver.update_settings(self.impes_dict)
        self.im_labels, _ = impes_driver.read_labels()
        print('beginning labels', self.im_labels)
        if self.qm_data_points is None:
           self.qm_data_points = []
           self.qm_energies = []
           for label in self.im_labels:
               qm_data_point = InterpolationDatapoint(self.z_matrix)
               qm_data_point.read_hdf5(self.qm_datafile, label)
               self.qm_energies.append(qm_data_point.energy)
               self.qm_data_points.append(qm_data_point)

        self.last_point_added = 0
        self.cycle_iteration = self.unadded_cycles
        
        print('current datapoints around the given starting structure', self.desired_datpoint_density, self.density_around_data_point[0], self.density_around_data_point[1], '\n allowed derivation from the given structure', self.allowed_molecule_deviation, '\n ---------------------------------------')
        self.allowed_molecules = []
        self.molecules = []
        openmm_coordinate = self.simulation.context.getState(getPositions=True).getPositions()
        self.coordinates = [openmm_coordinate]
        self.coordinates_xyz = []
        self.gradients = []
        self.velocities = []
        self.velocities_np = []
        self.velocities_np.append(self.simulation.context.getState(getVelocities=True).getVelocities(True))

        self.impes_drivers = []
        self.current_state = 0
        driver_object = InterpolationDriver(self.z_matrix)

        driver_object.update_settings(self.impes_dict)
        self.impes_drivers.append(driver_object)
    
        self.sorted_im_labels, self.qm_data_points = self.sort_points_with_association(self.im_labels, self.qm_data_points)

        self.impes_drivers[-1].labels = self.sorted_im_labels
        self.impes_drivers[-1].qm_data_points = self.qm_data_points
        start_time = time()
        self.step = 0 

        for step in range(self.nsteps):

            self.update_forces(self.simulation.context)
            
            # Potential energies
            # QM region
            qm = self.get_qm_potential_energy()
            self.qm_potentials.append(qm)

            # QM/MM interactions
            qm_mm = self.simulation.context.getState(getEnergy=True, groups={1,2}).getPotentialEnergy()
            self.qm_mm_interaction_energies.append(qm_mm.value_in_unit(unit.kilojoules_per_mole))

            # MM region 
            mm = self.simulation.context.getState(getEnergy=True, groups={3,4,5,6,7}).getPotentialEnergy()
            self.mm_potentials.append(mm.value_in_unit(unit.kilojoules_per_mole))

            # Total potential energy
            pot = qm * unit.kilojoules_per_mole + qm_mm + mm
            self.total_potentials.append(pot.value_in_unit(unit.kilojoules_per_mole))

            # Kinetic energy
            kinetic = self.simulation.context.getState(getEnergy=True).getKineticEnergy()
            self.kinetic_energies.append(kinetic.value_in_unit(unit.kilojoules_per_mole))

            # Temperature
            R_kjmol = 0.00831446261815324
            particles = self.system.getNumParticles() * 1.5
            temp = kinetic.value_in_unit(unit.kilojoules_per_mole) / (particles * R_kjmol)
            self.temperatures.append(temp)

            # Total energy
            total = pot + kinetic
            self.total_energies.append(total.value_in_unit(unit.kilojoules_per_mole))
                
            # Information output
            if step % save_freq == 0:
                
                print(f"Step: {step} / {self.nsteps} Time: {round((step * timestep) / 1000, 2)} ps")
                print('Potential Energy QM region:', qm, 'kJ/mol')
                print('Potential Energy MM region:', mm)
                print('QM/MM Interaction Energy:', qm_mm)
                print('Total Potential Energy:', pot)
                print('Kinetic Energy:', kinetic)
                print('Temperature:', temp, 'K')
                print('Total Energy:', total)
                print('-' * 60)
                print('Current Density', self.density_around_data_point[0], '-->', self.desired_datpoint_density, self.unadded_cycles)   

            self.output_file_writer(self.summary_output)
            self.step += 1
            if self.step == 5650:
                print('both')
                # exit()
            self.simulation.step(1)
            if step % 100 == 0 and step != 0:
                self.simulation.saveCheckpoint('checkpoint')
                #self.output_file_writer(self.summary_output)
                #print('cooridnates', simulation.context.getState(getPositions=True).getPositions())

            if step == self.nsteps and self.density_around_data_point[0] != self.desired_datpoint_density:
                step = 0
            
            if self.density_around_data_point[0] >= self.desired_datpoint_density:
                step = self.nsteps
                break

            if self.unadded_cycles == 0:
                step = self.nsteps
                break

        end_time = time()
        elapsed_time = end_time - start_time
        elapsed_time_days = elapsed_time / (24 * 3600)
        performance = (self.nsteps * timestep / 1e6) / elapsed_time_days

        print('QM/MM simulation completed!')
        print(f'Number of steps: {self.nsteps}')
        print(f'Trajectory saved as {self.out_file}')
        print('=' * 60)
        print('Simulation Averages:')
        print('=' * 60)
        print('QM Potential Energy:', np.mean(self.qm_potentials), '±', np.std(self.qm_potentials), 'kJ/mol')
        print('QM/MM Interaction Energy:', np.mean(self.qm_mm_interaction_energies), '±', np.std(self.qm_mm_interaction_energies), 'kJ/mol')
        print('MM Potential Energy:', np.mean(self.mm_potentials), '±', np.std(self.mm_potentials), 'kJ/mol')
        print('Total Potential Energy:', np.mean(self.total_potentials), '±', np.std(self.total_potentials), 'kJ/mol')
        print('Kinetic Energy:', np.mean(self.kinetic_energies), '±', np.std(self.kinetic_energies), 'kJ/mol')
        print('Temperature:', np.mean(self.temperatures), '±', np.std(self.temperatures), 'K')
        print('Total Energy:', np.mean(self.total_energies), '±', np.std(self.total_energies), 'kJ/mol')
        print('=' * 60)
        print(f'Elapsed time: {int(elapsed_time // 60)} minutes, {int(elapsed_time % 60)} seconds')
        print(f'Performance: {performance:.2f} ns/day')
        print(f'Trajectory saved as {self.out_file}')


    # Post-simulation analysis methods
    def plot_energy(self,
                    components=['total'],
                    filename='energy_plot.png'):
        """
        Plots the energy components of the simulation.

        :param components:
            List of energy components to plot. Default is ['total'].
            It can include 'total', 'kinetic', 'potential', 'temperature', 'qm', 'mm', 'qm_mm'.
        :param filename:
            Name of the output file. Default is 'energy_plot.png'.
        """
        import matplotlib.pyplot as plt

        fig, ax = plt.subplots(figsize=(10, 6))

        # Plot also the trend of the energy components as a linear regression
        if 'total' in components:
            ax.plot(self.total_energies, label='Total Energy', marker='o')
            # Linear regression excluding the first 10% of the data
            x = np.arange(len(self.total_energies))
            m, b = np.polyfit(x[int(0.1 * len(x)):], self.total_energies[int(0.1 * len(x)):], 1)
            ax.plot(x, m * x + b, label=f'Total Energy Trend ({m:.4e} kJ/mol/step)', linestyle='--')

        if 'kinetic' in components:
            ax.plot(self.kinetic_energies, label='Kinetic Energy', marker='o')

        if 'potential' in components:
            ax.plot(self.total_potentials, label='Potential Energy', marker='o')
        if 'temperature' in components:
            ax.plot(self.temperatures, label='Temperature', marker='o')
            ax.set_ylabel('Temperature (K)')
        if 'qm' in components:
            ax.plot(self.qm_potentials, label='QM Energy', marker='o')
        if 'mm' in components:
            ax.plot(self.mm_potentials, label='MM Energy', marker='o')
        if 'qm_mm' in components:
            ax.plot(self.qm_mm_interaction_energies, label='QM/MM Interaction Energy', marker='o')

        ax.set_title('Energy Components of the Simulation')

        ax.set_xlabel('Step')
        ax.set_ylabel('Energy (kJ/mol)')
        ax.legend()
        plt.tight_layout()
        plt.savefig(filename)
        plt.show()
        
    def visualize_trajectory(self, 
                             trajectory_file='trajectory.pdb', 
                             interval=1):
        """
        Visualizes the trajectory of the simulation using py3Dmol.

        :param trajectory_file:
            Path to the PDB file containing the trajectory. Default is 'trajectory.pdb'.
        """
        try:
            import py3Dmol

        except ImportError:
            raise ImportError("py3Dmol is not installed. Please install it using `pip install py3Dmol`.")
        
        viewer = py3Dmol.view(width=800, height=600)

        viewer.addModelsAsFrames(open(trajectory_file, 'r').read(),'pdb', {'keepH': True})
        viewer.animate({'interval': interval, 'loop': "forward", 'reps': 10})
        viewer.setStyle({"stick":{},"sphere": {"scale":0.25}})
        viewer.zoomTo()

        viewer.show()

    # Private methods
    def _save_output(self, output_file):
        """
        Save the simulation output to an out file.
        Reports all the energy components for every snapshot.

        :param output_file:
            Path to the output file.
        """

        with open(output_file + '.out', 'w', encoding='utf-8') as out:
            # Write the header
            out.write('VeloxChem/OpenMM Simulation Output\n')
            out.write('=' * 60 + '\n')
            if self.qm_atoms is not None:
                out.write(f'Simulation type: {self.driver_flag}\n')
            else:
                out.write('Simulation type: Classical MD\n')
            out.write(f'Ensemble: {self.ensemble}\n')
            out.write(f'Temperature: {self.temperature}\n')
            out.write(f'Friction: {self.friction}\n')
            out.write(f'Timestep: {self.timestep} \n')
            out.write(f'Number of steps: {self.nsteps}\n')
            out.write('=' * 60 + '\n')

            # Write the energy components from the lists
            for i in range(len(self.total_energies)):
                out.write(f'Step: {i}\n')
                out.write(f'Potential Energy (kJ/mol): {self.total_potentials[i]:.4f}\n')
                out.write(f'Kinetic Energy (kJ/mol): {self.kinetic_energies[i]:.4f}\n')
                out.write(f'Temperature (K): {self.temperatures[i]:.4f}\n')
                if self.qm_atoms is not None:
                    out.write(f'QM Potential Energy (kJ/mol): {self.qm_potentials[i]:.4f}\n')
                    out.write(f'QM/MM Interaction Energy (kJ/mol): {self.qm_mm_interaction_energies[i]:.4f}\n')
                    out.write(f'MM Potential Energy (kJ/mol): {self.mm_potentials[i]:.4f}\n')
                out.write(f'Total Energy (kJ/mol): {self.total_energies[i]:.4f}\n')
                out.write('-' * 60 + '\n')
            # Write the averages
            out.write('Summary\n')
            out.write('=' * 60 + '\n')
            out.write(f'Average Potential Energy (kJ/mol): {np.mean(self.total_potentials):.4f} ± {np.std(self.total_potentials):.4f}\n')
            out.write(f'Average Kinetic Energy (kJ/mol): {np.mean(self.kinetic_energies):.4f} ± {np.std(self.kinetic_energies):.4f}\n')
            out.write(f'Average Temperature (K): {np.mean(self.temperatures):.4f} ± {np.std(self.temperatures):.4f}\n')
            if self.qm_atoms is not None:
                out.write(f'Average QM Potential Energy (kJ/mol): {np.mean(self.qm_potentials):.4f} ± {np.std(self.qm_potentials):.4f}\n')
                out.write(f'Average QM/MM Interaction Energy (kJ/mol): {np.mean(self.qm_mm_interaction_energies):.4f} ± {np.std(self.qm_mm_interaction_energies):.4f}\n')
                out.write(f'Average MM Potential Energy (kJ/mol): {np.mean(self.mm_potentials):.4f} ± {np.std(self.mm_potentials):.4f}\n')
            out.write(f'Average Total Energy (kJ/mol): {np.mean(self.total_energies):.4f} ± {np.std(self.total_energies):.4f}\n')
            out.write('=' * 60 + '\n')      

    def _format_PDB_file(self, filename):
        """
        Check the format of the PDB file and correct it if necessary.

        :param pdb_file:
            Path to the PDB file to be checked.
        :return:
            Path to the corrected PDB file.
        """

        pdb_path = Path(filename)
        if not pdb_path.is_file():
            raise FileNotFoundError(f"{filename} does not exist.")
        
        pdbstr = pdb_path.read_text()

        # Formatting issues flags
        label_guess_warning = False
        conect_warning = False

        for line in pdbstr.strip().splitlines():
            if line.startswith(('ATOM', 'HETATM')):
                atom_label = line[76:78].strip()
                if not atom_label:
                    label_guess_warning = True

            # Check if the CONECT records are present and skip them
            # If they are not present activate the warning flag
            if line.startswith('CONECT'):
                conect_warning = False
            else:
                conect_warning = True

        # Overwrite the PDB file with the guessed atom labels in columns 77-78
        # if the labels are missing
        if label_guess_warning:

            with open(filename, 'w') as f:
                for line in pdbstr.strip().splitlines():
                    if line.startswith(('ATOM', 'HETATM')):
                        atom_name = line[12:16].strip()
                        atom_label = atom_name[0]
                        new_line = line[:76] + f"{atom_label:>2}" + line[78:] + '\n'
                        f.write(new_line)
                    else:
                        f.write(line + '\n')
            
            print('Warning: Atom labels were guessed based on atom names (first character).')
            print(f'Please verify the atom labels in the {filename} PDB file.')

        if conect_warning:

            # Create a molecule from the PDB file
            molecule = Molecule.read_PDB_file(filename)
            connectivity_matrix = molecule.get_connectivity_matrix()
            # Determine all the bonds in the molecule
            with open(filename, 'a') as f:
                for i in range(connectivity_matrix.shape[0]):
                    for j in range(i + 1, connectivity_matrix.shape[1]):
                        if connectivity_matrix[i, j] == 1:
                            # Convert indices to 1-based index for PDB format and ensure proper column alignment
                            i_index = i + 1
                            j_index = j + 1
                            # Align to the right 
                            con_string = "{:6s}{:>5d}{:>5d}".format('CONECT', i_index, j_index)
                            f.write(con_string + '\n')
       
            print('The CONECT records were not found in the PDB file.')
            print('The connectivity matrix was used to determine the bonds.')

    def _create_integrator(self):
        """
        Creates an OpenMM integrator object based on the specified ensemble type.

        Returns:
            OpenMM Integrator: Configured integrator for the simulation.
        """
        # Common parameters for Langevin integrators

        if self.ensemble in ['NVT', 'NPT']:
            integrator = mm.LangevinIntegrator(self.temperature, self.friction, self.timestep)
            integrator.setConstraintTolerance(1e-5)
            if self.ensemble == 'NPT':
                # Add a barostat for pressure control in NPT ensemble
                barostat = mm.MonteCarloBarostat(1 * unit.atmospheres, self.temperature, 25)
                self.system.addForce(barostat)
        elif self.ensemble == 'NVE':
            integrator = mm.VerletIntegrator(self.timestep)

        else:
            raise ValueError("Unsupported ensemble type. Please choose 'NVE', 'NVT', or 'NPT'.")

        return integrator
    
    # Methods to create a QM region/subregion in the system
    def _create_QM_residue(self, 
                           ff_gen,
                           qm_atoms, 
                           filename='qm_region', 
                           residue_name='QMR'):
        """
        This method creates an xml file for a QM region.
        The xml file only contains atomtypes, residue, and nonbonded parameters.

        :param ff_gen:
            VeloxChem forcefield generator object
        :param qm_atoms:
            List of atom indices in the QM region.
        :param filename:
            Name of the files to be generated. Default is 'qm_region'
        :param residue_name:
            Name of the residue. Default is 'QMR'
        """
        self.qm_atoms = qm_atoms
        atoms = ff_gen.atoms
        bonds = ff_gen.bonds

        # Create the root element of the XML file
        ForceField = ET.Element("ForceField")
        
        # AtomTypes section
        AtomTypes = ET.SubElement(ForceField, "AtomTypes")

        for i, atom in atoms.items():
            element = ''.join([i for i in atom['name'] if not i.isdigit()])  
            attributes = {
                # Name is the atom type_molname
                "name": atom['name'] + '_' + residue_name,
                "class": str(i + 1),
                "element": element,
                "mass": str(atom['mass']) 
            }
            ET.SubElement(AtomTypes, "Type", **attributes)

        # Residues section
        Residues = ET.SubElement(ForceField, "Residues")
        Residue = ET.SubElement(Residues, "Residue", name=residue_name)
        for atom_id, atom_data in atoms.items():
            ET.SubElement(Residue, "Atom", name=atom_data['name'], type=atom_data['name'] + '_' + residue_name, charge=str(atom_data['charge']))
        for bond_id, bond_data in bonds.items():
            ET.SubElement(Residue, "Bond", atomName1=atoms[bond_id[0]]['name'], atomName2=atoms[bond_id[1]]['name'])

        # NonbondedForce section
        NonbondedForce = ET.SubElement(ForceField, "NonbondedForce", coulomb14scale=str(ff_gen.fudgeQQ), lj14scale=str(ff_gen.fudgeLJ))
        for atom_id, atom_data in atoms.items():
            attributes = {
                "type": atom_data['name'] + '_' + residue_name,
                "charge": str(0.0),
                "sigma": str(0.0),
                "epsilon": str(0.0)
            }
            ET.SubElement(NonbondedForce, "Atom", **attributes)

        # Generate the tree and write to file
        tree = ET.ElementTree(ForceField)
        rough_string = ET.tostring(ForceField, 'utf-8')
        reparsed = minidom.parseString(rough_string)
        indented_string = reparsed.toprettyxml(indent="    ")  

        with open(filename + '.xml', 'w') as output_file:
            output_file.write(indented_string)

        print(f'QM region parameters written to {filename}.xml')

    def _create_QM_subregion(self, ff_gen, qm_atoms, molecule, filename='qm_region', residue_name='QMR'):
        """
        Creates the xml file for a molecule with a QM region.

        :param ff_gen:
            VeloxChem forcefield generator object
        :param qm_atoms:
            List of atom indices in the QM region.
        :param molecule:
            VeloxChem molecule object
        :param filename:
            Name of the files to be generated. Default is 'qm_subregion'
        :param residue_name:
            Name of the residue. Default is 'QMR'
        """

        # Atoms belonging to the QM region do not have bonded parameters
        # Atoms belonging to the MM region have bonded parameters

        # List of atom indices in the molecule
        atom_indices = list(range(molecule.number_of_atoms()))

        connectivity_matrix = molecule.get_connectivity_matrix()

        # Get the atoms connected to the QM region
        qm_connected = []
        for i in qm_atoms:
            qm_connected.extend(np.where(connectivity_matrix[i])[0])
        qm_connected = list(set(qm_connected) - set(qm_atoms))
        self.linking_atoms = qm_connected
        print('Linking atoms indices:', qm_connected)

        # Get the broken bonds between the QM and MM regions
        self.broken_bonds = []
        for i in qm_connected:
            for j in qm_atoms:
                if connectivity_matrix[i, j]:
                    self.broken_bonds.append((i, j))
        # Set with the atoms in broken bonds
        self.broken_bonds_atoms = list(set([atom for bond in self.broken_bonds for atom in bond]))

        # The linked atoms are part of the QM region since a customforce is used.
        mm_atoms = list(set(atom_indices) - set(qm_atoms) - set(qm_connected))
        # QM atoms are the specified QM region + the linking atoms
        qm_atoms.extend(qm_connected)
        # Order the atoms
        qm_atoms.sort()
        self.qm_atoms = qm_atoms
        print('QM subregion (self.qm_atoms):', self.qm_atoms)
        self.mm_subregion = mm_atoms
        print('MM subregion:(self.mm_subregion)', self.mm_subregion)

        atoms = ff_gen.atoms
        bonds = ff_gen.bonds
        angles = ff_gen.angles
        dihedrals = ff_gen.dihedrals
        impropers = ff_gen.impropers

        # Create the root element of the XML file
        ForceField = ET.Element("ForceField")

        # AtomTypes section
        AtomTypes = ET.SubElement(ForceField, "AtomTypes")

        for i, atom in atoms.items():
            element = ''.join([i for i in atom['name'] if not i.isdigit()])  
            attributes = {
                # Name is the atom type_molname
                "name": atom['name'] + '_' + residue_name,
                "class": str(i + 1),
                "element": element,
                "mass": str(atom['mass']) 
            }
            ET.SubElement(AtomTypes, "Type", **attributes)

        # Residues section
        Residues = ET.SubElement(ForceField, "Residues")
        Residue = ET.SubElement(Residues, "Residue", name=residue_name)
        for atom_id, atom_data in atoms.items():
            ET.SubElement(Residue, "Atom", name=atom_data['name'], type=atom_data['name'] + '_' + residue_name, charge=str(atom_data['charge']))
        for bond_id, bond_data in bonds.items():
            ET.SubElement(Residue, "Bond", atomName1=atoms[bond_id[0]]['name'], atomName2=atoms[bond_id[1]]['name'])

        # NonbondedForce section
        NonbondedForce = ET.SubElement(ForceField, "NonbondedForce", coulomb14scale=str(ff_gen.fudgeQQ), lj14scale=str(ff_gen.fudgeLJ))
        for atom_id, atom_data in atoms.items():
            if atom_id in qm_atoms:
                charge = 0.0
                sigma = 0.0
                epsilon = 0.0
            else:
                charge = atom_data['charge']
                sigma = atom_data['sigma']
                epsilon = atom_data['epsilon']
            attributes = {
                "type": atom_data['name'] + '_' + residue_name,
                "charge": str(charge),
                "sigma": str(sigma),
                "epsilon": str(epsilon)
            }
            ET.SubElement(NonbondedForce, "Atom", **attributes)

        bonded_atoms = mm_atoms + self.broken_bonds_atoms

        # BondForce section
        BondForce = ET.SubElement(ForceField, "HarmonicBondForce")
        for bond_id, bond_data in bonds.items():
            if (bond_id[0] in bonded_atoms and 
                bond_id[1] in bonded_atoms):
                attributes = {
                    "class1": str(bond_id[0] + 1),
                    "class2": str(bond_id[1] + 1),
                    "length": str(bond_data['equilibrium']),
                    "k": str(bond_data['force_constant'])
                }
                ET.SubElement(BondForce, "Bond", **attributes)

        # AngleForce section
        AngleForce = ET.SubElement(ForceField, "HarmonicAngleForce")
        for angle_id, angle_data in angles.items():
            if (angle_id[0] in bonded_atoms and 
                angle_id[1] in bonded_atoms and 
                angle_id[2] in bonded_atoms):
                attributes = {
                    "class1": str(angle_id[0] + 1),
                    "class2": str(angle_id[1] + 1),
                    "class3": str(angle_id[2] + 1),
                    "angle": str(angle_data['equilibrium'] * np.pi / 180),
                    "k": str(angle_data['force_constant'])
                }
                ET.SubElement(AngleForce, "Angle", **attributes)

        # DihedralForce section
        DihedralForce = ET.SubElement(ForceField, "PeriodicTorsionForce")
        for dihedral_id, dihedral_data in dihedrals.items():
            if (dihedral_id[0] in bonded_atoms and
                dihedral_id[1] in bonded_atoms and
                dihedral_id[2] in bonded_atoms and
                dihedral_id[3] in bonded_atoms):
                # Skip RB dihedrals
                if dihedral_data['type'] == 'RB':
                    continue
                attributes = {
                    "class1": str(dihedral_id[0] + 1),
                    "class2": str(dihedral_id[1] + 1),
                    "class3": str(dihedral_id[2] + 1),
                    "class4": str(dihedral_id[3] + 1),
                    "periodicity1": str(dihedral_data['periodicity']),
                    "phase1": str(dihedral_data['phase'] * np.pi / 180),
                    "k1": str(dihedral_data['barrier'])
                }
                ET.SubElement(DihedralForce, "Proper", **attributes)

        # RB Dihedrals section
        RBForce = ET.SubElement(ForceField, "RBTorsionForce")
        for dihedral_id, dihedral_data in dihedrals.items():
            if (dihedral_id[0] in bonded_atoms and
                dihedral_id[1] in bonded_atoms and
                dihedral_id[2] in bonded_atoms and
                dihedral_id[3] in bonded_atoms):
                # Skip Fourier dihedrals
                if dihedral_data['type'] == 'Fourier':
                    continue
                attributes = {
                    "class1": str(dihedral_id[0] + 1),
                    "class2": str(dihedral_id[1] + 1),
                    "class3": str(dihedral_id[2] + 1),
                    "class4": str(dihedral_id[3] + 1),
                    "c0": str(dihedral_data['RB_coefficients'][0]),
                    "c1": str(dihedral_data['RB_coefficients'][1]),
                    "c2": str(dihedral_data['RB_coefficients'][2]),
                    "c3": str(dihedral_data['RB_coefficients'][3]),
                    "c4": str(dihedral_data['RB_coefficients'][4]),
                    "c5": str(dihedral_data['RB_coefficients'][5])
                }
                ET.SubElement(RBForce, "Torsion", **attributes)

        # ImproperForce section
        ImproperForce = ET.SubElement(ForceField, "PeriodicTorsionForce")
        for improper_id, improper_data in impropers.items():
            if (improper_id[0] in bonded_atoms and
                improper_id[1] in bonded_atoms and
                improper_id[2] in bonded_atoms and
                improper_id[3] in bonded_atoms):
                attributes = {
                    "class1": str(improper_id[1] + 1),
                    "class2": str(improper_id[0] + 1),
                    "class3": str(improper_id[2] + 1),
                    "class4": str(improper_id[3] + 1),
                    "periodicity1": str(improper_data['periodicity']),
                    "phase1": str(improper_data['phase'] * np.pi / 180),
                    "k1": str(improper_data['barrier'])
                }
                ET.SubElement(ImproperForce, "Torsion", **attributes)

        # Generate the tree and write to file
        tree = ET.ElementTree(ForceField)
        rough_string = ET.tostring(ForceField, 'utf-8')
        reparsed = minidom.parseString(rough_string)
        indented_string = reparsed.toprettyxml(indent="    ")  

        with open(filename + '.xml', 'w') as output_file:
            output_file.write(indented_string)

        msg = f'QM subregion parameters written to {filename}.xml'
        self.ostream.print_info(msg)
        self.ostream.flush()

    # Method to set a qm_mm system:
    def set_qm_mm_system(self, phase, ff_gen):
        """
        Configures the system for QM/MM calculations.

        :param qm_atoms:
            List of atom indices to be included in the QM region.
        :param phase:
            Phase of the system ('gas', 'water', 'periodic').
        :param ff_gen:
            ForceFieldGenerator object from VeloxChem.
        """

        from openmm import NonbondedForce

        # Set the QM/MM Interaction Groups
        total_atoms = self.system.getNumParticles()
        
        # The MM subregion is counted as regular MM atoms
        qm_group = set(self.qm_atoms)
        print('QM Group:', qm_group)
        mm_group = set(range(total_atoms)) - qm_group
        print('MM Group:', mm_group)
        if not mm_group:
            print('No external MM atoms found in the system')

        # Add custom hessian forces
        force_expression = mm.CustomExternalForce("-fx*x-fy*y-fz*z")
        self.system.addForce(force_expression)
        force_expression.addPerParticleParameter("fx")
        force_expression.addPerParticleParameter("fy")
        force_expression.addPerParticleParameter("fz")

        for i in self.qm_atoms:
            force_expression.addParticle(i, [0, 0, 0])

        # QM Hessian Force Group
        force_expression.setForceGroup(0)

        # If a MM region is present define the interactions
        if mm_group:
            
            nonbonded_force = None
            for force in self.system.getForces():
                if isinstance(force, NonbondedForce):
                    nonbonded_force = force
                    break
    
            if nonbonded_force is None:
                raise ValueError("NonbondedForce not found in the system")

            # CustomNonbondedForce for QM/MM interactions
            vdw = mm.CustomNonbondedForce("4*epsilon*((sigma/r)^12-(sigma/r)^6); sigma=0.5*(sigma1+sigma2); epsilon=sqrt(epsilon1*epsilon2)")
            if phase in ['water', 'periodic']:
                vdw.setNonbondedMethod(mm.CustomNonbondedForce.CutoffPeriodic)
                vdw.setCutoffDistance(self.cutoff)
            vdw.addPerParticleParameter("sigma")
            vdw.addPerParticleParameter("epsilon")


            if phase in ['water', 'periodic']:
                # OpenMM uses Reaction Field method for CustomNB with PBC.
                # DEBUG Only for testing purposes
                print('Using Reaction Field method for long-range electrostatics!')
                rfDielectric = nonbonded_force.getReactionFieldDielectric()
                krf = (1 / (self.cutoff**3)) * (rfDielectric - 1) / (2*rfDielectric + 1)
                crf = (1 /  self.cutoff) * (3*rfDielectric) / (2*rfDielectric + 1)
                coulomb_rf = f"(138.935456*charge1*charge2)*(1/r + {krf}*r*r - {crf});"
                coulomb = mm.CustomNonbondedForce(coulomb_rf)
                coulomb.setNonbondedMethod(mm.CustomNonbondedForce.CutoffPeriodic)
                coulomb.setCutoffDistance(self.cutoff)
                # Disable long-range electrostatics for nonbonded force
                nonbonded_force.setUseDispersionCorrection(False)
            else:
                coulomb = mm.CustomNonbondedForce("138.935456*charge1*charge2/r;")
                coulomb.setNonbondedMethod(mm.CustomNonbondedForce.NoCutoff)
            
            coulomb.addPerParticleParameter("charge")
            
            # Apply the same exclusions to the custom forces as in the NonbondedForce
            # This is needed to avoid errors (all forces must have identical exclusions)
            for i in range(nonbonded_force.getNumExceptions()):
                p1, p2, chargeProd, sigma, epsilon = nonbonded_force.getExceptionParameters(i)
                vdw.addExclusion(p1, p2)
                coulomb.addExclusion(p1, p2)
            
            self.system.addForce(vdw)
            self.system.addForce(coulomb)

            # Add particles to the custom forces
            # QM region
            for i in qm_group:
                vdw.addParticle([ff_gen.atoms[i]['sigma']* unit.nanometer, 
                                 ff_gen.atoms[i]['epsilon']] * unit.kilojoules_per_mole)
                coulomb.addParticle([ff_gen.atoms[i]['charge']] * unit.elementary_charge)

            # MM region
            # Obtain the sigma, epsilon, and charge values from the system
            nonbonded_force = [f for f in self.system.getForces() if isinstance(f, mm.NonbondedForce)][0]

            for i in mm_group:
                # The charges, sigmas, and epsilons are taken from the system
                charge, sigma, epsilon = nonbonded_force.getParticleParameters(i)
                sigma = sigma * unit.nanometer
                epsilon = epsilon * unit.kilojoules_per_mole
                charge = charge * unit.elementary_charge
                vdw.addParticle([sigma, epsilon])
                coulomb.addParticle([charge])

            vdw.addInteractionGroup(qm_group, mm_group)
            coulomb.addInteractionGroup(qm_group, mm_group)

            # Set force groups
            vdw.setForceGroup(1)
            coulomb.setForceGroup(2)

            # Set a force group for the MM region
            for force in self.system.getForces():
                # Non bonded MM
                if isinstance(force, mm.NonbondedForce):
                    force.setForceGroup(3)
                # Bonded
                elif isinstance(force, mm.HarmonicBondForce):
                    force.setForceGroup(4)
                elif isinstance(force, mm.HarmonicAngleForce):
                    force.setForceGroup(5)
                elif isinstance(force, mm.PeriodicTorsionForce):
                    force.setForceGroup(6)
                elif isinstance(force, mm.RBTorsionForce):
                    force.setForceGroup(7)
                elif isinstance(force, mm.CMMotionRemover):
                    force.setForceGroup(8)
                
        # Determine the force index for the QM region
        # it is an instance of openmm.openmm.CustomExternalForce
        for i, force in enumerate(self.system.getForces()):
            if isinstance(force, mm.CustomExternalForce):
                self.qm_force_index = i
                break

    def calculate_translation_coordinates(self, coordinates, rotation_point=None):
        """Center the molecule by translating its geometric center to (0, 0, 0)."""
        center = np.mean(coordinates, axis=0)
        translated_coordinates = coordinates - center

        return translated_coordinates, center

    def cartesian_just_distance(self, coordinate_1, coordinate_2):
        """Calculates and returns the cartesian distance between
           self.coordinates and data_point coordinates.
           Besides the distance, it also returns the weight gradient,
           which requires the distance vector to be computed.
           :param data_point:
                InterpolationDatapoint object
        """
        # First, translate the cartesian coordinates to zero
        target_coordinates, center_target = self.calculate_translation_coordinates(coordinate_1)
        reference_coordinates, center_reference = (
            self.calculate_translation_coordinates(coordinate_2))
        # Then, determine the rotation matrix which
        # aligns data_point (target_coordinates)
        # to self.impes_coordinate (reference_coordinates)
        rotation_matrix = geometric.rotate.get_rot(target_coordinates,
                                                   reference_coordinates)
        # Rotate the data point
        rotated_coordinates = np.dot(rotation_matrix, target_coordinates.T).T
        # Calculate the Cartesian distance
        distance_vector = (reference_coordinates - rotated_coordinates)

        return np.linalg.norm(distance_vector)
    
    def qm_stabilizer(self, ff_gen_qm):
        
        """
        Implements a MM potential to stabilize the QM region.
        The forces are 1% of the regular MM forces.

        :param qm_atoms: 
            List of atom indices to be included in the QM region.
        :param ff_gen_qm: 
            ForceFieldGenerator object from VeloxChem.
        """

        # Harmonic bond contribution. Parameters are read from ff_gen_qm
        bonds = ff_gen_qm.bonds
        bond_force = mm.HarmonicBondForce()
        for bond, params in bonds.items():
            bond_force.addBond(*bond,
                            params['equilibrium'] * unit.nanometer,
                            params['force_constant'] * unit.kilojoule_per_mole / unit.nanometer**2 * self.scaling_factor)
        self.system.addForce(bond_force)

        # Harmonic angle contribution. Parameters are read from ff_gen_qm
        angles = ff_gen_qm.angles
        angle_force = mm.HarmonicAngleForce()
        for angle, params in angles.items():
            angle_force.addAngle(*angle,
                                params['equilibrium'] * np.pi / 180 * unit.radian,
                                params['force_constant'] * unit.kilojoule_per_mole / unit.radian**2 * self.scaling_factor)
        self.system.addForce(angle_force)

        # Periodic torsion contribution. Parameters are read from ff_gen_qm
        torsions = ff_gen_qm.dihedrals
        torsion_force = mm.PeriodicTorsionForce()
        rb_torsion_force = mm.RBTorsionForce()
        for torsion, params in torsions.items():
            if params['type'] == 'Fourier':
                torsion_force.addTorsion(*torsion,
                                         params['periodicity'],
                                         params['phase'] * np.pi / 180 * unit.radian,
                                         params['barrier'] * unit.kilojoule_per_mole * self.scaling_factor)
            elif params['type'] == 'RB':
                rb_torsion_force.addTorsion(*torsion,
                                            params['RB_coefficients'][0] * unit.kilojoule_per_mole * self.scaling_factor,
                                            params['RB_coefficients'][1] * unit.kilojoule_per_mole * self.scaling_factor,
                                            params['RB_coefficients'][2] * unit.kilojoule_per_mole * self.scaling_factor,
                                            params['RB_coefficients'][3] * unit.kilojoule_per_mole * self.scaling_factor,
                                            params['RB_coefficients'][4] * unit.kilojoule_per_mole * self.scaling_factor,
                                            params['RB_coefficients'][5] * unit.kilojoule_per_mole * self.scaling_factor)
        self.system.addForce(torsion_force)
        self.system.addForce(rb_torsion_force)

        # Improper torsion contribution. Parameters are read from ff_gen_qm
        impropers = ff_gen_qm.impropers
        improper_force = mm.PeriodicTorsionForce()
        for improper, params in impropers.items():
            improper_force.addTorsion(*improper,
                                    params['periodicity'],
                                    params['phase'] * np.pi / 180 * unit.radian,
                                    params['barrier'] * unit.kilojoule_per_mole * self.scaling_factor)
        self.system.addForce(improper_force)

    def update_gradient_and_energy(self, new_positions):
        """
        Updates and returns the gradient and potential energy of the QM region.

        :param new_positions:
            The new positions of the atoms in the QM region.
        :return:
            The gradient and potential energy of the QM region.
        """

        # self.coordinates_xyz.append(new_positions * 10)
        positions_ang = new_positions * 10 

        new_molecule = None
        # Check if there is a QM/MM partition in the system
        if self.mm_subregion is not None:
            # Create a molecule with a link atom (H)
            # The linking atom is defined in self.linking_atoms
            # It need to be changed to a H atom at 1.0 angstrom
            # The QM region is defined in self.qm_atoms

            # Create a molecule with the new positions
            atom_labels = [atom.element.symbol for atom in self.topology.atoms()]

            qm_atom_labels = []
            for i in self.qm_atoms:
                # Change the linking atom to H
                if i in self.linking_atoms:
                    qm_atom_labels.append('H')
                else:
                    qm_atom_labels.append(atom_labels[i])

            
            # Change the positions of the linking atoms to 1.0 angstrom
            for atom1, atom2 in self.broken_bonds:

                current_distance = np.linalg.norm(positions_ang[atom1] - positions_ang[atom2])
                # Change the position of the linking atom to 1.0 angstrom
                # By construction, the first atom is the linking atom
                direction = (positions_ang[atom2] - positions_ang[atom1]) / current_distance
                positions_ang[atom1] = positions_ang[atom2] - direction * self.linking_atom_distance

            new_molecule = Molecule(qm_atom_labels, positions_ang, units="angstrom")

        else:
            # Atom labels for the QM region
            atom_labels = [atom.element.symbol for atom in self.topology.atoms()]
            qm_atom_labels = [atom_labels[i] for i in self.qm_atoms]
            new_molecule = Molecule(qm_atom_labels, positions_ang, units="angstrom")
            self.unique_molecules.append(new_molecule)
        
        self.impes_drivers[-1].compute(new_molecule)


        potential_kjmol = self.impes_drivers[-1].impes_coordinate.energy * hartree_in_kcalpermol() * 4.184
        self.current_gradient = self.impes_drivers[-1].impes_coordinate.gradient
        self.current_energy = potential_kjmol
                        
            # Potential energy is in Hartree, convert to kJ/mol
            

        return self.current_gradient, potential_kjmol


    def update_gradient(self, new_positions):
        """
        Updates and returns the gradient of the QM region.

        :param new_positions:
            The new positions of the atoms in the QM region.
        :return:
            The gradient of the QM region.
        """
        gradient, _ = self.update_gradient_and_energy(new_positions)

        return gradient

    def update_forces(self, context):
        """
        Updates the forces in the system based on a new gradient.

        Args:
            context: The OpenMM context object.
        """

        conversion_factor = (4.184 * hartree_in_kcalpermol() * 10.0 / bohr_in_angstrom()) * unit.kilojoule_per_mole / unit.nanometer
        new_positions = context.getState(getPositions=True).getPositions()

        # Update the forces of the QM region
        qm_positions = np.array([new_positions[i].value_in_unit(unit.nanometer) for i in self.qm_atoms])

        self.velocities_np.append(context.getState(getVelocities=True).getVelocities(True))
        gradient = self.update_gradient(qm_positions)

        positions_ang = (qm_positions) * 10
        atom_labels = [atom.element.symbol for atom in self.topology.atoms()]
        qm_atom_labels = [atom_labels[i] for i in self.qm_atoms]

        new_molecule = Molecule(qm_atom_labels, positions_ang, units="angstrom")

        force = -np.array(gradient) * conversion_factor
        self.all_gradients.append(gradient)
        ############################################################
        #################### Correlation Check #####################
        ############################################################
        allowed = True 
        self.add_a_point = False
        
        if self.density_around_data_point[1] is not None:
            current_dihedral = new_molecule.get_dihedral_in_degrees(self.density_around_data_point[1])
            lower, upper = self.allowed_molecule_deviation

            # Case 1: If boundaries do not wrap (e.g., [-60, 60])
            if lower < upper:
                allowed = lower <= current_dihedral <= upper
            else:
                # Case 2: If boundaries wrap around (e.g., [120, -120])
                allowed = current_dihedral >= lower or current_dihedral <= upper

        if allowed:

            openmm_coordinate = context.getState(getPositions=True).getPositions()
            self.coordinates.append(openmm_coordinate)
            self.velocities.append(context.getState(getVelocities=True).getVelocities())
            self.gradients.append(gradient)
            if self.skipping_value == 0:
                scanned = False
                for checked_molecule in self.allowed_molecules:
                    checked_distance = self.cartesian_just_distance(checked_molecule, new_molecule.get_coordinates_in_bohr())
                    if (np.linalg.norm(checked_distance) / np.sqrt(len(new_molecule.get_labels()))) * bohr_in_angstrom() <= self.distance_thrsh:
                        scanned = True 
                        break

                if not scanned:
                    for i, qm_data_point in enumerate(self.qm_data_points, start=1):
                        length_vectors = (self.impes_drivers[-1].impes_coordinate.cartesian_distance_vector(qm_data_point))

                        if (np.linalg.norm(length_vectors) / np.sqrt(len(self.molecule.get_labels()))) * bohr_in_angstrom() <= self.distance_thrsh:
                            self.add_a_point = False
                            break          
                            
                        if i == len(self.qm_data_points):
                            self.add_a_point = True

            else:
                self.skipping_value -= 1
            
            self.point_checker += 1 
            if self.add_a_point == True and self.step > self.collect_qm_points or self.check_a_point == True and self.step > self.collect_qm_points:
                print('no point correlation ')
                self.point_correlation_check(new_molecule)
            if self.point_checker == 0:            
                
                self.point_checker += 1

                context.setPositions(self.coordinates[0])
                self.coordinates = [self.coordinates[0]]
                # context.setVelocities(self.velocities[0])
                context.setVelocitiesToTemperature(self.temperature)
                self.velocities = [context.getState(getVelocities=True).getVelocities()]
                
                new_positions = context.getState(getPositions=True).getPositions()
                qm_positions = np.array([new_positions[i].value_in_unit(unit.nanometer) for i in self.qm_atoms])
                positions_ang = (qm_positions) * 10
                atom_labels = [atom.element.symbol for atom in self.topology.atoms()]
                qm_atom_labels = [atom_labels[i] for i in self.qm_atoms]
                new_molecule = Molecule(qm_atom_labels, positions_ang, units="angstrom")
                gradient_2 = self.update_gradient(qm_positions)
                force = -np.array(gradient_2) * conversion_factor
            
            if (self.point_checker + self.last_point_added) % self.duration == 0 and self.point_checker != 0:
                print('start when last point was added', self.point_checker + self.last_point_added)
                self.last_point_added = 0
                self.unadded_cycles -= 1

            if self.point_checker < 500 and self.cycle_iteration != self.unadded_cycles:
                self.unadded_cycles += 1
            
            self.coordinates_xyz.append(qm_positions * 10)
            ############################################################
            self.molecules.append(new_molecule)
            for i, atom_idx in enumerate(self.qm_atoms):
                self.system.getForce(self.qm_force_index).setParticleParameters(i, atom_idx, force[i])
            self.system.getForce(self.qm_force_index).updateParametersInContext(context)
        
        else:
            context.setPositions(self.coordinates[0])
            self.coordinates = [self.coordinates[0]]
            context.setVelocitiesToTemperature(self.temperature)
            self.velocities = [context.getState(getVelocities=True).getVelocities()]
            # context.setVelocities(self.velocities[0])
            # self.velocities = self.velocities[:1]
            new_positions = context.getState(getPositions=True).getPositions()
            qm_positions = np.array([new_positions[i].value_in_unit(unit.nanometer) for i in self.qm_atoms])
            positions_ang = (qm_positions) * 10
            atom_labels = [atom.element.symbol for atom in self.topology.atoms()]
            qm_atom_labels = [atom_labels[i] for i in self.qm_atoms]
            new_molecule = Molecule(qm_atom_labels, positions_ang, units="angstrom")
            gradient_2 = self.update_gradient(qm_positions)
            force = -np.array(gradient_2) * conversion_factor
            
            self.molecules.append(new_molecule)
            self.coordinates_xyz.append(qm_positions * 10)
            for i, atom_idx in enumerate(self.qm_atoms):
                self.system.getForce(self.qm_force_index).setParticleParameters(i, atom_idx, force[i])
            self.system.getForce(self.qm_force_index).updateParametersInContext(context)
    
    
    def get_qm_potential_energy(self):
        """
        Returns the potential energy of the QM region.

        Args:
            context: The OpenMM context object.
        Returns:
            The potential energy of the QM region.
        """

        #positions = context.getState(getPositions=True).getPositions()
        #qm_positions = np.array([positions[i].value_in_unit(unit.nanometer) for i in self.qm_atoms])
        potential_energy = self.current_energy

        return potential_energy
    
    
    
        ####################################################################
    ################ Functions to expand the database ##################
    ####################################################################

    def point_correlation_check(self, molecule):
        """ Takes the current point on the PES and checks with a QM-energy
            calculation is necessary based on the current difference to the
            interpolation. Based on the difference the step_size of the next
            step is determined.

            :param molecule:
                The molecule corresponding to the current conformation
                in the IM dynamics.
        """

        qm_energy = 0
        print('############# Energy is QM claculated ############')
        current_basis = MolecularBasis.read(molecule, self.basis_set_label)
        qm_energy, scf_tensors = self.compute_energy(molecule, current_basis)

        energy_difference = (abs(qm_energy[0] - self.impes_drivers[-1].impes_coordinate.energy))
        print('energy differences', energy_difference * hartree_in_kcalpermol())
        
        # calcualte energy gradient
        self.previous_energy_list.append(energy_difference)

        if len(self.previous_energy_list) > 3:
            # Compute gradient (rate of change of energy difference)
            grad1 = self.previous_energy_list[-2] - self.previous_energy_list[-3]
            grad2 = self.previous_energy_list[-1] - self.previous_energy_list[-2]

            # Base skipping value calculation
            base_skip = min(round(abs(self.energy_threshold / (energy_difference * hartree_in_kcalpermol())**2)), 20) - 1

            # Adjust skipping value based on gradient
            if grad2 > grad1:  # Energy difference is increasing
                self.skipping_value = max(1, base_skip - 1)  # Reduce skipping for more frequent checks
            else:  # Energy difference is decreasing
                self.skipping_value = base_skip + 10  # Increase skipping to check less often

            print(f"Energy Difference: {energy_difference:.6f}, Gradient: {grad2 - grad1:.6f}, Skipping Value: {self.skipping_value}")

        else:
            self.skipping_value = min(round(abs(self.energy_threshold / (energy_difference * hartree_in_kcalpermol())**2)), 20)

        if energy_difference * hartree_in_kcalpermol() > self.energy_threshold:
            self.add_a_point = True
        else:
            self.allowed_molecules.append(molecule.get_coordinates_in_bohr())
            self.add_a_point = False
        if self.add_a_point:
            print('✨ A point is added! ✨', self.point_checker)
            print(molecule.get_xyz_string())
            label = f"point_{len(self.sorted_im_labels) + 1}"
            self.add_point(molecule, label, qm_energy, self.qm_datafile, current_basis, scf_results=scf_tensors)
            self.last_point_added = self.point_checker - 1
            self.point_checker = 0
            self.point_adding_molecule[self.step] = (molecule, qm_energy, label)


    def add_point(self, molecule, label, energy, filename, basis=None, scf_results=None):
        """ Adds a new point to the database.

            :param molecule:
                the molecule.
            :param label:
                the label for the new point to be added.
            :param energy:
                the energy of the previous QM calcualtion.
            :param basis:
                the basis set (if required).
            :scf_result:
                the scf_result of previous QM calculation (if required).
        """

        if self.qm_driver is None:
            raise ValueError("No energy driver defined.")
        if self.grad_driver is None:
            raise ValueError("No gradient driver defined.")
        if self.hess_driver is None:
            raise ValueError("No Hessian driver defined.")

        energy = energy
        gradient = None
        hessian = None

       
        gradient = self.compute_gradient(molecule, basis, scf_results)
        hessian = self.compute_hessian(molecule, basis)
        
        natoms = molecule.number_of_atoms()
        elem = molecule.get_labels()
        coords = molecule.get_coordinates_in_bohr().reshape(natoms * 3)

        temp = self.temperature
        if self.simulation is not None:
            R_kjmol = 0.00831446261815324
            particles = self.system.getNumParticles() * 1.5
            kinetic = self.simulation.context.getState(getEnergy=True).getKineticEnergy()
            temp = kinetic.value_in_unit(unit.kilojoules_per_mole) / (particles * R_kjmol)
    
        vib_frequencies, normal_modes_vec, gibbs_energy = (
            geometric.normal_modes.frequency_analysis(
                coords,
                hessian[0],
                elem,
                energy=energy[0],
                temperature=temp,
                pressure=self.pressure,
                outfnm=f'vibrational_point_{energy[0]}',
                normalized=False))
        
        print('vibrational frequencies', vib_frequencies)
        eigenvalues, _ = np.linalg.eigh(hessian)
        print('Eigenvalues', min(eigenvalues))
        impes_coordinate = InterpolationDatapoint(self.z_matrix)

        impes_coordinate.update_settings(self.impes_dict)
        
        qm_points_list = []

        impes_coordinate = InterpolationDatapoint(self.z_matrix)
        impes_coordinate.update_settings(self.impes_dict)
        impes_coordinate.cartesian_coordinates = molecule.get_coordinates_in_bohr()

        impes_coordinate.energy = energy[0]
        impes_coordinate.gradient = gradient[0]
        impes_coordinate.hessian = hessian[0]
        impes_coordinate.transform_gradient_and_hessian()
        # impes_coordinate.normal_modes = normal_modes_relevant
        # impes_coordinate.coefficient_displacement_thresholds = 
        if self.impes_drivers is not None:
            self.impes_drivers[0].impes_coordinate.gradient = gradient[0]

        qm_points_list.append(impes_coordinate)
        
        for i, qm_datapoint in enumerate(qm_points_list):
            
            print('I am writing the file', label, filename, len(self.qm_data_points), len(self.sorted_im_labels))
            qm_datapoint.write_hdf5(filename, label)
            self.sorted_im_labels.append(label)
            self.qm_energies.append(qm_datapoint.energy)
            self.qm_data_points.append(qm_datapoint)
            if self.impes_drivers is not None:
                self.impes_drivers[0].impes_coordinate.gradient = gradient[0]
                self.impes_drivers[-1].qm_data_points = self.qm_data_points
                self.impes_drivers[-1].labels = self.sorted_im_labels
            print('I am writing the file', label, filename, len(self.qm_data_points), len(self.sorted_im_labels))


        self.density_around_data_point[0] += 1
        
    def compute_energy(self, molecule, basis=None):
        """ Computes the QM energy using self.qm_driver.

            :param molecule:
                The molecule.
            :param basis:
                The basis set.

            :returns the QM energy.
        """
        # Dtermine the type of energy driver, to be able to
        # call it correctly.

        qm_energy = None
        scf_tensors = None

        # XTB
        if isinstance(self.qm_driver, XtbDriver):

            self.qm_driver.compute(molecule)
            qm_energy = self.qm_driver.get_energy()
            qm_energy = np.array([qm_energy])
            print('qm_energy', qm_energy, qm_energy[0])

        # restricted SCF
        elif isinstance(self.qm_driver, ScfRestrictedDriver):
            self.qm_driver.ostream.mute()
            scf_tensors = self.qm_driver.compute(molecule, basis)
            qm_energy = self.qm_driver.scf_energy
            qm_energy = np.array([qm_energy])
            self.qm_driver.ostream.unmute()

        if qm_energy is None:
            error_txt = "Could not compute the QM energy. "
            error_txt += "Please define a QM driver."
            raise ValueError(error_txt)

        return qm_energy, scf_tensors

    def compute_gradient(self, molecule, basis=None, scf_results=None):
        """ Computes the QM gradient using self.grad_driver.

            :param molecule:
                The molecule.
            :param basis:
                The basis set.

            :returns the QM gradient.
        """

        qm_gradient = None

        if isinstance(self.grad_driver, XtbGradientDriver):
            self.grad_driver.ostream.mute()
            self.grad_driver.compute(molecule)
            self.grad_driver.ostream.unmute()
            qm_gradient = self.grad_driver.gradient
            qm_gradient = np.array([qm_gradient])

        elif isinstance(self.grad_driver, ScfGradientDriver):
            self.grad_driver.ostream.mute()
            self.grad_driver.compute(molecule, basis, scf_results)
            qm_gradient = self.grad_driver.gradient
            qm_gradient = np.array([qm_gradient])
            self.grad_driver.ostream.unmute()

        if qm_gradient is None:
            error_txt = "Could not compute the QM gradient. "
            error_txt += "Please define a QM gradient driver."
            raise ValueError(error_txt)

        return qm_gradient

    # TODO: mute outside to save time?
    def compute_hessian(self, molecule, basis=None):
        """ Computes the QM Hessian using self.hess_driver.

            :param molecule:
                The molecule.
            :param basis:
                The basis set.

            :returns the QM Hessian matrix.
        """

        qm_hessian = None

        if isinstance(self.hess_driver, XtbHessianDriver):
            self.hess_driver.ostream.mute()
            self.hess_driver.compute(molecule)
            qm_hessian = self.hess_driver.hessian
            self.hess_driver.ostream.unmute()
            qm_hessian = np.array([qm_hessian])

        elif isinstance(self.hess_driver, ScfHessianDriver):
            # self.hess_driver.ostream.mute()
            self.hess_driver.compute(molecule, basis)
            qm_hessian = self.hess_driver.hessian
            qm_hessian = np.array([qm_hessian])
            # self.hess_driver.ostream.unmute()


        if qm_hessian is None:
            error_txt = "Could not compute the QM Hessian. "
            error_txt += "Please define a QM Hessian driver."
            raise ValueError(error_txt)

        return qm_hessian



    def get_qm_potential_energy(self):
        """
        Returns the potential energy of the QM region.

        Args:
            context: The OpenMM context object.
        Returns:
            The potential energy of the QM region.
        """

        potential_energy = self.current_energy

        return potential_energy
    
    def output_file_writer(self, outputfile):

        # Open the file in write mode ('w')
        with open(outputfile, 'a') as file:
            # Write the section header
            
            file.write(f"\n######################################\n")
            file.write(f"############## Step {self.step} ################\n")
            file.write(f"######################################\n")
            file.write("\n########## Coordinates (Angstrom) ##########\n\n")
            
            for i, coord in enumerate(self.coordinates_xyz[self.step]):

                file.write(f'{self.molecule.get_labels()[i]}   {coord[0]:.4f}    {coord[1]:.4f}     {coord[2]:.4f}\n')

            file.write("\n########## Gradient (hatree/bohr) ##########\n\n")
            
            for i, grad in enumerate(self.all_gradients[self.step]):

                file.write(f' {grad[0]:.4f}    {grad[1]:.4f}     {grad[2]:.4f}\n')
            
            file.write("########## Kinetic Energy (kJ mol^-1) ##########\n\n")
            file.write(f"kin E = {self.kinetic_energies[self.step]:.8f}\n\n")
            file.write("########## Potential Energy (kJ mol^-1) ##########\n\n")
            file.write(f"pot E = {self.total_potentials[self.step]:.8f}\n\n")
            file.write("########## Total Energy (kJ mol^-1) ##########\n\n")
            file.write(f"tot E = {self.total_energies[self.step]:.8f}\n\n")
            file.write("########## Temperature K ##########\n\n")
            file.write(f"T = {self.temperatures[self.step]:.8f}\n\n")
            file.write("########## ENERGY GAP (kJ mol^-1) ##########\n\n")
            
            # Write the column headers
            file.write("STATE | ENERGY GAP\n\n")


    def calculate_translation_coordinates_analysis(self, given_coordinates):
        """Center the molecule by translating its geometric center to (0, 0, 0)."""
        center = np.mean(given_coordinates, axis=0)
        translated_coordinates = given_coordinates - center

        return translated_coordinates
    

    def calculate_distance_to_ref(self, current_coordinates, datapoint_coordinate):
        """Calculates and returns the cartesian distance between
           self.coordinates and data_point coordinates.
           Besides the distance, it also returns the weight gradient,
           which requires the distance vector to be computed.

           :param data_point:
                InterpolationDatapoint object
        """

        # First, translate the cartesian coordinates to zero
        target_coordinates = self.calculate_translation_coordinates_analysis(datapoint_coordinate)
        reference_coordinates = self.calculate_translation_coordinates_analysis(current_coordinates)

        # Then, determine the rotation matrix which
        # aligns data_point (target_coordinates)
        # to self.impes_coordinate (reference_coordinates)     
        rotation_matrix_core = geometric.rotate.get_rot(target_coordinates,
                                                reference_coordinates)
        

        # Rotate the data point
        rotated_coordinates_core = np.dot(rotation_matrix_core, target_coordinates.T).T
        # Calculate the Cartesian distance
        ref_structure_check = reference_coordinates.copy()
        distance_core = (np.linalg.norm(rotated_coordinates_core - ref_structure_check))

        distance_vector_core = (ref_structure_check - rotated_coordinates_core)
        distance_vector_core_norm = np.zeros(reference_coordinates.shape[0])

        for i in range(len(distance_vector_core_norm)):
            distance_vector_core_norm[i] += np.linalg.norm(distance_vector_core[i])

        return ref_structure_check, distance_core, distance_vector_core
        
<|MERGE_RESOLUTION|>--- conflicted
+++ resolved
@@ -610,11 +610,7 @@
         # Determines the ensemble in order to set the correct simulation set_up
         if 'ensemble' in dynamics_settings:
             self.ensemble = dynamics_settings['ensemble']
-<<<<<<< HEAD
-
-=======
-        
->>>>>>> e5b93d34
+
         #################################### DATABASE construciton inputs #############################
 
         if 'imforcefield_file' in impes_dict:
