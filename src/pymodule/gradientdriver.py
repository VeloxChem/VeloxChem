#
#                              VELOXCHEM
#         ----------------------------------------------------
#                     An Electronic Structure Code
#
#  Copyright © 2018-2024 by VeloxChem developers. All rights reserved.
#
#  SPDX-License-Identifier: LGPL-3.0-or-later
#
#  This file is part of VeloxChem.
#
#  VeloxChem is free software: you can redistribute it and/or modify it under
#  the terms of the GNU Lesser General Public License as published by the Free
#  Software Foundation, either version 3 of the License, or (at your option)
#  any later version.
#
#  VeloxChem is distributed in the hope that it will be useful, but WITHOUT
#  ANY WARRANTY; without even the implied warranty of MERCHANTABILITY or
#  FITNESS FOR A PARTICULAR PURPOSE. See the GNU Lesser General Public
#  License for more details.
#
#  You should have received a copy of the GNU Lesser General Public License
#  along with VeloxChem. If not, see <https://www.gnu.org/licenses/>.

from mpi4py import MPI
import numpy as np
import sys

#from .veloxchemlib import XCMolecularGradient
from .veloxchemlib import mpi_master
from .veloxchemlib import parse_xc_func
from .griddriver import GridDriver
from .outputstream import OutputStream
from .molecule import Molecule
from .dftutils import get_default_grid_level
from .errorhandler import assert_msg_critical
from .inputparser import parse_input
from .sanitychecks import dft_sanity_check


class GradientDriver:
    """
    Implements gradient driver.

    :param comm:
        The MPI communicator.
    :param ostream:
        The output stream.

    Instance variables
        - gradient: The gradient.
        - flag: The type of gradient driver.
        - numerical: Perform numerical gradient calculation.
        - do_four_point: Perform numerical gradient calculation using the
          five-point stencil method?
        - dft: The flag for running DFT.
        - grid_level: The accuracy level of DFT grid.
        - xcfun: The XC functional.
    """

    def __init__(self, comm=None, ostream=None):
        """
        Initializes gradient driver.
        """

        if comm is None:
            comm = MPI.COMM_WORLD

        if ostream is None:
            if comm.Get_rank() == mpi_master():
                ostream = OutputStream(sys.stdout)
            else:
                ostream = OutputStream(None)

        self.comm = comm
        self.rank = self.comm.Get_rank()
        self.nodes = self.comm.Get_size()

        self.ostream = ostream

        self.gradient = None
        self.flag = None
        self.delta_h = 0.001

        # TODO: double check self.numerical

        self.numerical = False
        self.do_four_point = False

        self._dft = False
        self.grid_level = None
        self.xcfun = None

        self.checkpoint_file = None

        self._input_keywords = {
            'gradient': {
                'numerical': ('bool', 'do numerical integration'),
                'do_four_point': ('bool', 'do four-point numerical integration'),
                'delta_h': ('float', 'the displacement for finite difference'),
            },
            'method_settings': {
                'xcfun': ('str_upper', 'exchange-correlation functional'),
                'grid_level': ('int', 'accuracy level of DFT grid'),
            }
        }

    def update_settings(self, grad_dict, method_dict):
        """
        Updates settings in GradientDriver.

        :param grad_dict:
            The input dictionary of gradient settings group.
        :param method_dict:
            The input dicitonary of method settings group.
        """

        grad_keywords = {
            key: val[0] for key, val in self._input_keywords['gradient'].items()
        }

        parse_input(self, grad_keywords, grad_dict)
        
        # sanity check
        if (self.do_four_point and not self.numerical):
            self.numerical = True

        method_keywords = {
            key: val[0]
            for key, val in self._input_keywords['method_settings'].items()
        }

<<<<<<< HEAD
        parse_input(self, method_keywords, method_dict)
=======
        if 'dft' in method_dict:
            key = method_dict['dft'].lower()
            self.dft = (key in ['yes', 'y'])
        if 'grid_level' in method_dict:
            self.grid_level = int(method_dict['grid_level'])
        if 'xcfun' in method_dict:
            if 'dft' not in method_dict:
                self.dft = True
            self.xcfun = parse_xc_func(method_dict['xcfun'].upper())
            assert_msg_critical(not self.xcfun.is_undefined(),
                                'Gradient driver: Undefined XC functional')
        if 'dispersion' in method_dict:
            key = method_dict['dispersion'].lower()
            self.dispersion = (key in ['yes', 'y'])
>>>>>>> 8982cd8a

        dft_sanity_check(self, 'update_settings')

    def compute(self, molecule, *args):
        """
        Performs calculation of nuclear gradient.

        :param molecule:
            The molecule.
        :param args:
            The arguments.
        """

        dft_sanity_check(self, 'compute')

        return

    def compute_numerical(self, molecule, *args):
        """
        Performs calculation of numerical gradient.

        :param molecule:
            The molecule.
        :param args:
            The same arguments as the "compute" function.
        """

        # atom ids
        labels = molecule.get_labels()

        # atom coordinates (nx3)
        coords = molecule.get_coordinates_in_bohr()

        # charge and spin multiplicity
        charge = molecule.get_charge()
        multiplicity = molecule.get_multiplicity()

        # numerical gradient
        self.gradient = np.zeros((molecule.number_of_atoms(), 3))

        for i in range(molecule.number_of_atoms()):
            for d in range(3):
                coords[i, d] += self.delta_h
                new_mol = Molecule(labels, coords, 'au')
                new_mol.set_charge(charge)
                new_mol.set_multiplicity(multiplicity)
                e_plus = self.compute_energy(new_mol, *args)

                coords[i, d] -= 2.0 * self.delta_h
                new_mol = Molecule(labels, coords, 'au')
                new_mol.set_charge(charge)
                new_mol.set_multiplicity(multiplicity)
                e_minus = self.compute_energy(new_mol, *args)

                if self.do_four_point:
                    coords[i, d] -= self.delta_h
                    new_mol = Molecule(labels, coords, 'au')
                    new_mol.set_charge(charge)
                    new_mol.set_multiplicity(multiplicity)
                    e_minus2 = self.compute_energy(new_mol, *args)

                    coords[i, d] += 4.0 * self.delta_h
                    new_mol = Molecule(labels, coords, 'au')
                    new_mol.set_charge(charge)
                    new_mol.set_multiplicity(multiplicity)
                    e_plus2 = self.compute_energy(new_mol, *args)

                    coords[i, d] -= 2.0 * self.delta_h
                    self.gradient[i, d] = (
                        (e_minus2 - 8 * e_minus + 8 * e_plus - e_plus2) /
                        (12.0 * self.delta_h))
                else:
                    coords[i, d] += self.delta_h
                    self.gradient[i, d] = ((e_plus - e_minus) /
                                           (2.0 * self.delta_h))

        # restore energy driver
        self.compute_energy(molecule, *args)

    def compute_energy(self, molecule, *args):
        """
        Computes the energy at current geometry.

        :param molecule:
            The molecule.
        :param args:
            The same arguments as the "compute" function.

        :return:
            The energy.
        """

        # TODO: remove compute_energy and use grad_drv.get_energy()

        return

    def grad_vxc_contrib(self, molecule, ao_basis, rhow_density, gs_density,
                         xcfun_label):
        """
        Calculates the vxc = (d exc / d rho) exchange-correlation contribution to the gradient.

        :param molecule:
            The molecule.
        :param ao_basis:
            The AO basis set.
        :param rhow_density:
            The perturbed density (to be contracted with GTO gradient).
        :param gs_density:
            The ground state density (to generate functional derivative).
        :param xcfun_label:
            The label of the xc functional.

        :return:
            The vxc exchange-correlation contribution to the gradient.
        """

        grid_drv = GridDriver(self.comm)
        grid_level = (get_default_grid_level(self.xcfun)
                      if self.grid_level is None else self.grid_level)
        grid_drv.set_level(grid_level)
        mol_grid = grid_drv.generate(molecule)

        xc_molgrad_drv = XCMolecularGradient(self.comm)
        vxc_contrib = xc_molgrad_drv.integrate_vxc_gradient(
            molecule, ao_basis, rhow_density, gs_density, mol_grid, xcfun_label)
        vxc_contrib = self.comm.reduce(vxc_contrib, root=mpi_master())

        return vxc_contrib

    def grad_vxc2_contrib(self, molecule, ao_basis, rhow_den_1, rhow_den_2,
                          gs_density, xcfun_label):
        """
        Calculates the 2nd-order exchange-correlation contribution to the gradient.

        :param molecule:
            The molecule.
        :param ao_basis:
            The AO basis set.
        :param rhow_den_1:
            The perturbed density.
        :param rhow_den_2:
            The perturbed density (to be contracted with GTO gradient).
        :param gs_density:
            The ground state density (to generate functional derivative).
        :param xcfun_label:
            The label of the xc functional.

        :return:
            The 2nd-order exchange-correlation contribution to the gradient.
        """

        grid_drv = GridDriver(self.comm)
        grid_level = (get_default_grid_level(self.xcfun)
                      if self.grid_level is None else self.grid_level)
        grid_drv.set_level(grid_level)
        mol_grid = grid_drv.generate(molecule)

        xc_molgrad_drv = XCMolecularGradient(self.comm)
        vxc2_contrib = xc_molgrad_drv.integrate_fxc_gradient(
            molecule, ao_basis, rhow_den_1, rhow_den_2, gs_density, mol_grid,
            xcfun_label)
        vxc2_contrib = self.comm.reduce(vxc2_contrib, root=mpi_master())

        return vxc2_contrib

    def grad_vxc3_contrib(self, molecule, ao_basis, rhow_den_1, rhow_den_2,
                          gs_density, xcfun_label):
        """
        Calculates the 3rd-order exchange-correlation contribution to the
        gradient.

        :param molecule:
            The molecule.
        :param ao_basis:
            The AO basis set.
        :param rhow_den_1:
            The perturbed density.
        :param rhow_den_2:
            The perturbed density.
        :param gs_density:
            The ground state density (to generate functional derivative and
            to be contracted with GTO gradient).
        :param xcfun_label:
            The label of the xc functional.

        :return:
            The 3rd-order exchange-correlation contribution to the gradient.
        """

        grid_drv = GridDriver(self.comm)
        grid_level = (get_default_grid_level(self.xcfun)
                      if self.grid_level is None else self.grid_level)
        grid_drv.set_level(grid_level)
        mol_grid = grid_drv.generate(molecule)

        xc_molgrad_drv = XCMolecularGradient(self.comm)
        vxc3_contrib = xc_molgrad_drv.integrate_kxc_gradient(
            molecule, ao_basis, rhow_den_1, rhow_den_2, gs_density, mol_grid,
            xcfun_label)
        vxc3_contrib = self.comm.reduce(vxc3_contrib, root=mpi_master())

        return vxc3_contrib

    def grad_tddft_xc_contrib(self, molecule, ao_basis, rhow_den, xmy_den,
                              gs_density, xcfun_label):
        """
        Calculates exchange-correlation contribution to TDDFT gradient.

        :param molecule:
            The molecule.
        :param ao_basis:
            The AO basis set.
        :param rhow_den:
            The perturbed density.
        :param xmy_den:
            The X-Y density.
        :param gs_density:
            The ground state density.
        :param xcfun_label:
            The label of the xc functional.

        :return:
            The exchange-correlation contribution to TDDFT gradient.
        """

        grid_drv = GridDriver(self.comm)
        grid_level = (get_default_grid_level(self.xcfun)
                      if self.grid_level is None else self.grid_level)
        grid_drv.set_level(grid_level)
        mol_grid = grid_drv.generate(molecule)

        xcgrad_drv = XCMolecularGradient(self.comm)
        tddft_xcgrad = xcgrad_drv.integrate_vxc_gradient(
            molecule, ao_basis, rhow_den, gs_density, mol_grid, xcfun_label)
        tddft_xcgrad += xcgrad_drv.integrate_fxc_gradient(
            molecule, ao_basis, rhow_den, gs_density, gs_density, mol_grid,
            xcfun_label)
        tddft_xcgrad += xcgrad_drv.integrate_fxc_gradient(
            molecule, ao_basis, xmy_den, xmy_den, gs_density, mol_grid,
            xcfun_label)
        tddft_xcgrad += xcgrad_drv.integrate_kxc_gradient(
            molecule, ao_basis, xmy_den, xmy_den, gs_density, mol_grid,
            xcfun_label)
        tddft_xcgrad = self.comm.reduce(tddft_xcgrad, root=mpi_master())

        return tddft_xcgrad

    def grad_nuc_contrib(self, molecule):
        """
        Calculates the contribution of the nuclear-nuclear repulsion
        to the analytical nuclear gradient.

        :param molecule:
            The molecule.

        :return:
            The nuclear contribution to the gradient.
        """

        # number of atoms
        natm = molecule.number_of_atoms()

        # nuclear repulsion energy contribution to nuclear gradient
        nuc_contrib = np.zeros((natm, 3))

        # atom coordinates (nx3)
        coords = molecule.get_coordinates_in_bohr()

        # atomic charges
        nuclear_charges = molecule.get_element_ids()

        # loop over all distinct atom pairs and add energy contribution
        for i in range(natm):
            z_a = nuclear_charges[i]
            r_a = coords[i]
            for j in range(i + 1, natm):
                z_b = nuclear_charges[j]
                r_b = coords[j]
                r = np.sqrt(np.dot(r_a - r_b, r_a - r_b))
                f_ij = z_a * z_b * (r_b - r_a) / r**3
                nuc_contrib[i] += f_ij
                nuc_contrib[j] -= f_ij

        return nuc_contrib

    def get_gradient(self):
        """
        Gets the gradient.

        :return:
            The gradient.
        """

        return self.gradient.copy()

    def print_geometry(self, molecule):
        """
        Prints the geometry.

        :param molecule:
            The molecule.
        """

        self.ostream.print_block(molecule.get_string())

    def print_gradient(self, molecule, state_deriv_index=None):
        """
        Prints the gradient.

        :param molecule:
            The molecule.
        """

        labels = molecule.get_labels()

        if self.numerical:
            title = 'Numerical '
        else:
            title = 'Analytical '

        title += 'Gradient (Hartree/Bohr)'
        self.ostream.print_header(title)
        self.ostream.print_header('-' * (len(title) + 2))
        self.ostream.print_blank()

        if (state_deriv_index is None):
            valstr = '  Atom '
            valstr += '{:>20s}  '.format('Gradient X')
            valstr += '{:>20s}  '.format('Gradient Y')
            valstr += '{:>20s}  '.format('Gradient Z')
            self.ostream.print_header(valstr)
            self.ostream.print_blank()
            for i in range(molecule.number_of_atoms()):
                valstr = '  {:<4s}'.format(labels[i])
                for d in range(3):
                    valstr += '{:22.12f}'.format(self.gradient[i, d])
                self.ostream.print_header(valstr)
        else:
            index = 0
            gradient_shape = self.gradient.shape
            for s in state_deriv_index:
                self.ostream.print_blank()
                state = 'Excited State %d' % s
                self.ostream.print_header(state)
                self.ostream.print_blank()
                valstr = '  Atom '
                valstr += '{:>20s}  '.format('Gradient X')
                valstr += '{:>20s}  '.format('Gradient Y')
                valstr += '{:>20s}  '.format('Gradient Z')
                self.ostream.print_header(valstr)
                self.ostream.print_blank()
                for i in range(molecule.number_of_atoms()):
                    valstr = '  {:<4s}'.format(labels[i])
                    if len(gradient_shape)==2:
                        for d in range(3):
                            valstr += '{:22.12f}'.format(self.gradient[i, d])
                    else:
                        for d in range(3):
                            valstr += '{:22.12f}'.format(self.gradient[index, i, d])
                    self.ostream.print_header(valstr)
                index += 1
        self.ostream.print_blank()
        self.ostream.flush()

    def print_header(self, state_deriv_index=None):
        """
        Prints gradient calculation setup details to output stream.
        """

        str_width = 70

        self.ostream.print_blank()
        self.ostream.print_header(self.flag)
        self.ostream.print_header((len(self.flag) + 2) * '=')
        self.ostream.flush()

        cur_str = 'Gradient Type                   : '

        if self.numerical:
            cur_str += 'Numerical'
            cur_str2 = 'Numerical Method                : '
            if self.do_four_point:
                cur_str2 += 'Five-Point Stencil'
            else:
                cur_str2 += 'Symmetric Difference Quotient'
            cur_str3 = 'Finite Difference Step Size     : '
            cur_str3 += str(self.delta_h) + ' a.u.'
        else:
            cur_str += 'Analytical'

        self.ostream.print_blank()
        self.ostream.print_header(cur_str.ljust(str_width))
        if self.numerical:
            self.ostream.print_header(cur_str2.ljust(str_width))
            self.ostream.print_header(cur_str3.ljust(str_width))

        if self._dft:
            cur_str = 'Exchange-Correlation Functional : '
            cur_str += self.xcfun.get_func_label().upper()
            self.ostream.print_header(cur_str.ljust(str_width))
            grid_level = (get_default_grid_level(self.xcfun)
                          if self.grid_level is None else self.grid_level)
            cur_str = 'Molecular Grid Level            : ' + str(grid_level)
            self.ostream.print_header(cur_str.ljust(str_width))

        if state_deriv_index is not None:
            if type(state_deriv_index) is int:
                cur_str = ( 'Excited State of Interest       : ' 
                            + str(state_deriv_index + 1) )
                self.ostream.print_header(cur_str.ljust(str_width))
            elif type(state_deriv_index) is tuple:
                states_txt = ""
                for i in range(len(state_deriv_index)):
                    s = state_deriv_index[i]
                    if i == len(state_deriv_index) - 1:
                        states_txt += "%d." % s
                    else:
                        states_txt += "%d, " % s
                cur_str = 'Excited States of Interest      : ' + states_txt
                self.ostream.print_header(cur_str.ljust(str_width))

        self.ostream.print_blank()
        self.ostream.flush()<|MERGE_RESOLUTION|>--- conflicted
+++ resolved
@@ -26,14 +26,12 @@
 import numpy as np
 import sys
 
-#from .veloxchemlib import XCMolecularGradient
+from .veloxchemlib import XCMolecularGradient
 from .veloxchemlib import mpi_master
-from .veloxchemlib import parse_xc_func
 from .griddriver import GridDriver
 from .outputstream import OutputStream
 from .molecule import Molecule
 from .dftutils import get_default_grid_level
-from .errorhandler import assert_msg_critical
 from .inputparser import parse_input
 from .sanitychecks import dft_sanity_check
 
@@ -96,12 +94,14 @@
         self._input_keywords = {
             'gradient': {
                 'numerical': ('bool', 'do numerical integration'),
-                'do_four_point': ('bool', 'do four-point numerical integration'),
+                'do_four_point':
+                    ('bool', 'do four-point numerical integration'),
                 'delta_h': ('float', 'the displacement for finite difference'),
             },
             'method_settings': {
                 'xcfun': ('str_upper', 'exchange-correlation functional'),
                 'grid_level': ('int', 'accuracy level of DFT grid'),
+                'dispersion': ('bool', 'do dft-d4 dispersion correction'),
             }
         }
 
@@ -120,7 +120,7 @@
         }
 
         parse_input(self, grad_keywords, grad_dict)
-        
+
         # sanity check
         if (self.do_four_point and not self.numerical):
             self.numerical = True
@@ -130,24 +130,7 @@
             for key, val in self._input_keywords['method_settings'].items()
         }
 
-<<<<<<< HEAD
         parse_input(self, method_keywords, method_dict)
-=======
-        if 'dft' in method_dict:
-            key = method_dict['dft'].lower()
-            self.dft = (key in ['yes', 'y'])
-        if 'grid_level' in method_dict:
-            self.grid_level = int(method_dict['grid_level'])
-        if 'xcfun' in method_dict:
-            if 'dft' not in method_dict:
-                self.dft = True
-            self.xcfun = parse_xc_func(method_dict['xcfun'].upper())
-            assert_msg_critical(not self.xcfun.is_undefined(),
-                                'Gradient driver: Undefined XC functional')
-        if 'dispersion' in method_dict:
-            key = method_dict['dispersion'].lower()
-            self.dispersion = (key in ['yes', 'y'])
->>>>>>> 8982cd8a
 
         dft_sanity_check(self, 'update_settings')
 
@@ -247,7 +230,8 @@
     def grad_vxc_contrib(self, molecule, ao_basis, rhow_density, gs_density,
                          xcfun_label):
         """
-        Calculates the vxc = (d exc / d rho) exchange-correlation contribution to the gradient.
+        Calculates the vxc = (d exc / d rho) exchange-correlation contribution
+        to the gradient.
 
         :param molecule:
             The molecule.
@@ -501,12 +485,13 @@
                 self.ostream.print_blank()
                 for i in range(molecule.number_of_atoms()):
                     valstr = '  {:<4s}'.format(labels[i])
-                    if len(gradient_shape)==2:
+                    if len(gradient_shape) == 2:
                         for d in range(3):
                             valstr += '{:22.12f}'.format(self.gradient[i, d])
                     else:
                         for d in range(3):
-                            valstr += '{:22.12f}'.format(self.gradient[index, i, d])
+                            valstr += '{:22.12f}'.format(self.gradient[index, i,
+                                                                       d])
                     self.ostream.print_header(valstr)
                 index += 1
         self.ostream.print_blank()
@@ -555,8 +540,8 @@
 
         if state_deriv_index is not None:
             if type(state_deriv_index) is int:
-                cur_str = ( 'Excited State of Interest       : ' 
-                            + str(state_deriv_index + 1) )
+                cur_str = ('Excited State of Interest       : ' +
+                           str(state_deriv_index + 1))
                 self.ostream.print_header(cur_str.ljust(str_width))
             elif type(state_deriv_index) is tuple:
                 states_txt = ""
