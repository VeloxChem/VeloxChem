#
#                                   VELOXCHEM
#              ----------------------------------------------------
#                          An Electronic Structure Code
#
#  SPDX-License-Identifier: BSD-3-Clause
#
#  Copyright 2018-2025 VeloxChem developers
#
#  Redistribution and use in source and binary forms, with or without modification,
#  are permitted provided that the following conditions are met:
#
#  1. Redistributions of source code must retain the above copyright notice, this
#     list of conditions and the following disclaimer.
#  2. Redistributions in binary form must reproduce the above copyright notice,
#     this list of conditions and the following disclaimer in the documentation
#     and/or other materials provided with the distribution.
#  3. Neither the name of the copyright holder nor the names of its contributors
#     may be used to endorse or promote products derived from this software without
#     specific prior written permission.
#
#  THIS SOFTWARE IS PROVIDED BY THE COPYRIGHT HOLDERS AND CONTRIBUTORS "AS IS" AND
#  ANY EXPRESS OR IMPLIED WARRANTIES, INCLUDING, BUT NOT LIMITED TO, THE IMPLIED
#  WARRANTIES OF MERCHANTABILITY AND FITNESS FOR A PARTICULAR PURPOSE ARE
#  DISCLAIMED. IN NO EVENT SHALL THE COPYRIGHT HOLDER OR CONTRIBUTORS BE LIABLE
#  FOR ANY DIRECT, INDIRECT, INCIDENTAL, SPECIAL, EXEMPLARY, OR CONSEQUENTIAL
#  DAMAGES (INCLUDING, BUT NOT LIMITED TO, PROCUREMENT OF SUBSTITUTE GOODS OR
#  SERVICES; LOSS OF USE, DATA, OR PROFITS; OR BUSINESS INTERRUPTION)
#  HOWEVER CAUSED AND ON ANY THEORY OF LIABILITY, WHETHER IN CONTRACT, STRICT
#  LIABILITY, OR TORT (INCLUDING NEGLIGENCE OR OTHERWISE) ARISING IN ANY WAY OUT
#  OF THE USE OF THIS SOFTWARE, EVEN IF ADVISED OF THE POSSIBILITY OF SUCH DAMAGE.

from mpi4py import MPI
import numpy as np
import sys

from .veloxchemlib import XCMolecularGradient
from .veloxchemlib import mpi_master
from .griddriver import GridDriver
from .outputstream import OutputStream
from .molecule import Molecule
from .dftutils import get_default_grid_level
from .inputparser import parse_input
from .sanitychecks import dft_sanity_check


class GradientDriver:
    """
    Implements gradient driver.

    :param comm:
        The MPI communicator.
    :param ostream:
        The output stream.

    Instance variables
        - gradient: The gradient.
        - flag: The type of gradient driver.
        - numerical: Perform numerical gradient calculation.
        - do_four_point: Perform numerical gradient calculation using the
          five-point stencil method?
        - dft: The flag for running DFT.
        - grid_level: The accuracy level of DFT grid.
        - xcfun: The XC functional.
    """

    def __init__(self, comm=None, ostream=None):
        """
        Initializes gradient driver.
        """

        if comm is None:
            comm = MPI.COMM_WORLD

        if ostream is None:
            if comm.Get_rank() == mpi_master():
                ostream = OutputStream(sys.stdout)
            else:
                ostream = OutputStream(None)

        self.comm = comm
        self.rank = self.comm.Get_rank()
        self.nodes = self.comm.Get_size()

        self.ostream = ostream

        self.gradient = None
        self.flag = None

        self.numerical = False
        self.do_four_point = False
        self.delta_h = 0.001

        self._dft = False
        self.grid_level = None
        self.xcfun = None

        self.potfile = None

        self.checkpoint_file = None

<<<<<<< HEAD
        # flag to enable unrelaxed analytical gradient
        # for debugging
        self.unrelaxed = False
=======
        # verbosity of output (1-3)
        self.print_level = 1
>>>>>>> aa5456e1

        self._input_keywords = {
            'gradient': {
                'numerical': ('bool', 'do numerical integration'),
                'do_four_point':
                    ('bool', 'do four-point numerical integration'),
                'delta_h': ('float', 'the displacement for finite difference'),
                'unrelaxed': ('bool', 'calculate the unrelaxed gradient'),
            },
            'method_settings': {
                'xcfun': ('str_upper', 'exchange-correlation functional'),
                'grid_level': ('int', 'accuracy level of DFT grid'),
                'dispersion': ('bool', 'do dft-d4 dispersion correction'),
            }
        }

    def update_settings(self, grad_dict, method_dict):
        """
        Updates settings in GradientDriver.

        :param grad_dict:
            The input dictionary of gradient settings group.
        :param method_dict:
            The input dicitonary of method settings group.
        """

        grad_keywords = {
            key: val[0] for key, val in self._input_keywords['gradient'].items()
        }

        parse_input(self, grad_keywords, grad_dict)

        # sanity check
        if (self.do_four_point and not self.numerical):
            self.numerical = True

        method_keywords = {
            key: val[0]
            for key, val in self._input_keywords['method_settings'].items()
        }

        parse_input(self, method_keywords, method_dict)

        dft_sanity_check(self, 'update_settings')

    def compute(self, molecule, *args):
        """
        Performs calculation of nuclear gradient.

        :param molecule:
            The molecule.
        :param args:
            The arguments.
        """

        return

    def compute_numerical(self, molecule, *args):
        """
        Performs calculation of numerical gradient.

        :param molecule:
            The molecule.
        :param args:
            The same arguments as the "compute" function.
        """

        # atom ids
        labels = molecule.get_labels()

        # atom coordinates (nx3)
        coords = molecule.get_coordinates_in_bohr()
        atom_basis_labels = molecule.get_atom_basis_labels()

        # charge and spin multiplicity
        charge = molecule.get_charge()
        multiplicity = molecule.get_multiplicity()

        # numerical gradient
        self.gradient = np.zeros((molecule.number_of_atoms(), 3))

        natoms = molecule.number_of_atoms()

        for i in range(natoms):

            self.ostream.unmute()
            self.ostream.print_info(f'Processing atom {i + 1}/{natoms}...')
            self.ostream.flush()
            self.ostream.mute()

            for d in range(3):
                coords[i, d] += self.delta_h
                new_mol = Molecule(labels, coords, 'au', atom_basis_labels)
                new_mol.set_charge(charge)
                new_mol.set_multiplicity(multiplicity)
                e_plus = self.compute_energy(new_mol, *args)

                coords[i, d] -= 2.0 * self.delta_h
                new_mol = Molecule(labels, coords, 'au', atom_basis_labels)
                new_mol.set_charge(charge)
                new_mol.set_multiplicity(multiplicity)
                e_minus = self.compute_energy(new_mol, *args)

                if self.do_four_point:
                    coords[i, d] -= self.delta_h
                    new_mol = Molecule(labels, coords, 'au', atom_basis_labels)
                    new_mol.set_charge(charge)
                    new_mol.set_multiplicity(multiplicity)
                    e_minus2 = self.compute_energy(new_mol, *args)

                    coords[i, d] += 4.0 * self.delta_h
                    new_mol = Molecule(labels, coords, 'au', atom_basis_labels)
                    new_mol.set_charge(charge)
                    new_mol.set_multiplicity(multiplicity)
                    e_plus2 = self.compute_energy(new_mol, *args)

                    coords[i, d] -= 2.0 * self.delta_h
                    self.gradient[i, d] = (
                        (e_minus2 - 8 * e_minus + 8 * e_plus - e_plus2) /
                        (12.0 * self.delta_h))
                else:
                    coords[i, d] += self.delta_h
                    self.gradient[i, d] = ((e_plus - e_minus) /
                                           (2.0 * self.delta_h))

        # restore energy driver
        self.compute_energy(molecule, *args)

    def compute_energy(self, molecule, *args):
        """
        Computes the energy at current geometry.

        :param molecule:
            The molecule.
        :param args:
            The same arguments as the "compute" function.

        :return:
            The energy.
        """

        return

    def grad_vxc_contrib(self, molecule, ao_basis, rhow_density, gs_density,
                         xcfun_label):
        """
        Calculates the vxc = (d exc / d rho) exchange-correlation contribution
        to the gradient.

        :param molecule:
            The molecule.
        :param ao_basis:
            The AO basis set.
        :param rhow_density:
            The perturbed density (to be contracted with GTO gradient).
        :param gs_density:
            The ground state density (to generate functional derivative).
        :param xcfun_label:
            The label of the xc functional.

        :return:
            The vxc exchange-correlation contribution to the gradient.
        """

        # TODO: take mol_grid from arguments

        grid_drv = GridDriver(self.comm)
        grid_level = (get_default_grid_level(self.xcfun)
                      if self.grid_level is None else self.grid_level)
        grid_drv.set_level(grid_level)
        mol_grid = grid_drv.generate(molecule)

        xc_molgrad_drv = XCMolecularGradient()
        vxc_contrib = xc_molgrad_drv.integrate_vxc_gradient(
            molecule, ao_basis, rhow_density, gs_density, mol_grid, xcfun_label)
        vxc_contrib = self.comm.reduce(vxc_contrib, root=mpi_master())

        return vxc_contrib

    def grad_vxc2_contrib(self, molecule, ao_basis, rhow_den_1, rhow_den_2,
                          gs_density, xcfun_label):
        """
        Calculates the 2nd-order exchange-correlation contribution to the gradient.

        :param molecule:
            The molecule.
        :param ao_basis:
            The AO basis set.
        :param rhow_den_1:
            The perturbed density.
        :param rhow_den_2:
            The perturbed density (to be contracted with GTO gradient).
        :param gs_density:
            The ground state density (to generate functional derivative).
        :param xcfun_label:
            The label of the xc functional.

        :return:
            The 2nd-order exchange-correlation contribution to the gradient.
        """

        # TODO: take mol_grid from arguments

        grid_drv = GridDriver(self.comm)
        grid_level = (get_default_grid_level(self.xcfun)
                      if self.grid_level is None else self.grid_level)
        grid_drv.set_level(grid_level)
        mol_grid = grid_drv.generate(molecule)

        xc_molgrad_drv = XCMolecularGradient()
        vxc2_contrib = xc_molgrad_drv.integrate_fxc_gradient(
            molecule, ao_basis, rhow_den_1, rhow_den_2, gs_density, mol_grid,
            xcfun_label)
        vxc2_contrib = self.comm.reduce(vxc2_contrib, root=mpi_master())

        return vxc2_contrib

    def grad_vxc3_contrib(self, molecule, ao_basis, rhow_den_1, rhow_den_2,
                          gs_density, xcfun_label):
        """
        Calculates the 3rd-order exchange-correlation contribution to the
        gradient.

        :param molecule:
            The molecule.
        :param ao_basis:
            The AO basis set.
        :param rhow_den_1:
            The perturbed density.
        :param rhow_den_2:
            The perturbed density.
        :param gs_density:
            The ground state density (to generate functional derivative and
            to be contracted with GTO gradient).
        :param xcfun_label:
            The label of the xc functional.

        :return:
            The 3rd-order exchange-correlation contribution to the gradient.
        """

        # TODO: take mol_grid from arguments

        grid_drv = GridDriver(self.comm)
        grid_level = (get_default_grid_level(self.xcfun)
                      if self.grid_level is None else self.grid_level)
        grid_drv.set_level(grid_level)
        mol_grid = grid_drv.generate(molecule)

        xc_molgrad_drv = XCMolecularGradient()
        vxc3_contrib = xc_molgrad_drv.integrate_kxc_gradient(
            molecule, ao_basis, rhow_den_1, rhow_den_2, gs_density, mol_grid,
            xcfun_label)
        vxc3_contrib = self.comm.reduce(vxc3_contrib, root=mpi_master())

        return vxc3_contrib

    def grad_tddft_xc_contrib(self, molecule, ao_basis, rhow_den, xmy_den,
                              gs_density, xcfun_label):
        """
        Calculates exchange-correlation contribution to TDDFT gradient.

        :param molecule:
            The molecule.
        :param ao_basis:
            The AO basis set.
        :param rhow_den:
            The perturbed density.
        :param xmy_den:
            The X-Y density.
        :param gs_density:
            The ground state density.
        :param xcfun_label:
            The label of the xc functional.

        :return:
            The exchange-correlation contribution to TDDFT gradient.
        """

        # TODO: take mol_grid from arguments

        grid_drv = GridDriver(self.comm)
        grid_level = (get_default_grid_level(self.xcfun)
                      if self.grid_level is None else self.grid_level)
        grid_drv.set_level(grid_level)
        mol_grid = grid_drv.generate(molecule)

        xcgrad_drv = XCMolecularGradient()
        tddft_xcgrad = xcgrad_drv.integrate_vxc_gradient(
            molecule, ao_basis, rhow_den, gs_density, mol_grid, xcfun_label)
        tddft_xcgrad += xcgrad_drv.integrate_fxc_gradient(
            molecule, ao_basis, rhow_den, gs_density, gs_density, mol_grid,
            xcfun_label)
        tddft_xcgrad += xcgrad_drv.integrate_fxc_gradient(
            molecule, ao_basis, xmy_den, xmy_den, gs_density, mol_grid,
            xcfun_label)
        tddft_xcgrad += xcgrad_drv.integrate_kxc_gradient(
            molecule, ao_basis, xmy_den, xmy_den, gs_density, mol_grid,
            xcfun_label)
        tddft_xcgrad = self.comm.reduce(tddft_xcgrad, root=mpi_master())

        return tddft_xcgrad

    def grad_nuc_contrib(self, molecule):
        """
        Calculates the contribution of the nuclear-nuclear repulsion
        to the analytical nuclear gradient.

        :param molecule:
            The molecule.

        :return:
            The nuclear contribution to the gradient.
        """

        # number of atoms
        natm = molecule.number_of_atoms()

        # nuclear repulsion energy contribution to nuclear gradient
        nuc_contrib = np.zeros((natm, 3))

        # atom coordinates (nx3)
        coords = molecule.get_coordinates_in_bohr()

        # atomic charges
        nuclear_charges = molecule.get_element_ids()

        # loop over all distinct atom pairs and add energy contribution
        for i in range(natm):
            z_a = nuclear_charges[i]
            r_a = coords[i]
            for j in range(i + 1, natm):
                z_b = nuclear_charges[j]
                r_b = coords[j]
                r = np.sqrt(np.dot(r_a - r_b, r_a - r_b))
                f_ij = z_a * z_b * (r_b - r_a) / r**3
                nuc_contrib[i] += f_ij
                nuc_contrib[j] -= f_ij

        return nuc_contrib

    def get_gradient(self):
        """
        Gets the gradient.

        :return:
            The gradient.
        """

        return self.gradient.copy()

    def print_geometry(self, molecule):
        """
        Prints the geometry.

        :param molecule:
            The molecule.
        """

        self.ostream.print_block(molecule.get_string(sep='-'))
        self.ostream.flush()

    def print_gradient(self, molecule, state_deriv_index=None):
        """
        Prints the gradient.

        :param molecule:
            The molecule.
        """

        labels = molecule.get_labels()

        if self.numerical:
            title = 'Numerical '
        else:
            if self.unrelaxed:
                title = 'Unrelaxed Analytical '
            else:
                title = 'Analytical '

        title += 'Gradient (Hartree/Bohr)'
        self.ostream.print_header(title)
        self.ostream.print_header('-' * (len(title) + 2))
        self.ostream.print_blank()

        if (state_deriv_index is None):
            valstr = '  Atom '
            valstr += '{:>20s}  '.format('Gradient X')
            valstr += '{:>20s}  '.format('Gradient Y')
            valstr += '{:>20s}  '.format('Gradient Z')
            self.ostream.print_header(valstr)
            self.ostream.print_blank()
            for i in range(molecule.number_of_atoms()):
                valstr = '  {:<4s}'.format(labels[i])
                for d in range(3):
                    valstr += '{:22.12f}'.format(self.gradient[i, d])
                self.ostream.print_header(valstr)
        else:
            gradient_shape = self.gradient.shape
            for index, s in enumerate(state_deriv_index):
                self.ostream.print_blank()
                state = 'Excited State %d' % s
                self.ostream.print_header(state)
                self.ostream.print_blank()
                valstr = '  Atom '
                valstr += '{:>20s}  '.format('Gradient X')
                valstr += '{:>20s}  '.format('Gradient Y')
                valstr += '{:>20s}  '.format('Gradient Z')
                self.ostream.print_header(valstr)
                self.ostream.print_blank()
                for i in range(molecule.number_of_atoms()):
                    valstr = '  {:<4s}'.format(labels[i])
                    if len(gradient_shape) == 2:
                        for d in range(3):
                            valstr += '{:22.12f}'.format(self.gradient[i, d])
                    else:
                        for d in range(3):
                            valstr += '{:22.12f}'.format(self.gradient[index, i,
                                                                       d])
                    self.ostream.print_header(valstr)
        self.ostream.print_blank()
        self.ostream.flush()

    def print_header(self, state_deriv_index=None):
        """
        Prints gradient calculation setup details to output stream.
        """

        str_width = 70

        self.ostream.print_blank()
        self.ostream.print_header(self.flag)
        self.ostream.print_header((len(self.flag) + 2) * '=')
        self.ostream.flush()

        cur_str = 'Gradient Type                   : '

        if self.numerical:
            cur_str += 'Numerical'
            cur_str2 = 'Numerical Method                : '
            if self.do_four_point:
                cur_str2 += 'Five-Point Stencil'
            else:
                cur_str2 += 'Symmetric Difference Quotient'
            cur_str3 = 'Finite Difference Step Size     : '
            cur_str3 += str(self.delta_h) + ' a.u.'
        else:
            if self.unrelaxed:
                cur_str += 'Unrelaxed Analytical'
            else:
                cur_str += 'Analytical'

        self.ostream.print_blank()
        self.ostream.print_header(cur_str.ljust(str_width))
        if self.numerical:
            self.ostream.print_header(cur_str2.ljust(str_width))
            self.ostream.print_header(cur_str3.ljust(str_width))

        if self._dft:
            cur_str = 'Exchange-Correlation Functional : '
            cur_str += self.xcfun.get_func_label().upper()
            self.ostream.print_header(cur_str.ljust(str_width))
            grid_level = (get_default_grid_level(self.xcfun)
                          if self.grid_level is None else self.grid_level)
            cur_str = 'Molecular Grid Level            : ' + str(grid_level)
            self.ostream.print_header(cur_str.ljust(str_width))

        if state_deriv_index is not None:
            if isinstance(state_deriv_index, int):
                cur_str = ('Excited State of Interest       : ' +
                           str(state_deriv_index + 1))
                self.ostream.print_header(cur_str.ljust(str_width))
            elif isinstance(state_deriv_index, (list, tuple)):
                state_deriv_index_str = [str(s) for s in state_deriv_index]
                states_txt = ", ".join(state_deriv_index_str)
                cur_str = 'Excited States of Interest      : ' + states_txt
                self.ostream.print_header(cur_str.ljust(str_width))

        self.ostream.print_blank()
        self.ostream.flush()<|MERGE_RESOLUTION|>--- conflicted
+++ resolved
@@ -99,14 +99,12 @@
 
         self.checkpoint_file = None
 
-<<<<<<< HEAD
         # flag to enable unrelaxed analytical gradient
         # for debugging
         self.unrelaxed = False
-=======
+
         # verbosity of output (1-3)
         self.print_level = 1
->>>>>>> aa5456e1
 
         self._input_keywords = {
             'gradient': {
