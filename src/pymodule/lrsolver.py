--- conflicted
+++ resolved
@@ -42,14 +42,8 @@
 from .linearsolver import LinearSolver
 from .sanitychecks import (molecule_sanity_check, scf_results_sanity_check,
                            dft_sanity_check, pe_sanity_check)
-<<<<<<< HEAD
-from .errorhandler import assert_msg_critical
-from .checkpoint import (check_rsp_hdf5, create_hdf5,
-                         write_rsp_solution_with_multiple_keys)
-=======
 from .errorhandler import assert_msg_critical, safe_solve
 from .checkpoint import (check_rsp_hdf5, write_rsp_solution_with_multiple_keys)
->>>>>>> 2ea76514
 
 
 class LinearResponseSolver(LinearSolver):
@@ -90,7 +84,7 @@
         self.a_components = 'xyz'
         self.b_operator = 'electric dipole'
         self.b_components = 'xyz'
-        self.frequencies = (0,)
+        self.frequencies = (0, )
 
         self._input_keywords['response'].update({
             'a_operator': ('str_lower', 'A operator'),
@@ -224,7 +218,8 @@
                                         molecule, basis, scf_tensors)
             if self.rank == mpi_master():
                 v_grad = {
-                    (op, w): v for op, v in zip(self.b_components, b_grad)
+                    (op, w): v
+                    for op, v in zip(self.b_components, b_grad)
                     for w in self.frequencies
                 }
 
@@ -316,8 +311,8 @@
             self._cur_iter = iteration
 
             for op, freq in op_freq_keys:
-                if (iteration > 0 and
-                        relative_residual_norm[(op, freq)] < self.conv_thresh):
+                if (iteration > 0 and relative_residual_norm[(op, freq)]
+                        < self.conv_thresh):
                     continue
 
                 gradger = dist_grad[(op, freq)].get_column(0)
@@ -493,23 +488,11 @@
                     va = {op: v for op, v in zip(self.a_components, a_grad)}
                     rsp_funcs = {}
 
-<<<<<<< HEAD
-                    # create h5 file for response solutions
-                    if (self.save_solutions and
-                            self.checkpoint_file is not None):
-                        final_h5_fname = str(
-                            Path(self.checkpoint_file).with_suffix(
-                                '.solutions.h5'))
-                        create_hdf5(final_h5_fname, molecule, basis,
-                                    dft_dict['dft_func_label'],
-                                    pe_dict['potfile_text'])
-=======
                     # final h5 file for response solutions
                     if self.filename is not None:
                         final_h5_fname = f'{self.filename}.h5'
                     else:
                         final_h5_fname = None
->>>>>>> 2ea76514
 
                 for bop, w in solutions:
                     x = self.get_full_solution_vector(solutions[(bop, w)])
@@ -519,8 +502,8 @@
                             rsp_funcs[(aop, bop, w)] = -np.dot(va[aop], x)
 
                         # write to h5 file for response solutions
-                        if (self.save_solutions and
-                                self.checkpoint_file is not None):
+                        if (self.save_solutions
+                                and self.checkpoint_file is not None):
                             solution_keys = [
                                 '{:s}_{:s}_{:.8f}'.format(aop, bop, w)
                                 for aop in self.a_components
@@ -530,8 +513,8 @@
 
                 if self.rank == mpi_master():
                     # print information about h5 file for response solutions
-                    if (self.save_solutions and
-                            self.checkpoint_file is not None):
+                    if (self.save_solutions
+                            and self.checkpoint_file is not None):
                         checkpoint_text = 'Response solution vectors written to file: '
                         checkpoint_text += final_h5_fname
                         self.ostream.print_info(checkpoint_text)
