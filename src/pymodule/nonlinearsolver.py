--- conflicted
+++ resolved
@@ -43,15 +43,8 @@
 from .qqscheme import get_qq_scheme
 from .batchsize import get_batch_size
 from .batchsize import get_number_of_batches
-<<<<<<< HEAD
-from .linearsolver import LinearSolver
-from mpi4py import MPI
+from .veloxchemlib import parse_xc_func
 from .veloxchemlib import XCIntegrator
-from .veloxchemlib import parse_xc_func
-
-=======
->>>>>>> 17bbbb43
-
 
 class NonLinearSolver:
     """
@@ -201,19 +194,12 @@
                 self.checkpoint_file = f'{self.filename}.rsp.h5'
 
         if 'xcfun' in method_dict:
-<<<<<<< HEAD
             if 'dft' not in method_dict:
                 self.dft = True
             self.xcfun = parse_xc_func(method_dict['xcfun'].upper())
 
             assert_msg_critical(not self.xcfun.is_undefined(),
                                 'Nonlinear solver: Undefined XC functional')
-=======
-            errmsg = 'NonLinearSolver: The \'xcfun\' keyword is not supported '
-            errmsg += 'in nonlinear response calculation.'
-            if self.rank == mpi_master():
-                assert_msg_critical(False, errmsg)
->>>>>>> 17bbbb43
 
         if 'potfile' in method_dict:
             errmsg = 'NonLinearSolver: The \'potfile\' keyword is not supported '
@@ -279,7 +265,7 @@
         if self.dft:
             grid_drv = GridDriver(self.comm)
             grid_drv.set_level(self.grid_level)
-            
+
             grid_t0 = tm.time()
             molgrid = grid_drv.generate(molecule)
             n_grid_points = molgrid.number_of_points()
@@ -372,7 +358,7 @@
 
     def comp_nlr_fock(self, mo, molecule, ao_basis, fock_flag, dft_dict = None, d_dft_1 = None, d_dft_2 = None, mode=None):
         """-
-        Computes and returns a list of Fock matrices.
+        Computes and returns a list of Fock matrices 
 
         :param mo:
             The MO coefficients
@@ -509,7 +495,6 @@
                     fock.scale(2.0, ifock)
             if self.dft: 
                 xc_drv = XCIntegrator(self.comm)
-
                 molgrid = dft_dict['molgrid']
                 gs_density = dft_dict['gs_density']
 
@@ -517,6 +502,146 @@
                 xc_drv.integrate(fock, dens1, dens2, gs_density, molecule, ao_basis,
                                  molgrid, self.xcfun.get_func_label(),mode)
 
+            fock.reduce_sum(self.rank, self.nodes, self.comm)
+
+            if self.rank == mpi_master():
+                nfocks = fock.number_of_fock_matrices()
+                fock_mo = np.zeros((norb**2, nfocks))
+                for i in range(nfocks):
+                    fock_mo[:, i] = self.ao2mo(mo,
+                                               fock.to_numpy(i).T).reshape(-1)
+            else:
+                fock_mo = None
+
+            dist_fock_mo = DistributedArray(fock_mo, self.comm)
+
+            if dist_fabs is None:
+                dist_fabs = DistributedArray(dist_fock_mo.data,
+                                             self.comm,
+                                             distribute=False)
+            else:
+                dist_fabs.append(dist_fock_mo, axis=1)
+
+        self.ostream.print_blank()
+
+        return dist_fabs
+
+
+    def comp_nlr_fock_cubic(self, mo, D, molecule, ao_basis, fock_flag):
+        """-
+        Computes and returns a list of Fock matrices.
+
+        :param mo:
+            The MO coefficients
+        :param D:
+            A list of densities
+        :param molecule:
+            The molecule
+        :param ao_basis:
+            The AO basis set
+        :param fock_flag:
+            The type of Fock matrices
+
+        :return:
+            A list of Fock matrices
+        """
+
+        if fock_flag == 'real_and_imag':
+            if self.rank == mpi_master():
+                D_total = []
+                for da in D:
+                    D_total.append(da.real)
+                    D_total.append(da.imag)
+            else:
+                D_total = None
+
+            f_total = self.comp_two_el_int_cubic(mo, molecule, ao_basis, D_total)
+
+            nrows = f_total.data.shape[0]
+            half_ncols = f_total.data.shape[1] // 2
+            ff_data = np.zeros((nrows, half_ncols), dtype=np.complex128)
+            for i in range(half_ncols):
+                ff_data[:, i] = (f_total.data[:, 2 * i] +
+                                 1j * f_total.data[:, 2 * i + 1])
+            return DistributedArray(ff_data, self.comm, distribute=False)
+
+        elif fock_flag == 'real':
+            return self.comp_two_el_int_cubic(mo, molecule, ao_basis, D)
+
+        else:
+            return None
+
+    def comp_two_el_int_cubic(self, mo, molecule, ao_basis, dabs):
+        """
+        Returns the two-electron part of the Fock matix in MO basis
+
+        :param mo:
+            The MO coefficients
+        :param molecule:
+            The molecule
+        :param ao_basis:
+            The AO basis set
+        :param dabs:
+            A list of densitiy matrices
+
+        :return:
+            A tuple containing the two-electron part of the Fock matix (in MO
+            basis)
+        """
+
+        eri_driver = ElectronRepulsionIntegralsDriver(self.comm)
+        screening = eri_driver.compute(get_qq_scheme(self.qq_type),
+                                       self.eri_thresh, molecule, ao_basis)
+
+        # determine number of batches
+
+        if self.rank == mpi_master():
+            n_total = len(dabs)
+            n_ao = dabs[0].shape[0]
+            norb = mo.shape[1]
+        else:
+            n_total = None
+            n_ao = None
+
+        batch_size = get_batch_size(self.batch_size, n_total, n_ao, self.comm)
+        num_batches = get_number_of_batches(n_total, batch_size, self.comm)
+
+        # go through batches
+
+        dist_fabs = None
+
+        if self.rank == mpi_master():
+            batch_str = 'Processing Fock builds...'
+            batch_str += ' (batch size: {:d})'.format(batch_size)
+            self.ostream.print_info(batch_str)
+
+        for batch_ind in range(num_batches):
+
+            if self.rank == mpi_master():
+                self.ostream.print_info('  batch {}/{}'.format(
+                    batch_ind + 1, num_batches))
+                self.ostream.flush()
+
+            # form density matrices
+
+            if self.rank == mpi_master():
+                batch_start = batch_size * batch_ind
+                batch_end = min(batch_start + batch_size, n_total)
+                dts = [
+                    np.ascontiguousarray(dab)
+                    for dab in dabs[batch_start:batch_end]
+                ]
+                dens = AODensityMatrix(dts, denmat.rest)
+            else:
+                dens = AODensityMatrix()
+
+            dens.broadcast(self.rank, self.comm)
+
+            fock = AOFockMatrix(dens)
+            for i in range(fock.number_of_fock_matrices()):
+                fock.set_fock_type(fockmat.rgenjk, i)
+
+            eri_driver.compute(fock, dens, molecule, ao_basis, screening)
             fock.reduce_sum(self.rank, self.nodes, self.comm)
 
             if self.rank == mpi_master():
