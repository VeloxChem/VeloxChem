--- conflicted
+++ resolved
@@ -210,14 +210,13 @@
                 obj.do_raman = True
                 obj.do_resonance_raman = False
             else:
-<<<<<<< HEAD
-                freq_list = list(obj.frequencies)
-                freq_list.pop(idx0)
-                warn_msg += 'It has been removed from the list.'
-=======
+                # out-commented lines below left from a merge conflict,
+                # I don't remember why I made this list-trick
+                # but I am sure I had a good reason
+                #freq_list = list(obj.frequencies)
+                #freq_list.pop(idx0)
                 obj.frequencies.pop(idx0)
                 warn_msg += 'It has been removed from the list.\n'
->>>>>>> ccd43232
                 warn_msg += 'Resonance Raman will be calculated for frequencies:\n'
                 warn_msg += str(obj.frequencies)
             obj.ostream.print_warning(warn_msg)
