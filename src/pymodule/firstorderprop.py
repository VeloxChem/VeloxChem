#
#                           VELOXCHEM 1.0-RC3
#         ----------------------------------------------------
#                     An Electronic Structure Code
#
#  Copyright © 2018-2022 by VeloxChem developers. All rights reserved.
#  Contact: https://veloxchem.org/contact
#
#  SPDX-License-Identifier: LGPL-3.0-or-later
#
#  This file is part of VeloxChem.
#
#  VeloxChem is free software: you can redistribute it and/or modify it under
#  the terms of the GNU Lesser General Public License as published by the Free
#  Software Foundation, either version 3 of the License, or (at your option)
#  any later version.
#
#  VeloxChem is distributed in the hope that it will be useful, but WITHOUT
#  ANY WARRANTY; without even the implied warranty of MERCHANTABILITY or
#  FITNESS FOR A PARTICULAR PURPOSE. See the GNU Lesser General Public
#  License for more details.
#
#  You should have received a copy of the GNU Lesser General Public License
#  along with VeloxChem. If not, see <https://www.gnu.org/licenses/>.

from mpi4py import MPI
import numpy as np
import sys

from .veloxchemlib import ElectricDipoleIntegralsDriver
from .veloxchemlib import mpi_master
from .veloxchemlib import dipole_in_debye
from .outputstream import OutputStream


class FirstOrderProperties:
    """
    Implements first-order properties.

    :param comm:
        The MPI communicator.
    :param ostream:
        The output stream.

    Instance variables:
        - properties: The dictionary of properties.
    """

    def __init__(self, comm=None, ostream=None):
        """
        Initializes SCF first-order properties.
        """

        if comm is None:
            comm = MPI.COMM_WORLD

        if ostream is None:
            if comm.Get_rank() == mpi_master():
                ostream = OutputStream(sys.stdout)
            else:
                ostream = OutputStream(None)

        self.comm = comm
        self.rank = comm.Get_rank()

        self.ostream = ostream

        self.properties = {}

    def compute_scf_prop(self, molecule, basis, scf_results):
        """
        Computes first-order properties for SCF.

        :param molecule:
            The molecule
        :param basis:
            The AO basis set.
        :param scf_results:
            The dictionary containing SCF results.
        """

        if self.rank == mpi_master():
            total_density = scf_results['D_alpha'] + scf_results['D_beta']
        else:
            total_density = None

        self.compute(molecule, basis, total_density)

    def compute(self, molecule, basis, total_density):
        """
        Computes first-order properties.

        :param molecule:
            The molecule
        :param basis:
            The AO basis set.
        :param total_density:
            The total electron density.
        """

        if molecule.get_charge() != 0:
            coords = molecule.get_coordinates_in_bohr()
            nuclear_charges = molecule.elem_ids_to_numpy()
            origin = np.sum(coords.T * nuclear_charges,
                            axis=1) / np.sum(nuclear_charges)
        else:
            origin = np.zeros(3)

        # dipole integrals
        dipole_drv = ElectricDipoleIntegralsDriver(self.comm)
        dipole_drv.origin = origin
        dipole_mats = dipole_drv.compute(molecule, basis)

        dipole_moment = None
        if self.rank == mpi_master():
            dipole_ints = np.array([dipole_mats.x_to_numpy(),
                                    dipole_mats.y_to_numpy(),
                                   dipole_mats.z_to_numpy()])

            # electronic contribution
            # multiple states:
            if len(total_density.shape) > 2:
                dof = total_density.shape[0]
                electronic_dipole = np.zeros((dof, 3))
                for i in range(dof):
                    electronic_dipole[i] = -1.0 * np.array(
                  [np.sum(dipole_ints[d] * total_density[i]) for d in range(3)])

            # or single state:
            else:
                electronic_dipole = -1.0 * np.array(
                  [np.sum(dipole_ints[d] * total_density) for d in range(3)])

            # nuclear contribution
            coords = molecule.get_coordinates_in_bohr()
            nuclear_charges = molecule.elem_ids_to_numpy()
            nuclear_dipole = np.sum((coords - origin).T * nuclear_charges,
                                    axis=1)

            dipole_moment = nuclear_dipole + electronic_dipole
        dipole_moment = self.comm.bcast(dipole_moment, root=mpi_master())
        self.properties['dipole moment'] = dipole_moment
        self.properties['dipole_moment'] = dipole_moment

    def get_property(self, key):
        """
        Gets first-order property.

        :param key:
            The name of the property.

        :return:
            The property.
        """

        return self.properties[key]

    def print_properties(self, molecule, title=None, states=None):
        """
        Prints first-order properties.

        :param molecule:
            The molecule.
        :param title:
            The title of the printout, giving information about the method,
            relaxed/unrelaxed density, which excited state.
        """

        if title is None:
            title = "SCF Ground-State Dipole Moment"
        self.ostream.print_blank()

        self.ostream.print_header(title)
        self.ostream.print_header('-' * (len(title) + 2))

        # prints warning if the molecule is charged
        if molecule.get_charge() != 0:
            warn_msg = '*** Warning: Molecule has non-zero charge. Dipole'
            self.ostream.print_header(warn_msg.ljust(56))
            warn_msg = '    moment will be dependent on the choice of origin.'
            self.ostream.print_header(warn_msg.ljust(56))
            warn_msg = '    Center of nuclear charge is chosen as the origin.'
            self.ostream.print_header(warn_msg.ljust(56))

        self.ostream.print_blank()

<<<<<<< HEAD
        dip = self.properties['dipole moment']
        if states is None:
            dip_au = list(dip) + [np.linalg.norm(dip)]
            dip_debye = [m * dipole_in_debye() for m in dip_au]

            for i, a in enumerate(['  X', '  Y', '  Z', 'Total']):
                valstr = '{:<5s} :'.format(a)
                valstr += '{:17.6f} a.u.'.format(dip_au[i])
                valstr += '{:17.6f} Debye   '.format(dip_debye[i])
                self.ostream.print_header(valstr)
        else:
            index = 0
            for s in states:
                self.ostream.print_blank()
                state_text = 'Excited State %d' % s
                self.ostream.print_header(state_text)
                self.ostream.print_blank()
                dip_au = list(dip[index]) + [np.linalg.norm(dip[index])]
                dip_debye = [m * dipole_in_debye() for m in dip_au]

                for i, a in enumerate(['  X', '  Y', '  Z', 'Total']):
                    valstr = '{:<5s} :'.format(a)
                    valstr += '{:17.6f} a.u.'.format(dip_au[i])
                    valstr += '{:17.6f} Debye   '.format(dip_debye[i])
                    self.ostream.print_header(valstr)
                index += 1
=======
        dip = self.properties['dipole_moment']
        dip_au = list(dip) + [np.linalg.norm(dip)]
        dip_debye = [m * dipole_in_debye() for m in dip_au]

        for i, a in enumerate(['  X', '  Y', '  Z', 'Total']):
            valstr = '{:<5s} :'.format(a)
            valstr += '{:17.6f} a.u.'.format(dip_au[i])
            valstr += '{:17.6f} Debye   '.format(dip_debye[i])
            self.ostream.print_header(valstr)
>>>>>>> e0d82c1e

        self.ostream.print_blank()
        self.ostream.flush()<|MERGE_RESOLUTION|>--- conflicted
+++ resolved
@@ -78,7 +78,6 @@
         :param scf_results:
             The dictionary containing SCF results.
         """
-
         if self.rank == mpi_master():
             total_density = scf_results['D_alpha'] + scf_results['D_beta']
         else:
@@ -113,23 +112,12 @@
 
         dipole_moment = None
         if self.rank == mpi_master():
-            dipole_ints = np.array([dipole_mats.x_to_numpy(),
-                                    dipole_mats.y_to_numpy(),
-                                   dipole_mats.z_to_numpy()])
+            dipole_ints = (dipole_mats.x_to_numpy(), dipole_mats.y_to_numpy(),
+                           dipole_mats.z_to_numpy())
 
             # electronic contribution
-            # multiple states:
-            if len(total_density.shape) > 2:
-                dof = total_density.shape[0]
-                electronic_dipole = np.zeros((dof, 3))
-                for i in range(dof):
-                    electronic_dipole[i] = -1.0 * np.array(
-                  [np.sum(dipole_ints[d] * total_density[i]) for d in range(3)])
-
-            # or single state:
-            else:
-                electronic_dipole = -1.0 * np.array(
-                  [np.sum(dipole_ints[d] * total_density) for d in range(3)])
+            electronic_dipole = -1.0 * np.array(
+                [np.sum(dipole_ints[d] * total_density) for d in range(3)])
 
             # nuclear contribution
             coords = molecule.get_coordinates_in_bohr()
@@ -155,7 +143,7 @@
 
         return self.properties[key]
 
-    def print_properties(self, molecule, title=None, states=None):
+    def print_properties(self, molecule, title=None):
         """
         Prints first-order properties.
 
@@ -167,7 +155,7 @@
         """
 
         if title is None:
-            title = "SCF Ground-State Dipole Moment"
+            title = "Ground State Dipole Moment"
         self.ostream.print_blank()
 
         self.ostream.print_header(title)
@@ -184,34 +172,6 @@
 
         self.ostream.print_blank()
 
-<<<<<<< HEAD
-        dip = self.properties['dipole moment']
-        if states is None:
-            dip_au = list(dip) + [np.linalg.norm(dip)]
-            dip_debye = [m * dipole_in_debye() for m in dip_au]
-
-            for i, a in enumerate(['  X', '  Y', '  Z', 'Total']):
-                valstr = '{:<5s} :'.format(a)
-                valstr += '{:17.6f} a.u.'.format(dip_au[i])
-                valstr += '{:17.6f} Debye   '.format(dip_debye[i])
-                self.ostream.print_header(valstr)
-        else:
-            index = 0
-            for s in states:
-                self.ostream.print_blank()
-                state_text = 'Excited State %d' % s
-                self.ostream.print_header(state_text)
-                self.ostream.print_blank()
-                dip_au = list(dip[index]) + [np.linalg.norm(dip[index])]
-                dip_debye = [m * dipole_in_debye() for m in dip_au]
-
-                for i, a in enumerate(['  X', '  Y', '  Z', 'Total']):
-                    valstr = '{:<5s} :'.format(a)
-                    valstr += '{:17.6f} a.u.'.format(dip_au[i])
-                    valstr += '{:17.6f} Debye   '.format(dip_debye[i])
-                    self.ostream.print_header(valstr)
-                index += 1
-=======
         dip = self.properties['dipole_moment']
         dip_au = list(dip) + [np.linalg.norm(dip)]
         dip_debye = [m * dipole_in_debye() for m in dip_au]
@@ -221,7 +181,6 @@
             valstr += '{:17.6f} a.u.'.format(dip_au[i])
             valstr += '{:17.6f} Debye   '.format(dip_debye[i])
             self.ostream.print_header(valstr)
->>>>>>> e0d82c1e
 
         self.ostream.print_blank()
         self.ostream.flush()