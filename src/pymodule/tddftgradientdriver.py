#
#                                   VELOXCHEM
#              ----------------------------------------------------
#                          An Electronic Structure Code
#
#  SPDX-License-Identifier: BSD-3-Clause
#
#  Copyright 2018-2025 VeloxChem developers
#
#  Redistribution and use in source and binary forms, with or without modification,
#  are permitted provided that the following conditions are met:
#
#  1. Redistributions of source code must retain the above copyright notice, this
#     list of conditions and the following disclaimer.
#  2. Redistributions in binary form must reproduce the above copyright notice,
#     this list of conditions and the following disclaimer in the documentation
#     and/or other materials provided with the distribution.
#  3. Neither the name of the copyright holder nor the names of its contributors
#     may be used to endorse or promote products derived from this software without
#     specific prior written permission.
#
#  THIS SOFTWARE IS PROVIDED BY THE COPYRIGHT HOLDERS AND CONTRIBUTORS "AS IS" AND
#  ANY EXPRESS OR IMPLIED WARRANTIES, INCLUDING, BUT NOT LIMITED TO, THE IMPLIED
#  WARRANTIES OF MERCHANTABILITY AND FITNESS FOR A PARTICULAR PURPOSE ARE
#  DISCLAIMED. IN NO EVENT SHALL THE COPYRIGHT HOLDER OR CONTRIBUTORS BE LIABLE
#  FOR ANY DIRECT, INDIRECT, INCIDENTAL, SPECIAL, EXEMPLARY, OR CONSEQUENTIAL
#  DAMAGES (INCLUDING, BUT NOT LIMITED TO, PROCUREMENT OF SUBSTITUTE GOODS OR
#  SERVICES; LOSS OF USE, DATA, OR PROFITS; OR BUSINESS INTERRUPTION)
#  HOWEVER CAUSED AND ON ANY THEORY OF LIABILITY, WHETHER IN CONTRACT, STRICT
#  LIABILITY, OR TORT (INCLUDING NEGLIGENCE OR OTHERWISE) ARISING IN ANY WAY OUT
#  OF THE USE OF THIS SOFTWARE, EVEN IF ADVISED OF THE POSSIBILITY OF SUCH DAMAGE.

from mpi4py import MPI
import numpy as np
import time
import math

from .veloxchemlib import (OverlapGeom100Driver, KineticEnergyGeom100Driver,
                           NuclearPotentialGeom100Driver,
                           NuclearPotentialGeom010Driver, FockGeom1000Driver)
from .veloxchemlib import RIFockGradDriver
from .veloxchemlib import T4CScreener
from .veloxchemlib import XCMolecularGradient
from .veloxchemlib import mpi_master, mat_t
from .veloxchemlib import make_matrix
from .matrices import Matrices
from .molecularbasis import MolecularBasis
from .tdaeigensolver import TdaEigenSolver
from .tddftorbitalresponse import TddftOrbitalResponse
from .gradientdriver import GradientDriver
from .scfgradientdriver import ScfGradientDriver
from .firstorderprop import FirstOrderProperties
from .errorhandler import assert_msg_critical
from .inputparser import parse_input
from .sanitychecks import (molecule_sanity_check, scf_results_sanity_check,
                           dft_sanity_check)


class TddftGradientDriver(GradientDriver):
    """
    Implements the analytic gradient driver for excited states at the
    Tamm-Dancoff approximation (TDA) and random phase approximation (RPA)
    level based on an SCF ground state (both HF and DFT).

    :param comm:
        The MPI communicator.
    :param ostream:
        The output stream.

    Instance variables
        - gradient: The gradient.
        - tamm_dancoff: Flag if Tamm-Dancoff approximation is employed.
        - state_deriv_index: The excited state of interest.
        - do_first_order_prop: Controls the printout of first-order properties.
        - delta_h: The displacement for finite difference.
        - do_four_point: Flag for four-point finite difference.
    """

    # TODO: add response driver here? Save scf_drv as an instance variable?
    def __init__(self, scf_drv):
        """
        Initializes gradient driver.

        :param scf_drv:
            The Scf driver.
        """

        super().__init__(scf_drv.comm, scf_drv.ostream)
        self._debug = scf_drv._debug
        self._scf_drv = scf_drv

        self._rsp_results = None

        self._block_size_factor = 4

        self._xcfun_ldstaging = scf_drv._xcfun_ldstaging

        self.timing = scf_drv.timing

        self.flag = 'RPA Gradient Driver'

        # flag on whether RPA or TDA is calculated
        self.tamm_dancoff = False

        # excited state information; if it is set to None,
        # all available states will be calculated.
        self.state_deriv_index = None

        self.do_first_order_prop = False
<<<<<<< HEAD
        self.relaxed_dipole_moment = None
        self.unrelaxed_dipole_moment = None
=======
>>>>>>> aa5456e1

        # option dictionaries from input
        # TODO: cleanup
        self.method_dict = {}
        self.orbrsp_dict = {}
        self.grad_dict = {}

        self._input_keywords['gradient'].update({
            'tamm_dancoff': ('bool', 'whether RPA or TDA is calculated'),
            'state_deriv_index': ('seq_fixed_int', 'excited state information'),
            'do_first_order_prop': ('bool', 'do first-order property'),
        })

    def update_settings(self,
                        grad_dict,
                        rsp_dict,
                        orbrsp_dict=None,
                        method_dict=None):
        """
        Updates settings in gradient driver.

        :param grad_dict:
            The input dictionary of gradient settings group.
        :param rsp_dict:
            The input dictionary of response settings  group.
        :param orbrsp_dict:
            The input dictionary of orbital response settings group.
        :param method_dict:
            The input dicitonary of method settings group.
        """

        if method_dict is None:
            method_dict = {}

        if orbrsp_dict is None:
            orbrsp_dict = {}

        super().update_settings(grad_dict, method_dict)

        grad_keywords = {
            key: val[0] for key, val in self._input_keywords['gradient'].items()
        }

        if 'tamm_dancoff' in rsp_dict.keys():
            grad_dict['tamm_dancoff'] = rsp_dict['tamm_dancoff']
            orbrsp_dict['tamm_dancoff'] = rsp_dict['tamm_dancoff']

        if 'do_first_order_prop' in grad_dict.keys():
            orbrsp_dict['do_first_order_prop'] = grad_dict[
                'do_first_order_prop']

        parse_input(self, grad_keywords, grad_dict)

        if self.tamm_dancoff:
            self.flag = 'TDA Gradient Driver'

        if self.state_deriv_index is not None:
            orbrsp_dict['state_deriv_index'] = self.state_deriv_index

        self.grad_dict = dict(grad_dict)
        self.rsp_dict = dict(rsp_dict)
        self.method_dict = dict(method_dict)
        self.orbrsp_dict = dict(orbrsp_dict)

    def compute(self, molecule, basis, scf_drv, rsp_drv, rsp_results):
        """
        Performs calculation of analytical or numerical gradient.

        :param molecule:
            The molecule.
        :param basis:
            The AO basis set.
        :param rsp_drv:
            The RPA or TDA driver.
        :param rsp_results:
            The results from the RPA or TDA calculation.
        """

        # sanity checks
        molecule_sanity_check(molecule)
        scf_results_sanity_check(self, self._scf_drv.scf_tensors)
        dft_sanity_check(self, 'compute')

        # TODO: replace with a sanity check?
        if isinstance(rsp_drv, TdaEigenSolver):
            self.tamm_dancoff = True

        if self.rank == mpi_master():
            if self.tamm_dancoff:
                self.flag = 'TDA Gradient Driver'

            all_states = list(np.arange(1, len(rsp_results['eigenvalues']) + 1))
            if self.state_deriv_index is not None:

                # make self.state_deriv_index a tuple in case it is set as an integer
                # TODO: reconsider how state_deriv_index is used
                if isinstance(self.state_deriv_index, int):
                    self.state_deriv_index = (self.state_deriv_index,)

                error_message = 'TdscfGradientDriver: some of the '
                error_message += 'selected states have not been calculated.'
                assert_msg_critical(
                    set(self.state_deriv_index).issubset(all_states),
                    error_message)
            else:
                self.state_deriv_index = all_states

            if self.numerical:
                self.print_header(self.state_deriv_index[:1])
            else:
                self.print_header(self.state_deriv_index)

        self.state_deriv_index = self.comm.bcast(self.state_deriv_index,
                                                 root=mpi_master())

        start_time = time.time()

        # NOTE: the numerical gradient is calculated for the first state only.
        if self.numerical:
            assert_msg_critical(not self.unrelaxed,
                            'TddftGradientDriver: Numerical unrelaxed gradient not available')
            scf_drv.ostream.mute()
            rsp_drv.ostream.mute()
            self.compute_numerical(molecule, basis, scf_drv, rsp_drv,
                                   rsp_results)
            rsp_drv.ostream.unmute()
            scf_drv.ostream.unmute()
        else:
            self.compute_analytical(molecule, basis, rsp_results)

        if self.rank == mpi_master():
            self.print_geometry(molecule)
            if self.numerical:
                self.print_gradient(molecule, self.state_deriv_index[:1])
            else:
                self.print_gradient(molecule, self.state_deriv_index)

            valstr = '*** Time spent in gradient calculation: '
            valstr += '{:.2f} sec ***'.format(time.time() - start_time)
            self.ostream.print_header(valstr)
            self.ostream.print_blank()
            self.ostream.flush()

    def compute_excited_state_densities(self, molecule, basis, rsp_results):
        """
        Performs calculation of analytical gradient.

        :param molecule:
            The molecule.
        :param basis:
            The AO basis set.
        :param rsp_results:
            The results of the RPA or TDA calculation.
        """

        scf_tensors = self._scf_drv.scf_tensors
        if self._rsp_results is None:
            self._rsp_results = rsp_results

        assert_msg_critical(
            self._scf_drv.scf_type == 'restricted',
            'compute_excited_state_densities: Not yet implemented for open-shell'
        )

        # compute orbital response
        orbrsp_drv = TddftOrbitalResponse(self.comm, self.ostream)
        orbrsp_drv.update_settings(self.orbrsp_dict, self.method_dict)

        # TODO: also check other attributes
        orbrsp_keywords = [
            'state_deriv_index', 'timing', 'filename', 'print_level'
        ]
        for key in orbrsp_keywords:
            if (key not in self.orbrsp_dict) and hasattr(self, key):
                setattr(orbrsp_drv, key, getattr(self, key))

        orbrsp_drv.compute(molecule, basis, scf_tensors, self._rsp_results)

        orbrsp_results = orbrsp_drv.cphf_results

        if self.rank == mpi_master():
            # only alpha part
            nocc = molecule.number_of_alpha_electrons()
            mo = scf_tensors['C_alpha']
            mo_occ = mo[:, :nocc]
            mo_vir = mo[:, nocc:]
            nvir = mo_vir.shape[1]

        dist_cphf_ov = orbrsp_results['dist_cphf_ov']

        cphf_ao = []
        for x in range(len(dist_cphf_ov)):
            cphf_ov_x = dist_cphf_ov[x].get_full_vector(0)

            if self.rank == mpi_master():
                # CPHF/CPKS coefficients (lambda Lagrange multipliers)
                cphf_ao.append(
                    np.linalg.multi_dot(
                        [mo_occ,
                         cphf_ov_x.reshape(nocc, nvir), mo_vir.T]))

        if self.rank == mpi_master():
            cphf_ao = np.array(cphf_ao)
            unrelaxed_density_ao = orbrsp_results['unrelaxed_density_ao'].copy()
            relaxed_density_ao = (unrelaxed_density_ao + 2.0 * cphf_ao +
                                  2.0 * cphf_ao.transpose(0, 2, 1))
        else:
            unrelaxed_density_ao = None
            relaxed_density_ao = None

        return {
            'unrelaxed_density': unrelaxed_density_ao,
            'relaxed_density': relaxed_density_ao,
        }

    def compute_analytical(self, molecule, basis, rsp_results):
        """
        Performs calculation of analytical gradient.

        :param molecule:
            The molecule.
        :param basis:
            The AO basis set.
        :param rsp_results:
            The results of the RPA or TDA calculation.
        """

        scf_tensors = self._scf_drv.scf_tensors
        if self._rsp_results is None:
            self._rsp_results = rsp_results

        self.ostream.print_info('Computing orbital response...')
        self.ostream.print_blank()
        self.ostream.flush()

        # compute orbital response
        orbrsp_drv = TddftOrbitalResponse(self.comm, self.ostream)
        orbrsp_drv.update_settings(self.orbrsp_dict, self.method_dict)

        # TODO: also check other attributes
        orbrsp_keywords = [
            'state_deriv_index', 'timing', 'filename', 'print_level'
        ]
        for key in orbrsp_keywords:
            if (key not in self.orbrsp_dict) and hasattr(self, key):
                setattr(orbrsp_drv, key, getattr(self, key))

        orbrsp_drv.compute(molecule, basis, scf_tensors, self._rsp_results)

        omega_ao = orbrsp_drv.compute_omega(molecule, basis, scf_tensors)

        grad_timing = {
            'Relaxed_density': 0.0,
            'Ground_state_grad': 0.0,
            'Kinetic_energy_grad': 0.0,
            'Nuclear_potential_grad': 0.0,
            'Overlap_grad': 0.0,
            'Fock_prep': 0.0,
            'Fock_grad': 0.0,
            'Vxc_grad': 0.0,
            'Fxc_grad': 0.0,
            'Kxc_grad': 0.0,
        }

        t0 = time.time()

        orbrsp_results = orbrsp_drv.cphf_results

        natm = molecule.number_of_atoms()

        if self.rank == mpi_master():
            # only alpha part
            gs_dm = scf_tensors['D_alpha']
            nocc = molecule.number_of_alpha_electrons()
            mo = scf_tensors['C_alpha']
            mo_occ = mo[:, :nocc]
            mo_vir = mo[:, nocc:]
            nocc = mo_occ.shape[1]
            nvir = mo_vir.shape[1]

            # TODO: check variable names and make sure they are consistent
            # with cphfsolver.
            # spin summation already included
            x_plus_y_ao = orbrsp_results['x_plus_y_ao']
            x_minus_y_ao = orbrsp_results['x_minus_y_ao']

            dof = x_plus_y_ao.shape[0]
        else:
            dof = None
        dof = self.comm.bcast(dof, root=mpi_master())

        dist_cphf_ov = orbrsp_results['dist_cphf_ov']

        cphf_ao = []
        for x in range(dof):
            cphf_ov_x = dist_cphf_ov[x].get_full_vector(0)

            if self.rank == mpi_master():
                # CPHF/CPKS coefficients (lambda Lagrange multipliers)
                cphf_ao.append(
                    np.linalg.multi_dot(
                        [mo_occ,
                         cphf_ov_x.reshape(nocc, nvir), mo_vir.T]))

        if self.rank == mpi_master():
            cphf_ao = np.array(cphf_ao)
            unrelaxed_density_ao = orbrsp_results['unrelaxed_density_ao']
            relaxed_density_ao = (unrelaxed_density_ao + 2.0 * cphf_ao +
                                  2.0 * cphf_ao.transpose(0, 2, 1))
        else:
            gs_dm = None
            relaxed_density_ao = None
            x_plus_y_ao = None
            x_minus_y_ao = None

        gs_dm = self.comm.bcast(gs_dm, root=mpi_master())
        relaxed_density_ao = self.comm.bcast(relaxed_density_ao,
                                             root=mpi_master())
        x_plus_y_ao = self.comm.bcast(x_plus_y_ao, root=mpi_master())
        x_minus_y_ao = self.comm.bcast(x_minus_y_ao, root=mpi_master())
        omega_ao = self.comm.bcast(omega_ao, root=mpi_master())

        grad_timing['Relaxed_density'] += time.time() - t0

        # ground state gradient

        self.ostream.print_info('Computing ground-state gradient...')
        self.ostream.print_blank()
        self.ostream.flush()

        t0 = time.time()

        gs_grad_drv = ScfGradientDriver(self._scf_drv)
        gs_grad_drv.update_settings(self.grad_dict, self.method_dict)

        if self.unrelaxed:
            gs_grad_drv.unrelaxed = True

        gs_grad_drv.ostream.mute()
        gs_grad_drv.compute(molecule, basis, scf_tensors)
        gs_grad_drv.ostream.unmute()

        gs_grad = gs_grad_drv.get_gradient()

        grad_timing['Ground_state_grad'] += time.time() - t0

        self.gradient = np.zeros((dof, natm, 3))

        self.ostream.print_info('Computing excited-state gradient...')
        self.ostream.print_blank()
        self.ostream.flush()

        local_atoms = molecule.partition_atoms(self.comm)

        # kinetic energy contribution to gradient

        t0 = time.time()

        kin_grad_drv = KineticEnergyGeom100Driver()

        for iatom in local_atoms:
            gmats = kin_grad_drv.compute(molecule, basis, iatom)

            for i, label in enumerate(['X', 'Y', 'Z']):
                gmat = gmats.matrix_to_numpy(label)
                for s in range(dof):
                    # Sum of alpha + beta already in relaxed_density_ao
                    if self.unrelaxed:
                        self.gradient[s, iatom, i] += np.sum(
                            (gmat + gmat.T) * unrelaxed_density_ao[s])
                    else:
                        self.gradient[s, iatom, i] += np.sum(
                            (gmat + gmat.T) * relaxed_density_ao[s])

            gmats = Matrices()

        grad_timing['Kinetic_energy_grad'] += time.time() - t0

        # nuclear potential contribution to gradient

        t0 = time.time()

        npot_grad_100_drv = NuclearPotentialGeom100Driver()
        npot_grad_010_drv = NuclearPotentialGeom010Driver()

        for iatom in local_atoms:
            gmats_100 = npot_grad_100_drv.compute(molecule, basis, iatom)
            gmats_010 = npot_grad_010_drv.compute(molecule, basis, iatom)

            for i, label in enumerate(['X', 'Y', 'Z']):
                gmat_100 = gmats_100.matrix_to_numpy(label)
                gmat_010 = gmats_010.matrix_to_numpy(label)

                # TODO: move minus sign into function call (such as in oneints)
                for s in range(dof):
                    # summation of alpha and beta already included
                    # in relaxed_density_ao
                    if self.unrelaxed:
                        self.gradient[s, iatom, i] -= np.sum(
                            (gmat_100 + gmat_100.T) * unrelaxed_density_ao[s])
                        self.gradient[s, iatom,
                                      i] -= np.sum(gmat_010 * unrelaxed_density_ao[s])
                    else:
                        self.gradient[s, iatom, i] -= np.sum(
                            (gmat_100 + gmat_100.T) * relaxed_density_ao[s])
                        self.gradient[s, iatom,
                                      i] -= np.sum(gmat_010 * relaxed_density_ao[s])

            gmats_100 = Matrices()
            gmats_010 = Matrices()

        grad_timing['Nuclear_potential_grad'] += time.time() - t0

        if not self.unrelaxed:
            # orbital response contribution to gradient

            t0 = time.time()

            ovl_grad_drv = OverlapGeom100Driver()

            for iatom in local_atoms:
                gmats = ovl_grad_drv.compute(molecule, basis, iatom)

                for i, label in enumerate(['X', 'Y', 'Z']):
                    gmat = gmats.matrix_to_numpy(label)
                    for s in range(dof):
                        self.gradient[s, iatom, i] += 2.0 * np.sum(
                            (gmat + gmat.T) * omega_ao[s])
                gmats = Matrices()

            grad_timing['Overlap_grad'] += time.time() - t0

        # ERI contribution to gradient

        t0 = time.time()

        # determine the Fock type and exchange scaling factor
        if self._dft:
            if self.xcfun.is_hybrid():
                exchange_scaling_factor = self.xcfun.get_frac_exact_exchange()
                fock_type = '2jkx'
            else:
                exchange_scaling_factor = 0.0
                fock_type = 'j'
        else:
            exchange_scaling_factor = 1.0
            fock_type = '2jk'

        need_omega = (self._dft and self.xcfun.is_range_separated())
        if need_omega:
            exchange_scaling_factor = (self.xcfun.get_rs_alpha() +
                                       self.xcfun.get_rs_beta())
            erf_k_coef = -self.xcfun.get_rs_beta()
            omega = self.xcfun.get_rs_omega()
        else:
            erf_k_coef, omega = None, None

        fock_grad_drv = FockGeom1000Driver()
        fock_grad_drv._set_block_size_factor(self._block_size_factor)

        screener = T4CScreener()
        screener.partition(basis, molecule, 'eri')

        grad_timing['Fock_prep'] += time.time() - t0

        t0 = time.time()

        thresh_int = int(-math.log10(self._scf_drv.eri_thresh))

        den_mat_for_fock_gs = make_matrix(basis, mat_t.symmetric)
        den_mat_for_fock_gs.set_values(gs_dm)

        if self._scf_drv.ri_coulomb:

            sym_den_mat_for_fock_rel = make_matrix(basis, mat_t.symmetric)

            sym_den_mat_for_fock_xmy = make_matrix(basis, mat_t.symmetric)
            sym_den_mat_for_fock_xmy_p_xmyT = make_matrix(
                basis, mat_t.symmetric)

            assert_msg_critical(
                basis.get_label().lower().startswith('def2-'),
                'TddftGradientDriver: Invalid basis set for RI-J')

            if self.rank == mpi_master():
                basis_ri_j = MolecularBasis.read(
                    molecule, self._scf_drv.ri_auxiliary_basis)
            else:
                basis_ri_j = None
            basis_ri_j = self.comm.bcast(basis_ri_j, root=mpi_master())

            self._scf_drv._ri_drv.prepare_buffers(molecule,
                                                  basis,
                                                  basis_ri_j,
                                                  verbose=False)

            ri_grad_drv = RIFockGradDriver()

            ri_gvec_gs = self._scf_drv._ri_drv.compute_bq_vector(
                den_mat_for_fock_gs)

            for idx in range(dof):

                if self.unrelaxed:
                    sym_den_mat_for_fock_rel.set_values(
                        self.get_sym_mat(unrelaxed_density_ao[idx]))
                else:
                    sym_den_mat_for_fock_rel.set_values(
                        self.get_sym_mat(relaxed_density_ao[idx]))

                sym_den_mat_for_fock_xmy.set_values(
                    self.get_sym_mat(x_minus_y_ao[idx]))
                sym_den_mat_for_fock_xmy_p_xmyT.set_values(
                    self.get_sym_mat(x_minus_y_ao[idx] + x_minus_y_ao[idx].T))

                ri_gvec_rel = self._scf_drv._ri_drv.compute_bq_vector(
                    sym_den_mat_for_fock_rel)
                ri_gvec_xmy = self._scf_drv._ri_drv.compute_bq_vector(
                    sym_den_mat_for_fock_xmy)
                ri_gvec_xmy_2 = self._scf_drv._ri_drv.compute_bq_vector(
                    sym_den_mat_for_fock_xmy_p_xmyT)

                for iatom in local_atoms:

                    atomgrad_rel = ri_grad_drv.direct_compute(
                        screener, basis, basis_ri_j, molecule, ri_gvec_rel,
                        ri_gvec_gs, sym_den_mat_for_fock_rel,
                        den_mat_for_fock_gs, iatom, thresh_int)

                    atomgrad_xmy = ri_grad_drv.direct_compute(
                        screener, basis, basis_ri_j, molecule, ri_gvec_xmy_2,
                        ri_gvec_xmy, sym_den_mat_for_fock_xmy_p_xmyT,
                        sym_den_mat_for_fock_xmy, iatom, thresh_int)

                    # Note: RI gradient from direct_compute does NOT contain factor of 2
                    self.gradient[idx, iatom, :] += np.array(
                        atomgrad_rel.coordinates()) * 2.0
                    self.gradient[idx, iatom, :] += 0.5 * np.array(
                        atomgrad_xmy.coordinates()) * 2.0

        else:

            den_mat_for_fock_rel = make_matrix(basis, mat_t.general)

            den_mat_for_fock_xpy = make_matrix(basis, mat_t.general)
            den_mat_for_fock_xpy_m_xpyT = make_matrix(basis, mat_t.general)

            den_mat_for_fock_xmy = make_matrix(basis, mat_t.general)
            den_mat_for_fock_xmy_p_xmyT = make_matrix(basis, mat_t.general)

            factor = 2.0 if fock_type == 'j' else 1.0

            for iatom in local_atoms:

                screener_atom = T4CScreener()
                screener_atom.partition_atom(basis, molecule, 'eri', iatom)

                for idx in range(dof):

                    if self.unrelaxed:
                        den_mat_for_fock_rel.set_values(unrelaxed_density_ao[idx])
                    else:
                        den_mat_for_fock_rel.set_values(relaxed_density_ao[idx])

                    den_mat_for_fock_xpy.set_values(x_plus_y_ao[idx])
                    den_mat_for_fock_xpy_m_xpyT.set_values(x_plus_y_ao[idx] -
                                                           x_plus_y_ao[idx].T)

                    den_mat_for_fock_xmy.set_values(x_minus_y_ao[idx])
                    den_mat_for_fock_xmy_p_xmyT.set_values(x_minus_y_ao[idx] +
                                                           x_minus_y_ao[idx].T)

                    atomgrad_rel = fock_grad_drv.compute(
                        basis, screener_atom, screener, den_mat_for_fock_gs,
                        den_mat_for_fock_rel, iatom, fock_type,
                        exchange_scaling_factor, 0.0, thresh_int)

                    atomgrad_xpy = fock_grad_drv.compute(
                        basis, screener_atom, screener, den_mat_for_fock_xpy,
                        den_mat_for_fock_xpy_m_xpyT, iatom, fock_type,
                        exchange_scaling_factor, 0.0, thresh_int)

                    atomgrad_xmy = fock_grad_drv.compute(
                        basis, screener_atom, screener, den_mat_for_fock_xmy,
                        den_mat_for_fock_xmy_p_xmyT, iatom, fock_type,
                        exchange_scaling_factor, 0.0, thresh_int)

                    self.gradient[idx,
                                  iatom, :] += np.array(atomgrad_rel) * factor
                    self.gradient[
                        idx, iatom, :] += 0.5 * np.array(atomgrad_xpy) * factor
                    self.gradient[
                        idx, iatom, :] += 0.5 * np.array(atomgrad_xmy) * factor

                    if need_omega:
                        # for range-separated functional
                        atomgrad_rel_rs = fock_grad_drv.compute(
                            basis, screener_atom, screener, den_mat_for_fock_gs,
                            den_mat_for_fock_rel, iatom, 'kx_rs', erf_k_coef,
                            omega, thresh_int)

                        atomgrad_xpy_rs = fock_grad_drv.compute(
                            basis, screener_atom, screener,
                            den_mat_for_fock_xpy, den_mat_for_fock_xpy_m_xpyT,
                            iatom, 'kx_rs', erf_k_coef, omega, thresh_int)

                        atomgrad_xmy_rs = fock_grad_drv.compute(
                            basis, screener_atom, screener,
                            den_mat_for_fock_xmy, den_mat_for_fock_xmy_p_xmyT,
                            iatom, 'kx_rs', erf_k_coef, omega, thresh_int)

                        self.gradient[idx,
                                      iatom, :] -= np.array(atomgrad_rel_rs)
                        self.gradient[
                            idx, iatom, :] -= 0.5 * np.array(atomgrad_xpy_rs)
                        self.gradient[
                            idx, iatom, :] -= 0.5 * np.array(atomgrad_xmy_rs)

        grad_timing['Fock_grad'] += time.time() - t0

        # TODO: enable multiple DMs for DFT to avoid for-loops.
        if self._dft:
            xcfun_label = self._scf_drv.xcfun.get_func_label()

            xcgrad_drv = XCMolecularGradient()
            mol_grid = self._scf_drv._mol_grid

            for s in range(dof):
                if self.rank == mpi_master():
                    if self.unrelaxed:
                        rhow_dm = 0.5 * unrelaxed_density_ao[s]
                    else:
                        rhow_dm = 0.5 * relaxed_density_ao[s]
                    rhow_dm_sym = 0.5 * (rhow_dm + rhow_dm.T)
                    xmy_sym = 0.5 * (x_minus_y_ao[s] + x_minus_y_ao[s].T)
                else:
                    rhow_dm_sym = None
                    xmy_sym = None

                rhow_dm_sym = self.comm.bcast(rhow_dm_sym, root=mpi_master())
                xmy_sym = self.comm.bcast(xmy_sym, root=mpi_master())

                xc_grad_t0 = time.time()

                tddft_xcgrad = xcgrad_drv.integrate_vxc_gradient(
                    molecule, basis, [rhow_dm_sym], [gs_dm], mol_grid,
                    xcfun_label)

                grad_timing['Vxc_grad'] += time.time() - xc_grad_t0
                xc_grad_t0 = time.time()

                tddft_xcgrad += xcgrad_drv.integrate_fxc_gradient(
                    molecule, basis, [rhow_dm_sym], [gs_dm], [gs_dm], mol_grid,
                    xcfun_label)

                tddft_xcgrad += xcgrad_drv.integrate_fxc_gradient(
                    molecule, basis, [xmy_sym], [xmy_sym], [gs_dm], mol_grid,
                    xcfun_label)

                grad_timing['Fxc_grad'] += time.time() - xc_grad_t0
                xc_grad_t0 = time.time()

                tddft_xcgrad += xcgrad_drv.integrate_kxc_gradient(
                    molecule, basis, [xmy_sym], [xmy_sym], [gs_dm], mol_grid,
                    xcfun_label)

                grad_timing['Kxc_grad'] += time.time() - xc_grad_t0

                self.gradient[s] += tddft_xcgrad

        if self.rank == mpi_master():
            for s in range(dof):
                self.gradient[s] += gs_grad

        if self.do_first_order_prop:
            if self.rank == mpi_master():
                unrelaxed_total_density = (scf_tensors['D_alpha'] +
                                           scf_tensors['D_beta'] +
                                           unrelaxed_density_ao)
                relaxed_total_density = (scf_tensors['D_alpha'] +
                                         scf_tensors['D_beta'] +
                                         relaxed_density_ao)
            else:
                unrelaxed_total_density = None
                relaxed_total_density = None

            self.unrelaxed_dipole_moment = self.compute_dipole_moment(
                molecule,
                basis,
                unrelaxed_total_density,
                dipole_moment_type='Unrelaxed')
            self.relaxed_dipole_moment = self.compute_dipole_moment(
                molecule,
                basis,
                relaxed_total_density,
                dipole_moment_type='Relaxed')

        self.gradient = self.comm.allreduce(self.gradient, op=MPI.SUM)

        if self.timing and self.rank == mpi_master():
            self.ostream.print_info('Gradient timing decomposition')
            for key, val in grad_timing.items():
                self.ostream.print_info(f'    {key:<25s}:  {val:.2f} sec')
            self.ostream.print_blank()

    def compute_dipole_moment(self,
                              molecule,
                              basis,
                              density,
                              dipole_moment_type="Relaxed"):
        """ Computes the dipole moment based on the density.

        :param molecule:
            The molecule.
        :param basis:
            The basis set.
        :param density:
            The total density matrix (alpha + beta).
        :param dipole_moment_type:
            The type of dipole moment (Relaxed or Unrelaxed).

        """

        first_order_prop = FirstOrderProperties(self.comm, self.ostream)
        first_order_prop.compute(molecule, basis, density)

        if self.rank == mpi_master():
            if self.tamm_dancoff:
                method = 'TDA'
            else:
                method = 'RPA'
            title = method + ' ' + dipole_moment_type + ' Dipole Moment(s) '
            first_order_prop.print_properties(molecule, title,
                                              self.state_deriv_index)
            self.ostream.print_blank()
            dipole_moment = first_order_prop.get_property('dipole moment')
            return dipole_moment
        else:
            return None

    def compute_energy(self, molecule, basis, scf_drv, rsp_drv, rsp_results):
        """
        Computes the energy at the current position.

        :param molecule:
            The molecule.
        :param basis:
            The basis set.
        :param scf_drv:
            The SCF driver.
        :param rsp_drv:
            The linear response driver.
        :param rsp_results:
            The dictionary containing response results.
        """

        if self.rank == mpi_master():
            if isinstance(self.state_deriv_index, int):
                state_deriv_index = self.state_deriv_index - 1
            else:
                state_deriv_index = self.state_deriv_index[0] - 1
        else:
            state_deriv_index = None
        state_deriv_index = self.comm.bcast(state_deriv_index,
                                            root=mpi_master())

        if self.numerical:
            # disable restarting scf for numerical gradient
            scf_drv.restart = False
        else:
            # always try restarting scf for analytical gradient
            scf_drv.restart = True
        scf_results = scf_drv.compute(molecule, basis)
        assert_msg_critical(scf_drv.is_converged,
                            'TddftGradientDriver: SCF did not converge')
        self._scf_drv = scf_drv

        # response should not be restarted
        rsp_drv.restart = False
        rsp_results = rsp_drv.compute(molecule, basis, scf_results)
        assert_msg_critical(rsp_drv.is_converged,
                            'TddftGradientDriver: response did not converge')
        self._rsp_results = rsp_results

        if self.rank == mpi_master():
            scf_ene = scf_results['scf_energy']
            exc_ene = rsp_results['eigenvalues'][state_deriv_index]
            total_ene = scf_ene + exc_ene
        else:
            total_ene = None
        total_ene = self.comm.bcast(total_ene, root=mpi_master())

        return total_ene

    def compute_numerical_dipole(self,
                                 molecule,
                                 ao_basis,
                                 scf_drv,
                                 rsp_drv,
                                 field_strength=1e-5):
        """
        Performs calculation of numerical dipole moment at RPA or TDA level.

        :param molecule:
            The molecule.
        :param ao_basis:
            The AO basis set.
        :param scf_drv:
            The SCF driver.
        :param rsp_drv:
            The RPA or TDA driver.
        :param field_strength:
            The strength of the external electric field.
        :return:
            The electric dipole moment vector.
        """

        scf_drv.ostream.mute()
        rsp_drv.ostream.mute()

        # numerical dipole moment of the excited states
        n_states = len(self.state_deriv_index)
        dipole_moment = np.zeros((n_states, 3))
        field = [0.0, 0.0, 0.0]

        for s in range(n_states):

            self.ostream.unmute()
            self.ostream.print_info(
                f'Processing excited state {s + 1}/{n_states}...')
            self.ostream.flush()
            self.ostream.mute()

            for i in range(3):
                field[i] = field_strength
                scf_drv.electric_field = field
                scf_drv.compute(molecule, ao_basis)
                scf_tensors = scf_drv.scf_tensors
                rsp_drv._is_converged = False  # only needed for RPA
                rsp_results = rsp_drv.compute(molecule, ao_basis, scf_tensors)
                exc_en_plus = rsp_results['eigenvalues'][s]
                e_plus = scf_drv.get_scf_energy() + exc_en_plus

                field[i] = -field_strength
                scf_drv.compute(molecule, ao_basis)
                rsp_drv._is_converged = False
                rsp_results = rsp_drv.compute(molecule, ao_basis,
                                              scf_drv.scf_tensors)
                exc_en_minus = rsp_results['eigenvalues'][s]
                e_minus = scf_drv.get_scf_energy() + exc_en_minus

                field[i] = 0.0
                dipole_moment[s, i] = (-(e_plus - e_minus) /
                                       (2.0 * field_strength))

        scf_drv.ostream.unmute()
        rsp_drv.ostream.unmute()

        return dipole_moment

    @staticmethod
    def get_sym_mat(array):

        return 0.5 * (array + array.T)<|MERGE_RESOLUTION|>--- conflicted
+++ resolved
@@ -107,11 +107,8 @@
         self.state_deriv_index = None
 
         self.do_first_order_prop = False
-<<<<<<< HEAD
         self.relaxed_dipole_moment = None
         self.unrelaxed_dipole_moment = None
-=======
->>>>>>> aa5456e1
 
         # option dictionaries from input
         # TODO: cleanup
