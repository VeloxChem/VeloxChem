--- conflicted
+++ resolved
@@ -308,36 +308,6 @@
             self.compute_polarizability_gradient(molecule, ao_basis)
 
         if self.rank == mpi_master():
-<<<<<<< HEAD
-            # Save the molecule xyz string in the results dictionary
-            self._results['molecule_xyz_string'] = molecule.get_xyz_string()
-
-            # get vibrational frequencies and normal modes
-            self.frequency_analysis(molecule, filename=None)
-            self._results['vib_frequencies'] = self.vib_frequencies
-            # FIXME: normalized or not? What should the user get?
-            self._results['normal_modes'] = self.normal_modes
-
-            # calculate force constants
-            self.reduced_masses, self.force_constants = self.calculate_force_constant()
-            self._results['reduced_masses'] = self.reduced_masses
-            self._results['force_constants'] = self.force_constants
-
-            # calculate the gradient of the dipole moment for IR intensities
-            if self.do_ir:
-                self.ir_intensities = self.calculate_ir_intensity(self.normal_modes)
-                self._results['ir_intensities'] = self.ir_intensities
-
-            # calculate the analytical polarizability gradient for Raman intensities
-            # FIXME: should the instance variable be called raman_intensities, or
-            # rather raman_activities?
-            if (self.do_raman or self.do_resonance_raman) and self.is_scf:
-                self.raman_intensities, depol_ratio = self.calculate_raman_activity(
-                        self.normal_modes)
-                self._results['raman_intensities'] = self.raman_intensities
-                if depol_ratio is not None:
-                    self._results['depolarization_ratios'] = depol_ratio
-=======
             vib_results = {}
 
             # Save the molecule xyz string in the results dictionary
@@ -371,8 +341,6 @@
                 vib_results['raman_activities'] = self.raman_activities
                 if self.depol_ratio is not None:
                     vib_results['depolarization_ratios'] = self.depol_ratio
->>>>>>> 192e2baf
-
             elif (self.do_raman or self.do_resonance_raman) and self.is_xtb:
                 self.ostream.print_info('Raman not available for XTB.')
                 self.do_raman = False
@@ -388,19 +356,11 @@
             # create binary file and save vibrational analysis results
             self._write_final_hdf5(molecule)
 
-<<<<<<< HEAD
-            return self._results
-
-        return
-   
-    def frequency_analysis(self, molecule, filename=None):
-=======
             return vib_results
         else:
             return None
 
     def frequency_analysis(self, molecule):
->>>>>>> 192e2baf
         """
         Runs the frequency analysis from geomeTRIC to obtain vibrational
         frequencies and normal modes.
