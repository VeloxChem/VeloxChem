--- conflicted
+++ resolved
@@ -62,9 +62,9 @@
         - reduced_masses: The reduced masses of the normal modes in amu.
         - force_constants: The force constants in mdyn/Angstrom.
         - vib_frequencies: The vibrational frequencies in cm**-1.
-        - normal_modes: The non-normalized vibrational normal modes in
+        - raw_normal_modes: The non-normalized vibrational normal modes in
                         (non-mass-weighted) Cartesian coordinates.
-        - normed_normal_modes: The normalized vibrational normal modes in
+        - normal_modes: The normalized vibrational normal modes in
                         (non-mass-weighted) Cartesian coordinates.
         - dipole_gradient: The gradient of the dipole moment.
         - ir_intensities: The IR intensities in km/mol.
@@ -1037,13 +1037,8 @@
 
         natm = molecule.number_of_atoms()
 
-<<<<<<< HEAD
         normal_mode_grp = hf.create_group('normal_modes')
         for n, Q in enumerate(self.normal_modes, 1):
-=======
-        normal_mode_grp = hf.create_group(vib_group + 'normal_modes')
-        for n, Q in enumerate(self.normed_normal_modes, 1):
->>>>>>> 359f1791
             normal_mode_grp.create_dataset(str(n),
                                            data=np.array([Q]).reshape(natm, 3))
 
