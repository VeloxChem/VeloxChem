--- conflicted
+++ resolved
@@ -133,13 +133,8 @@
         # Hessian driver etc
         self.is_scf = False
         self.is_xtb = False
-<<<<<<< HEAD
-
-        if isinstance(drv, ScfRestrictedDriver):
-=======
         if isinstance(drv, (ScfRestrictedDriver, ScfUnrestrictedDriver,
                             ScfRestrictedOpenDriver)):
->>>>>>> ccd43232
             self.is_scf = True
             self.scf_driver = drv
             self.hessian_driver = ScfHessianDriver(drv)
@@ -147,9 +142,6 @@
             self.is_xtb = True
             self.scf_driver = None
             self.hessian_driver = XtbHessianDriver(drv)
-        elif isinstance(drv, ScfUnrestrictedDriver):
-            raise NotImplementedError("""Vibrational analysis not implemented
-            for unrestricted SCF.""")
 
         self.hessian = None
         self.reduced_masses = None
