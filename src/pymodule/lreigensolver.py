#
#                                   VELOXCHEM
#              ----------------------------------------------------
#                          An Electronic Structure Code
#
#  SPDX-License-Identifier: BSD-3-Clause
#
#  Copyright 2018-2025 VeloxChem developers
#
#  Redistribution and use in source and binary forms, with or without modification,
#  are permitted provided that the following conditions are met:
#
#  1. Redistributions of source code must retain the above copyright notice, this
#     list of conditions and the following disclaimer.
#  2. Redistributions in binary form must reproduce the above copyright notice,
#     this list of conditions and the following disclaimer in the documentation
#     and/or other materials provided with the distribution.
#  3. Neither the name of the copyright holder nor the names of its contributors
#     may be used to endorse or promote products derived from this software without
#     specific prior written permission.
#
#  THIS SOFTWARE IS PROVIDED BY THE COPYRIGHT HOLDERS AND CONTRIBUTORS "AS IS" AND
#  ANY EXPRESS OR IMPLIED WARRANTIES, INCLUDING, BUT NOT LIMITED TO, THE IMPLIED
#  WARRANTIES OF MERCHANTABILITY AND FITNESS FOR A PARTICULAR PURPOSE ARE
#  DISCLAIMED. IN NO EVENT SHALL THE COPYRIGHT HOLDER OR CONTRIBUTORS BE LIABLE
#  FOR ANY DIRECT, INDIRECT, INCIDENTAL, SPECIAL, EXEMPLARY, OR CONSEQUENTIAL
#  DAMAGES (INCLUDING, BUT NOT LIMITED TO, PROCUREMENT OF SUBSTITUTE GOODS OR
#  SERVICES; LOSS OF USE, DATA, OR PROFITS; OR BUSINESS INTERRUPTION)
#  HOWEVER CAUSED AND ON ANY THEORY OF LIABILITY, WHETHER IN CONTRACT, STRICT
#  LIABILITY, OR TORT (INCLUDING NEGLIGENCE OR OTHERWISE) ARISING IN ANY WAY OUT
#  OF THE USE OF THIS SOFTWARE, EVEN IF ADVISED OF THE POSSIBILITY OF SUCH DAMAGE.

from mpi4py import MPI
from copy import deepcopy
import numpy as np
import time as tm
import sys

from .oneeints import compute_electric_dipole_integrals
from .veloxchemlib import XCFunctional, MolecularGrid
from .veloxchemlib import (mpi_master, rotatory_strength_in_cgs, hartree_in_ev,
                           hartree_in_inverse_nm, fine_structure_constant,
                           extinction_coefficient_from_beta, avogadro_constant,
                           bohr_in_angstrom, hartree_in_wavenumber)
from .veloxchemlib import denmat
from .aodensitymatrix import AODensityMatrix
from .outputstream import OutputStream
from .profiler import Profiler
from .distributedarray import DistributedArray
from .linearsolver import LinearSolver
from .molecularorbitals import MolecularOrbitals
from .visualizationdriver import VisualizationDriver
from .cubicgrid import CubicGrid
from .sanitychecks import (molecule_sanity_check, scf_results_sanity_check,
                           dft_sanity_check, pe_sanity_check)
from .errorhandler import assert_msg_critical
from .checkpoint import (check_rsp_hdf5, write_rsp_solution,
                         write_lr_rsp_results_to_hdf5,
                         write_detach_attach_to_hdf5)

try:
    import matplotlib.pyplot as plt
    import matplotlib.lines as mlines
except ImportError:
    pass


class LinearResponseEigenSolver(LinearSolver):
    """
    Implements linear response eigensolver.

    :param comm:
        The MPI communicator.
    :param ostream:
        The output stream.

    Instance variables
        - nstates: Number of excited states.
        - core_excitation: The flag for computing core-excited states.
        - num_core_orbitals: The number of core-orbitals involved in
          the core-excited states.
        - nto: The flag for natural transition orbital analysis.
        - nto_pairs: The number of NTO pairs in NTO analysis.
        - detach_attach: The flag for detachment/attachment density analysis.
        - cube_origin: The origin of cubic grid points.
        - cube_stepsize: The step size of cubic grid points in X, Y and Z
          directions.
        - cube_points: The number of cubic grid points in X, Y and Z directions.
    """

    def __init__(self, comm=None, ostream=None):
        """
        Initializes linear response eigensolver to default setup.
        """

        if comm is None:
            comm = MPI.COMM_WORLD

        if ostream is None:
            if comm.Get_rank() == mpi_master():
                ostream = OutputStream(sys.stdout)
            else:
                ostream = OutputStream(None)

        super().__init__(comm, ostream)

        self.nstates = 3

        self.core_excitation = False
        self.num_core_orbitals = 0

        # subspace restricted (LR-TDDFT) approx.
        self.sra = False
        self.num_vir_orbitals = 0
        self.num_val_orbitals = 0

        self.nto = False
        self.nto_pairs = None
        self.nto_cubes = False
        self.detach_attach = False
        self.detach_attach_cubes = False
        self.cube_origin = None
        self.cube_stepsize = None
        self.cube_points = [80, 80, 80]

        self.esa = False
        self.esa_from_state = None

        self._input_keywords['response'].update({
            'nstates': ('int', 'number of excited states'),
            'core_excitation': ('bool', 'compute core-excited states'),
            'num_core_orbitals': ('int', 'number of involved core-orbitals'),
            'sra': ('bool', 'subspace-restricted approach'),
            'num_val_orbitals': ('int', 'number of involved valence-orbitals'),
            'num_vir_orbitals': ('int', 'number of involved virtual-orbitals'),
            'nto': ('bool', 'analyze natural transition orbitals'),
            'nto_pairs': ('int', 'number of NTO pairs in NTO analysis'),
            'nto_cubes': ('bool', 'write NTO cube files'),
            'detach_attach': ('bool', 'analyze detachment/attachment density'),
            'detach_attach_cubes':
                ('bool', 'write detachment/attachment density cube files'),
            'esa': ('bool', 'compute excited state absorption'),
            'esa_from_state':
                ('int', 'the state to excite from (e.g. 1 for S1)'),
            'cube_origin': ('seq_fixed', 'origin of cubic grid points'),
            'cube_stepsize': ('seq_fixed', 'step size of cubic grid points'),
            'cube_points': ('seq_fixed_int', 'number of cubic grid points'),
        })

    def update_settings(self, rsp_dict, method_dict=None):
        """
        Updates response and method settings in linear response eigensolver.

        :param rsp_dict:
            The dictionary of response input.
        :param method_dict:
            The dictionary of method settings.
        """

        if method_dict is None:
            method_dict = {}

        super().update_settings(rsp_dict, method_dict)

        if self.cube_origin is not None:
            assert_msg_critical(
                len(self.cube_origin) == 3,
                'LinearResponseEigenSolver: cube origin needs 3 numbers')

        if self.cube_stepsize is not None:
            assert_msg_critical(
                len(self.cube_stepsize) == 3,
                'LinearResponseEigenSolver: cube stepsize needs 3 numbers')

        if self.cube_points is not None:
            assert_msg_critical(
                len(self.cube_points) == 3,
                'LinearResponseEigenSolver: cube points needs 3 integers')

        # If the detachemnt and attachment cube files are requested
        # set the detach_attach flag to True to get the detachment and
        # attachment densities.
        if self.detach_attach_cubes:
            self.detach_attach = True

    def compute(self, molecule, basis, scf_tensors):
        """
        Performs linear response calculation for a molecule and a basis set.

        :param molecule:
            The molecule.
        :param basis:
            The AO basis set.
        :param scf_tensors:
            The dictionary of tensors from converged SCF wavefunction.

        :return:
            A dictionary containing eigenvalues, eigenvectors, transition
            dipole moments, oscillator strengths and rotatory strengths.
        """

        if self.norm_thresh is None:
            self.norm_thresh = self.conv_thresh * 1.0e-6
        if self.lindep_thresh is None:
            self.lindep_thresh = self.conv_thresh * 1.0e-2

        self._dist_bger = None
        self._dist_bung = None
        self._dist_e2bger = None
        self._dist_e2bung = None

        self._dist_fock_ger = None
        self._dist_fock_ung = None

        # check molecule
        molecule_sanity_check(molecule)

        # check SCF results
        scf_results_sanity_check(self, scf_tensors)

        # update checkpoint_file after scf_results_sanity_check
        if self.filename is not None and self.checkpoint_file is None:
            self.checkpoint_file = f'{self.filename}_rsp.h5'

        # check dft setup
        dft_sanity_check(self, 'compute')

        # check pe setup
        pe_sanity_check(self, molecule=molecule)

        # check solvation model setup
        if self.rank == mpi_master():
            assert_msg_critical(
                'solvation_model' not in scf_tensors,
                type(self).__name__ + ': Solvation model not implemented')

        # check print level (verbosity of output)
        if self.print_level < 2:
            self.print_level = 1
        if self.print_level > 2:
            self.print_level = 3

        # initialize profiler
        profiler = Profiler({
            'timing': self.timing,
            'profiling': self.profiling,
            'memory_profiling': self.memory_profiling,
            'memory_tracing': self.memory_tracing,
        })

        if self.rank == mpi_master():
            self._print_header('Linear Response EigenSolver',
                               nstates=self.nstates)

        self.start_time = tm.time()

        # sanity check
        nalpha = molecule.number_of_alpha_electrons()
        nbeta = molecule.number_of_beta_electrons()
        assert_msg_critical(
            nalpha == nbeta,
            'LinearResponseEigenSolver: not implemented for unrestricted case')

        if self.rank == mpi_master():
            orb_ene = scf_tensors['E_alpha']
        else:
            orb_ene = None
        orb_ene = self.comm.bcast(orb_ene, root=mpi_master())
        norb = orb_ene.shape[0]
        nocc = molecule.number_of_alpha_electrons()
        """
        if getattr(self, 'sra', False) and not self.core_excitation:
            norb = self.num_core_orbitals + self.num_val_orbitals + self.num_vir_orbitals
            core_val_exc_inds = list(range(self.num_core_orbitals)) + list(range(nocc - self.num_val_orbitals, nocc)) + list(range(nocc, nocc+self.num_vir_orbitals))
            orb_ene = scf_tensors['E_alpha'][core_val_exc_inds]
            nocc = self.num_core_orbitals + self.num_val_orbitals
        """
        if self.rank == mpi_master():
            assert_msg_critical(
                self.nstates <= nocc * (norb - nocc),
                'LinearResponseEigenSolver: too many excited states')
            if getattr(self, 'sra', False) and not self.core_excitation:
                assert_msg_critical(
                self.nstates <= (self.num_core_orbitals + self.num_val_orbitals) 
                                * (self.num_vir_orbitals),
                'LinearResponseEigenSolver (SRA): too many excited states')

        # ERI information
        eri_dict = self._init_eri(molecule, basis)

        # DFT information
        dft_dict = self._init_dft(molecule, scf_tensors)

        # PE information
        pe_dict = self._init_pe(molecule, basis)

        if self.nonlinear:
            rsp_vector_labels = [
                'LR_eigen_bger_half_size',
                'LR_eigen_bung_half_size',
                'LR_eigen_e2bger_half_size',
                'LR_eigen_e2bung_half_size',
                'LR_eigen_fock_ger',
                'LR_eigen_fock_ung',
            ]
        else:
            rsp_vector_labels = [
                'LR_eigen_bger_half_size',
                'LR_eigen_bung_half_size',
                'LR_eigen_e2bger_half_size',
                'LR_eigen_e2bung_half_size',
            ]

        # read initial guess from restart file
        if self.restart:
            if self.rank == mpi_master():
                self.restart = check_rsp_hdf5(self.checkpoint_file,
                                              rsp_vector_labels, molecule,
                                              basis, dft_dict, pe_dict)
            self.restart = self.comm.bcast(self.restart, root=mpi_master())

        # read initial guess from restart file
        if self.restart:
            self._read_checkpoint(rsp_vector_labels)

        # generate initial guess from scratch
        else:
            igs = self._initial_excitations(self.nstates, orb_ene, nocc, norb)

            bger, bung = self._setup_trials(igs, None)

            profiler.set_timing_key('Preparation')

            self._e2n_half_size(bger, bung, molecule, basis, scf_tensors,
                                eri_dict, dft_dict, pe_dict, profiler)

        profiler.check_memory_usage('Initial guess')

        exc_energies = {}
        exc_focks = {}
        exc_solutions = {}
        exc_residuals = {}
        relative_residual_norm = {}

        iter_per_trial_in_hours = None

        # start iterations
        for iteration in range(self.max_iter):

            iter_start_time = tm.time()

            profiler.set_timing_key(f'Iteration {iteration + 1}')

            profiler.start_timer('ReducedSpace')

            self._cur_iter = iteration

            e2gg = self._dist_bger.matmul_AtB(self._dist_e2bger, 2.0)
            e2uu = self._dist_bung.matmul_AtB(self._dist_e2bung, 2.0)
            s2ug = self._dist_bung.matmul_AtB(self._dist_bger, 2.0)

            if self.rank == mpi_master():

                # Equations:
                # E[2] X_g - w S[2] X_u = 0
                # E[2] X_u - w S[2] X_g = 0

                # Solutions:
                # (S_gu (E_uu)^-1 S_ug) X_g = 1/w^2 E_gg X_g
                # X_u = w (E_uu)^-1 S_ug X_g

                evals, evecs = np.linalg.eigh(e2uu)
                e2uu_inv = np.linalg.multi_dot(
                    [evecs, np.diag(1.0 / evals), evecs.T])
                ses = np.linalg.multi_dot([s2ug.T, e2uu_inv, s2ug])

                evals, evecs = np.linalg.eigh(e2gg)
                tmat = np.linalg.multi_dot(
                    [evecs, np.diag(1.0 / np.sqrt(evals)), evecs.T])
                ses_tilde = np.linalg.multi_dot([tmat.T, ses, tmat])

                evals, evecs = np.linalg.eigh(ses_tilde)
                p = list(reversed(evals.argsort()))
                evals = evals[p]
                evecs = evecs[:, p]

                wn = 1.0 / np.sqrt(evals[:self.nstates])
                c_ger = np.matmul(tmat, evecs[:, :self.nstates].copy())
                c_ung = wn * np.linalg.multi_dot([e2uu_inv, s2ug, c_ger])

                for k in range(self.nstates):
                    c_ger_k = c_ger[:, k].copy()
                    c_ung_k = c_ung[:, k].copy()
                    norm = np.sqrt(
                        np.linalg.multi_dot([c_ung_k.T, s2ug, c_ger_k]) +
                        np.linalg.multi_dot([c_ger_k.T, s2ug.T, c_ung_k]))
                    c_ger[:, k] /= norm
                    c_ung[:, k] /= norm
            else:
                wn = None
                c_ger, c_ung = None, None
            wn = self.comm.bcast(wn, root=mpi_master())
            c_ger = self.comm.bcast(c_ger, root=mpi_master())
            c_ung = self.comm.bcast(c_ung, root=mpi_master())

            for k in range(self.nstates):
                w = wn[k]

                x_ger = self._dist_bger.matmul_AB_no_gather(c_ger[:, k])
                x_ung = self._dist_bung.matmul_AB_no_gather(c_ung[:, k])

                e2x_ger = self._dist_e2bger.matmul_AB_no_gather(c_ger[:, k])
                e2x_ung = self._dist_e2bung.matmul_AB_no_gather(c_ung[:, k])

                if self.nonlinear:
                    fock_realger = self._dist_fock_ger.matmul_AB_no_gather(
                        c_ger[:, k])
                    fock_realung = self._dist_fock_ung.matmul_AB_no_gather(
                        c_ung[:, k])

                    fock_full_data = (fock_realger.data + fock_realung.data)

                    exc_focks[k] = DistributedArray(fock_full_data,
                                                    self.comm,
                                                    distribute=False)

                s2x_ger = x_ger.data
                s2x_ung = x_ung.data

                r_ger = e2x_ger.data - w * s2x_ung
                r_ung = e2x_ung.data - w * s2x_ger

                r_data = np.hstack((
                    r_ger.reshape(-1, 1),
                    r_ung.reshape(-1, 1),
                ))

                r = DistributedArray(r_data, self.comm, distribute=False)

                x_data = np.hstack((
                    x_ger.data.reshape(-1, 1),
                    x_ung.data.reshape(-1, 1),
                ))

                x = DistributedArray(x_data, self.comm, distribute=False)

                r_norms_2 = 2.0 * r.squared_norm(axis=0)
                x_norms_2 = 2.0 * x.squared_norm(axis=0)

                rn = np.sqrt(np.sum(r_norms_2))
                xn = np.sqrt(np.sum(x_norms_2))

                if xn != 0:
                    relative_residual_norm[k] = 2.0 * rn / xn
                else:
                    relative_residual_norm[k] = 2.0 * rn

                if relative_residual_norm[k] < self.conv_thresh:
                    exc_energies[k] = w
                    exc_solutions[k] = x
                else:
                    exc_residuals[k] = r

            # write to output
            if self.rank == mpi_master():
                self.ostream.print_info(
                    '{:d} gerade trial vectors in reduced space'.format(
                        self._dist_bger.shape(1)))
                self.ostream.print_info(
                    '{:d} ungerade trial vectors in reduced space'.format(
                        self._dist_bung.shape(1)))
                self.ostream.print_blank()

                profiler.print_memory_subspace(
                    {
                        'dist_bger': self._dist_bger,
                        'dist_bung': self._dist_bung,
                        'dist_e2bger': self._dist_e2bger,
                        'dist_e2bung': self._dist_e2bung,
                        'exc_solutions': exc_solutions,
                        'exc_residuals': exc_residuals,
                    }, self.ostream)

                profiler.check_memory_usage(
                    'Iteration {:d} subspace'.format(iteration + 1))

                profiler.print_memory_tracing(self.ostream)

                self._print_iteration(relative_residual_norm, wn)

            profiler.stop_timer('ReducedSpace')

            # check convergence
            self._check_convergence(relative_residual_norm)

            if self.is_converged:
                break

            profiler.start_timer('Orthonorm.')

            # update trial vectors
            precond = {
                k: self._get_precond(orb_ene, nocc, norb, w)
                for k, w in enumerate(list(wn))
            }

            new_trials_ger, new_trials_ung = self._setup_trials(
                exc_residuals, precond, self._dist_bger, self._dist_bung)

            exc_residuals.clear()

            profiler.stop_timer('Orthonorm.')

            if self.rank == mpi_master():
                n_new_trials = new_trials_ger.shape(1) + new_trials_ung.shape(1)
            else:
                n_new_trials = None
            n_new_trials = self.comm.bcast(n_new_trials, root=mpi_master())

            if iter_per_trial_in_hours is not None:
                next_iter_in_hours = iter_per_trial_in_hours * n_new_trials
                if self._need_graceful_exit(next_iter_in_hours):
                    self._graceful_exit(molecule, basis, dft_dict, pe_dict,
                                        rsp_vector_labels)

            if self.force_checkpoint:
                self._write_checkpoint(molecule, basis, dft_dict, pe_dict,
                                       rsp_vector_labels)

            self._e2n_half_size(new_trials_ger, new_trials_ung, molecule, basis,
                                scf_tensors, eri_dict, dft_dict, pe_dict,
                                profiler)

            iter_in_hours = (tm.time() - iter_start_time) / 3600
            iter_per_trial_in_hours = iter_in_hours / n_new_trials

            profiler.check_memory_usage(
                'Iteration {:d} sigma build'.format(iteration + 1))

        self._write_checkpoint(molecule, basis, dft_dict, pe_dict,
                               rsp_vector_labels)

        # converged?
        if self.rank == mpi_master():
            self._print_convergence('Linear response')

        profiler.print_timing(self.ostream)
        profiler.print_profiling_summary(self.ostream)

        profiler.check_memory_usage('End of LR eigensolver')
        profiler.print_memory_usage(self.ostream)

        self._dist_bger = None
        self._dist_bung = None
        self._dist_e2bger = None
        self._dist_e2bung = None

        self._dist_fock_ger = None
        self._dist_fock_ung = None

        # calculate properties
        if self.is_converged:
            edip_grad = self.get_prop_grad('electric dipole', 'xyz', molecule,
                                           basis, scf_tensors)
            lmom_grad = self.get_prop_grad('linear momentum', 'xyz', molecule,
                                           basis, scf_tensors)
            mdip_grad = self.get_prop_grad('magnetic dipole', 'xyz', molecule,
                                           basis, scf_tensors)

            eigvals = np.array([exc_energies[s] for s in range(self.nstates)])

            elec_trans_dipoles = np.zeros((self.nstates, 3))
            velo_trans_dipoles = np.zeros((self.nstates, 3))
            magn_trans_dipoles = np.zeros((self.nstates, 3))

            if self.sra:
                orbital_details = {
                    'nstates': self.nstates,
                    'num_core': self.num_core_orbitals,
                    'num_val': self.num_val_orbitals,
                    'num_vir': self.num_vir_orbitals
                }
            else:
                orbital_details = {
                    'nstates': self.nstates,
                    'num_core': self.num_core_orbitals,
                    'num_val': nocc,
                    'num_vir': norb - nocc
                }

            if self.rank == mpi_master():
<<<<<<< HEAD
                # create h5 file for response solutions
                if (self.save_solutions and self.checkpoint_file is not None):
                    final_h5_fname = str(
                        Path(self.checkpoint_file).with_suffix('.solutions.h5'))
                    create_hdf5(final_h5_fname, molecule, basis,
                                dft_dict['dft_func_label'],
                                pe_dict['potfile_text'],
                                orbital_details,
                                eigvals)
=======
                # final h5 file for response solutions
                if self.filename is not None:
                    final_h5_fname = f'{self.filename}.h5'
                else:
                    final_h5_fname = None
>>>>>>> 2ea76514

            nto_lambdas = []
            nto_cube_files = []
            dens_cube_files = []

            excitation_details = []

            for s in range(self.nstates):
                eigvec = self.get_full_solution_vector(exc_solutions[s])

                if self.rank == mpi_master():
                    if self.core_excitation:
                        mo_occ = scf_tensors['C_alpha'][:, :self.
                                                        num_core_orbitals]
                        mo_vir = scf_tensors['C_alpha'][:, nocc:]
                        z_mat = eigvec[:eigvec.size // 2].reshape(
                            self.num_core_orbitals, -1)
                        y_mat = eigvec[eigvec.size // 2:].reshape(
                            self.num_core_orbitals, -1)
                    elif self.sra:
                        mo_occ = np.hstack((scf_tensors['C_alpha'][:, :self.num_core_orbitals].copy(),
                                scf_tensors['C_alpha'][:, nocc - self.num_val_orbitals:nocc].copy()))
                        mo_vir = scf_tensors['C_alpha'][:, nocc:nocc+self.num_vir_orbitals].copy()
                        z_mat = eigvec[:eigvec.size // 2].reshape(
                            self.num_core_orbitals + self.num_val_orbitals, -1)
                        y_mat = eigvec[eigvec.size // 2:].reshape(
                            self.num_core_orbitals + self.num_val_orbitals, -1)
                    else:
                        mo_occ = scf_tensors['C_alpha'][:, :nocc]
                        mo_vir = scf_tensors['C_alpha'][:, nocc:]
                        z_mat = eigvec[:eigvec.size // 2].reshape(nocc, -1)
                        y_mat = eigvec[eigvec.size // 2:].reshape(nocc, -1)

                if self.nto or self.detach_attach:
                    vis_drv = VisualizationDriver(self.comm)
                    if self.cube_origin is None or self.cube_stepsize is None:
                        cubic_grid = vis_drv.gen_cubic_grid(
                            molecule, self.cube_points)
                    else:
                        cubic_grid = CubicGrid(self.cube_origin,
                                               self.cube_stepsize,
                                               self.cube_points)

                if self.nto:
                    self.ostream.print_info(
                        'Running NTO analysis for S{:d}...'.format(s + 1))
                    self.ostream.flush()

                    if self.rank == mpi_master():
                        nto_mo = self.get_nto(z_mat - y_mat, mo_occ, mo_vir)

                        nto_lam = nto_mo.occa_to_numpy()
                        lam_start = mo_occ.shape[1]
                        lam_end = lam_start + min(mo_occ.shape[1],
                                                  mo_vir.shape[1])
                        nto_lambdas.append(nto_lam[lam_start:lam_end])

                        # Add the NTO to the final checkpoint file.
                        nto_label = f'NTO_S{s + 1}'
                        if final_h5_fname is not None:
                            nto_mo.write_hdf5(final_h5_fname,
                                              label=f'rsp/{nto_label}')
                    else:
                        nto_mo = MolecularOrbitals()
                    nto_mo = nto_mo.broadcast(self.comm, root=mpi_master())

                    if self.nto_cubes:
                        lam_diag, nto_cube_fnames = self.write_nto_cubes(
                            cubic_grid, molecule, basis, s, nto_mo,
                            self.nto_pairs)

                        if self.rank == mpi_master():
                            nto_cube_files.append(nto_cube_fnames)

                if self.detach_attach:
                    self.ostream.print_info(
                        'Running detachment/attachment analysis for S{:d}...'.
                        format(s + 1))
                    self.ostream.flush()

                    if self.rank == mpi_master():
                        dens_D, dens_A = self.get_detach_attach_densities(
                            z_mat, y_mat, mo_occ, mo_vir)

                        # Add the detachment and attachment density matrices
                        # to the checkpoint file
                        state_label = f'S{s + 1}'
                        if final_h5_fname is not None:
                            write_detach_attach_to_hdf5(final_h5_fname,
                                                        state_label, dens_D,
                                                        dens_A)

                    if self.detach_attach_cubes:
                        if self.rank == mpi_master():
                            dens_DA = AODensityMatrix([dens_D, dens_A],
                                                      denmat.rest)
                        else:
                            dens_DA = AODensityMatrix()
                        dens_DA = dens_DA.broadcast(self.comm,
                                                    root=mpi_master())

                        dens_cube_fnames = self.write_detach_attach_cubes(
                            cubic_grid, molecule, basis, s, dens_DA)

                        if self.rank == mpi_master():
                            dens_cube_files.append(dens_cube_fnames)

                if self.esa:
                    if self.esa_from_state is None:
                        source_states = list(range(self.nstates))
                    else:
                        source_states = [self.esa_from_state - 1]

                    esa_pairs = [(s_1, s_2)
                                 for s_1 in source_states
                                 for s_2 in range(s_1 + 1, self.nstates)]

                    if self.rank == mpi_master():
                        esa_results = []
                        dipole_integrals = compute_electric_dipole_integrals(
                            molecule, basis, [0.0, 0.0, 0.0])

                    for s_1, s_2 in esa_pairs:
                        eigvec_1 = self.get_full_solution_vector(
                            exc_solutions[s_1])
                        eigvec_2 = self.get_full_solution_vector(
                            exc_solutions[s_2])

                        if self.rank == mpi_master():
                            half_size = eigvec_1.shape[0] // 2

                            z_mat_1 = eigvec_1[:half_size].reshape(nocc, -1)
                            y_mat_1 = eigvec_1[half_size:].reshape(nocc, -1)

                            z_mat_2 = eigvec_2[:half_size].reshape(nocc, -1)
                            y_mat_2 = eigvec_2[half_size:].reshape(nocc, -1)

                            esa_trans_dens = (
                                np.linalg.multi_dot(
                                    [mo_vir, z_mat_1.T, z_mat_2, mo_vir.T]) -
                                np.linalg.multi_dot(
                                    [mo_occ, z_mat_1, z_mat_2.T, mo_occ.T]))

                            esa_trans_dens += (
                                np.linalg.multi_dot(
                                    [mo_occ, y_mat_1, y_mat_2.T, mo_occ.T]) -
                                np.linalg.multi_dot(
                                    [mo_vir, y_mat_1.T, y_mat_2, mo_vir.T]))

                            esa_trans_dipole = np.array([
                                np.sum(esa_trans_dens * dipole_integrals[i])
                                for i in range(3)
                            ])

                            esa_exc_ene = exc_energies[s_2] - exc_energies[s_1]
                            esa_osc_str = (2.0 / 3.0) * esa_exc_ene * np.sum(
                                esa_trans_dipole**2)

                            esa_results.append({
                                'from_state': f'S{s_1 + 1}',
                                'to_state': f'S{s_2 + 1}',
                                'excitation_energy': esa_exc_ene,
                                'oscillator_strength': esa_osc_str,
                                'transition_dipole': esa_trans_dipole,
                            })

                if self.rank == mpi_master():
                    for ind, comp in enumerate('xyz'):
                        elec_trans_dipoles[s, ind] = np.vdot(
                            edip_grad[ind], eigvec)
                        velo_trans_dipoles[s, ind] = np.vdot(
                            lmom_grad[ind], eigvec) / (-eigvals[s])
                        magn_trans_dipoles[s, ind] = np.vdot(
                            mdip_grad[ind], eigvec)

                    # write to h5 file for response solutions
                    if (self.save_solutions and final_h5_fname is not None):
                        write_rsp_solution(final_h5_fname,
                                           'S{:d}'.format(s + 1), eigvec)

                    # save excitation details
                    excitation_details.append(
                        self.get_excitation_details(eigvec, mo_occ.shape[1],
                                                    mo_vir.shape[1]))

            if self.nto or self.detach_attach:
                self.ostream.print_blank()
                self.ostream.flush()

            if not self.nonlinear:

                if self.rank == mpi_master():
                    osc = (2.0 / 3.0) * np.sum(elec_trans_dipoles**2,
                                               axis=1) * eigvals
                    rot_vel = np.sum(velo_trans_dipoles * magn_trans_dipoles,
                                     axis=1) * rotatory_strength_in_cgs()

                    ret_dict = {
                        'eigenvalues': eigvals,
                        'eigenvectors_distributed': exc_solutions,
                        'electric_transition_dipoles': elec_trans_dipoles,
                        'velocity_transition_dipoles': velo_trans_dipoles,
                        'magnetic_transition_dipoles': magn_trans_dipoles,
                        'oscillator_strengths': osc,
                        'rotatory_strengths': rot_vel,
                        'excitation_details': excitation_details,
<<<<<<< HEAD
                        'num_core': orbital_details['num_core'],
                        'num_val': orbital_details['num_val'],
                        'num_vir': orbital_details['num_vir']
=======
                        'number_of_states': self.nstates,
>>>>>>> 2ea76514
                    }

                    if self.nto:
                        ret_dict['nto_lambdas'] = nto_lambdas
                        if self.nto_cubes:
                            ret_dict['nto_cubes'] = nto_cube_files

                    if self.detach_attach_cubes:
                        ret_dict['density_cubes'] = dens_cube_files

                    if self.esa:
                        ret_dict['esa_results'] = esa_results

                    if (self.save_solutions and final_h5_fname is not None):
                        self.ostream.print_info(
                            'Response solution vectors written to file: ' +
                            final_h5_fname)
                        self.ostream.print_blank()

                        # Write the response results to the final checkpoint file
                        write_lr_rsp_results_to_hdf5(final_h5_fname, ret_dict)

                    self._print_results(ret_dict)

                    return ret_dict
                else:
                    return {
                        'eigenvalues': eigvals,
                        'eigenvectors_distributed': exc_solutions,
                    }

            else:
                if self.rank != mpi_master():
                    elec_trans_dipoles = None
                    excitation_details = None

                elec_trans_dipoles = self.comm.bcast(elec_trans_dipoles,
                                                     root=mpi_master())
                excitation_details = self.comm.bcast(excitation_details,
                                                     root=mpi_master())

                osc = (2.0 / 3.0) * np.sum(elec_trans_dipoles**2,
                                           axis=1) * eigvals

                ret_dict = {
                    'eigenvalues': eigvals,
                    'eigenvectors_distributed': exc_solutions,
                    'focks': exc_focks,
                    'oscillator_strengths': osc,
                    'excitation_details': excitation_details,
                    'electric_transition_dipoles': elec_trans_dipoles,
                }

                return ret_dict

        return None

    @staticmethod
    def get_full_solution_vector(solution):
        """
        Gets a full solution vector from the distributed solution.

        :param solution:
            The distributed solution as a tuple.

        :return:
            The full solution vector.
        """

        x_ger = solution.get_full_vector(0)
        x_ung = solution.get_full_vector(1)

        if solution.rank == mpi_master():
            x_ger_full = np.hstack((x_ger, x_ger))
            x_ung_full = np.hstack((x_ung, -x_ung))
            return x_ger_full + x_ung_full
        else:
            return None

    def _print_iteration(self, relative_residual_norm, ws):
        """
        Prints information of the iteration.

        :param relative_residual_norm:
            Relative residual norms.
        :param ws:
            Excitation energies.
        """

        width = 92
        output_header = '*** Iteration:   {} '.format(self._cur_iter + 1)
        output_header += '* Residuals (Max,Min): '
        output_header += '{:.2e} and {:.2e}'.format(
            max(relative_residual_norm.values()),
            min(relative_residual_norm.values()))
        self.ostream.print_header(output_header.ljust(width))
        self.ostream.print_blank()
        for k, w in enumerate(ws):
            state_label = 'Excitation {}'.format(k + 1)
            rel_res = relative_residual_norm[k]
            output_iter = '{:<15s}: {:15.8f} '.format(state_label, w)
            output_iter += 'Residual Norm: {:.8f}'.format(rel_res)
            if relative_residual_norm[k] < self.conv_thresh:
                output_iter += '   converged'
            self.ostream.print_header(output_iter.ljust(width))
        self.ostream.print_blank()
        self.ostream.flush()

    def _initial_excitations(self, nstates, ea, nocc, norb):
        """
        Gets initial guess for excitations.

        :param nstates:
            Number of excited states.
        :param ea:
            Orbital energies.
        :param nocc:
            Number of occupied orbitals.
        :param norb:
            Number of orbitals.

        :return:
            A list of initial excitations (excitation energy and distributed
            vector).
        """

        if self.core_excitation:
            excitations = [(i, a)
                           for i in range(self.num_core_orbitals)
                           for a in range(nocc, norb)]
        elif self.sra:
            core_and_val_indices = list(range(self.num_core_orbitals)) + list(range(nocc - self.num_val_orbitals, nocc)) 
            excitations = [(i, a)
                            for i in core_and_val_indices
                            for a in range(nocc, nocc+self.num_vir_orbitals)]
            #n_exc = (self.num_core_orbitals + self.num_val_orbitals) * self.num_vir_orbitals
        else:
            excitations = [
                (i, a) for i in range(nocc) for a in range(nocc, norb)
            ]

        excitation_energies = [ea[a] - ea[i] for i, a in excitations]

        w = {ia: w for ia, w in zip(excitations, excitation_energies)}
        n_exc = len(excitations)

        final = {}
        for k, (i, a) in enumerate(sorted(w, key=w.get)[:nstates]):
            if self.rank == mpi_master():
                ia = excitations.index((i, a))

                Xn = np.zeros(2 * n_exc)
                Xn[ia] = 1.0

                Xn_T = np.zeros(2 * n_exc)
                Xn_T[:n_exc] = Xn[n_exc:]
                Xn_T[n_exc:] = Xn[:n_exc]

                Xn_ger = 0.5 * (Xn + Xn_T)[:n_exc]
                Xn_ung = 0.5 * (Xn - Xn_T)[:n_exc]

                X = np.hstack((
                    Xn_ger.reshape(-1, 1),
                    Xn_ung.reshape(-1, 1),
                ))
            else:
                X = None

            final[k] = DistributedArray(X, self.comm)

        return final

    def _precond_trials(self, vectors, precond):
        """
        Applies preconditioner to distributed trial vectors.

        :param vectors:
            The set of vectors.
        :param precond:
            The preconditioner.

        :return:
            The preconditioned gerade and ungerade trial vectors.
        """

        trials_ger = []
        trials_ung = []

        for k, X in vectors.items():
            if precond is not None:
                v = self._preconditioning(precond[k], X)
            else:
                v = X
            norms_2 = 2.0 * v.squared_norm(axis=0)
            vn = np.sqrt(np.sum(norms_2))

            if vn > self.norm_thresh:
                norms = np.sqrt(norms_2)
                # gerade
                if norms[0] > self.norm_thresh:
                    trials_ger.append(v.data[:, 0])
                # ungerade
                if norms[1] > self.norm_thresh:
                    trials_ung.append(v.data[:, 1])

        new_ger = np.array(trials_ger).T
        new_ung = np.array(trials_ung).T

        dist_new_ger = DistributedArray(new_ger, self.comm, distribute=False)
        dist_new_ung = DistributedArray(new_ung, self.comm, distribute=False)

        return dist_new_ger, dist_new_ung

    def _get_precond(self, orb_ene, nocc, norb, w):
        """
        Constructs the preconditioners.

        :param orb_ene:
            The orbital energies.
        :param nocc:
            The number of doubly occupied orbitals.
        :param norb:
            The number of orbitals.
        :param w:
            The frequency.

        :return:
            The distributed preconditioners.
        """

        # spawning needed components

        if self.core_excitation:
            ediag, sdiag = self.construct_ediag_sdiag_half(
                orb_ene, nocc, norb, self.num_core_orbitals)
        elif self.sra:
            ediag, sdiag = self.construct_ediag_sdiag_half(
                orb_ene, nocc, norb, self.num_core_orbitals, self.num_val_orbitals,
                self.num_vir_orbitals)
        else:
            ediag, sdiag = self.construct_ediag_sdiag_half(orb_ene, nocc, norb)

        ediag_sq = ediag**2
        sdiag_sq = sdiag**2
        w_sq = w**2

        # constructing matrix block diagonals

        pa_diag = ediag / (ediag_sq - w_sq * sdiag_sq)
        pb_diag = (w * sdiag) / (ediag_sq - w_sq * sdiag_sq)

        p_mat = np.hstack((
            pa_diag.reshape(-1, 1),
            pb_diag.reshape(-1, 1),
        ))

        return DistributedArray(p_mat, self.comm)

    def _preconditioning(self, precond, v_in):
        """
        Applies preconditioner to a tuple of distributed trial vectors.

        :param precond:
            The preconditioner.
        :param v_in:
            The input trial vectors.

        :return:
            A tuple of distributed trial vectors after preconditioning.
        """

        pa = precond.data[:, 0]
        pb = precond.data[:, 1]

        v_in_rg = v_in.data[:, 0]
        v_in_ru = v_in.data[:, 1]

        v_out_rg = pa * v_in_rg + pb * v_in_ru
        v_out_ru = pb * v_in_rg + pa * v_in_ru

        v_mat = np.hstack((
            v_out_rg.reshape(-1, 1),
            v_out_ru.reshape(-1, 1),
        ))

        return DistributedArray(v_mat, self.comm, distribute=False)

    def get_e2(self, molecule, basis, scf_tensors):
        """
        Calculates the E[2] matrix.

        :param molecule:
            The molecule.
        :param basis:
            The AO basis set.
        :param scf_tensors:
            The dictionary of tensors from converged SCF wavefunction.

        :return:
            The E[2] matrix as numpy array.
        """

        if self.norm_thresh is None:
            self.norm_thresh = self.conv_thresh * 1.0e-6
        if self.lindep_thresh is None:
            self.lindep_thresh = self.conv_thresh * 1.0e-2

        self._dist_bger = None
        self._dist_bung = None
        self._dist_e2bger = None
        self._dist_e2bung = None

        # sanity check
        nalpha = molecule.number_of_alpha_electrons()
        nbeta = molecule.number_of_beta_electrons()
        assert_msg_critical(
            nalpha == nbeta,
            'LinearResponseEigenSolver: not implemented for unrestricted case')

        if self.rank == mpi_master():
            orb_ene = scf_tensors['E_alpha']
        else:
            orb_ene = None
        orb_ene = self.comm.bcast(orb_ene, root=mpi_master())
        norb = orb_ene.shape[0]
        nocc = molecule.number_of_alpha_electrons()

        # ERI information
        eri_dict = self._init_eri(molecule, basis)

        # DFT information
        dft_dict = self._init_dft(molecule, scf_tensors)

        # PE information
        pe_dict = self._init_pe(molecule, basis)

        # generate initial guess from scratch

        igs = {}
        n_exc = nocc * (norb - nocc)

        for i in range(2 * n_exc):
            Xn = np.zeros(2 * n_exc)
            Xn[i] = 1.0

            Xn_T = np.zeros(2 * n_exc)
            Xn_T[:n_exc] = Xn[n_exc:]
            Xn_T[n_exc:] = Xn[:n_exc]

            Xn_ger = 0.5 * (Xn + Xn_T)[:n_exc]
            Xn_ung = 0.5 * (Xn - Xn_T)[:n_exc]

            X = np.hstack((
                Xn_ger.reshape(-1, 1),
                Xn_ung.reshape(-1, 1),
            ))

            igs[i] = DistributedArray(X, self.comm)

        bger, bung = self._setup_trials(igs, precond=None, renormalize=False)

        self._e2n_half_size(bger, bung, molecule, basis, scf_tensors, eri_dict,
                            dft_dict, pe_dict)

        if self.rank == mpi_master():
            E2 = np.zeros((2 * n_exc, 2 * n_exc))

        for i in range(2 * n_exc):
            e2b_data = np.hstack((
                self._dist_e2bger.data[:, i:i + 1],
                self._dist_e2bung.data[:, i:i + 1],
            ))

            e2b = DistributedArray(e2b_data, self.comm, distribute=False)

            sigma = self.get_full_solution_vector(e2b)

            if self.rank == mpi_master():
                E2[:, i] = sigma[:]

        if self.rank == mpi_master():
            return E2
        else:
            return None

    def _print_results(self, results):
        """
        Prints results to output stream.

        :param results:
            The dictionary containing response results.
        """

        self._print_transition_dipoles(
            'Electric Transition Dipole Moments (dipole length, a.u.)',
            results['electric_transition_dipoles'])

        self._print_transition_dipoles(
            'Electric Transition Dipole Moments (dipole velocity, a.u.)',
            results['velocity_transition_dipoles'])

        self._print_transition_dipoles(
            'Magnetic Transition Dipole Moments (a.u.)',
            results['magnetic_transition_dipoles'])

        self._print_absorption('One-Photon Absorption', results)
        self._print_ecd('Electronic Circular Dichroism', results)
        self._print_excitation_details('Character of excitations:', results)

        if self.esa:
            self._print_excited_state_absorption('Excited state absorption:',
                                                 results)

    def __deepcopy__(self, memo):
        """
        Implements deepcopy.

        :param memo:
            The memo dictionary for deepcopy.

        :return:
            A deepcopy of self.
        """

        new_rsp_drv = LinearResponseEigenSolver(self.comm, self.ostream)

        for key, val in vars(self).items():
            if isinstance(val, (MPI.Intracomm, OutputStream)):
                pass
            elif isinstance(val, XCFunctional):
                new_rsp_drv.key = XCFunctional(val)
            elif isinstance(val, MolecularGrid):
                new_rsp_drv.key = MolecularGrid(val)
            else:
                new_rsp_drv.key = deepcopy(val)

        return new_rsp_drv

    def plot_uv_vis(self,
                    rpa_results,
                    broadening_type="lorentzian",
                    broadening_value=(1000.0 / hartree_in_wavenumber() *
                                      hartree_in_ev()),
                    ax=None):
        """
        Plot the UV spectrum from the response calculation.

        :param rpa_results:
            The dictionary containing RPA results.
        :param broadening_type:
            The type of broadening to use. Either 'lorentzian' or 'gaussian'.
        :param broadening_value:
            The broadening value in eV.
        :param ax:
            The matplotlib axis to plot on.
        """

        assert_msg_critical('matplotlib' in sys.modules,
                            'matplotlib is required.')

        ev_x_nm = hartree_in_ev() / hartree_in_inverse_nm()
        au2ev = hartree_in_ev()
        ev2au = 1.0 / au2ev

        # initialize the plot
        if ax is None:
            fig, ax = plt.subplots(figsize=(8, 5))

        ax.set_xlabel('Wavelength [nm]')
        ax.set_ylabel(r'$\epsilon$ [L mol$^{-1}$ cm$^{-1}$]')

        ax.set_title("Absorption Spectrum")

        x = (rpa_results['eigenvalues'])
        y = rpa_results['oscillator_strengths']
        xmin = min(x) - 0.03
        xmax = max(x) + 0.03
        xstep = 0.0001

        ax2 = ax.twinx()

        for i in np.arange(len(rpa_results['eigenvalues'])):
            ax2.plot(
                [
                    ev_x_nm / (rpa_results['eigenvalues'][i] * au2ev),
                    ev_x_nm / (rpa_results['eigenvalues'][i] * au2ev),
                ],
                [0.0, rpa_results['oscillator_strengths'][i]],
                alpha=0.7,
                linewidth=2,
                color="darkcyan",
            )

        c = 1.0 / fine_structure_constant()
        NA = avogadro_constant()
        a_0 = bohr_in_angstrom() * 1.0e-10

        if broadening_type.lower() == "lorentzian":
            xi, yi = self.lorentzian_uv_vis(x, y, xmin, xmax, xstep,
                                            broadening_value * ev2au)

        elif broadening_type.lower() == "gaussian":
            xi, yi = self.gaussian_uv_vis(x, y, xmin, xmax, xstep,
                                          broadening_value * ev2au)

        sigma = (2 * np.pi * np.pi * xi * yi) / c
        sigma_m2 = sigma * a_0**2
        sigma_cm2 = sigma_m2 * 10**4
        epsilon = sigma_cm2 * NA / (np.log(10) * 10**3)
        ax.plot(ev_x_nm / (xi * au2ev),
                epsilon,
                color="black",
                alpha=0.9,
                linewidth=2.5)

        legend_bars = mlines.Line2D([], [],
                                    color='darkcyan',
                                    alpha=0.7,
                                    linewidth=2,
                                    label='Oscillator strength')
        label_spectrum = f'{broadening_type.capitalize()} '
        label_spectrum += f'broadening ({broadening_value:.3f} eV)'
        legend_spectrum = mlines.Line2D([], [],
                                        color='black',
                                        linestyle='-',
                                        linewidth=2.5,
                                        label=label_spectrum)
        ax2.legend(handles=[legend_bars, legend_spectrum],
                   frameon=False,
                   borderaxespad=0.,
                   loc='center left',
                   bbox_to_anchor=(1.15, 0.5))
        ax2.set_ylim(0, max(abs(rpa_results['oscillator_strengths'])) * 1.1)
        ax.set_ylim(0, max(epsilon) * 1.1)
        ax.set_ylim(bottom=0)
        ax2.set_ylim(bottom=0)
        ax2.set_ylabel("Oscillator strength")
        ax.set_xlim(ev_x_nm / (xmax * au2ev), ev_x_nm / (xmin * au2ev))

    def plot_ecd(self,
                 rpa_results,
                 broadening_type="lorentzian",
                 broadening_value=(1000.0 / hartree_in_wavenumber() *
                                   hartree_in_ev()),
                 ax=None):
        """
        Plot the ECD spectrum from the response calculation.

        :param rpa_results:
            The dictionary containing RPA results.
        :param broadening_type:
            The type of broadening to use. Either 'lorentzian' or 'gaussian'.
        :param broadening_value:
            The broadening value in eV.
        :param ax:
            The matplotlib axis to plot on.
        """

        assert_msg_critical('matplotlib' in sys.modules,
                            'matplotlib is required.')

        ev_x_nm = hartree_in_ev() / hartree_in_inverse_nm()
        au2ev = hartree_in_ev()

        # initialize the plot
        if ax is None:
            fig, ax = plt.subplots(figsize=(8, 5))

        ax.set_xlabel("Wavelength [nm]")
        ax.set_title("ECD Spectrum")
        ax.set_ylabel(r'$\Delta \epsilon$ [L mol$^{-1}$ cm$^{-1}$]')

        ax2 = ax.twinx()
        ax2.set_ylabel('Rotatory strength [10$^{-40}$ cgs]')

        for i in np.arange(len(rpa_results["eigenvalues"])):
            ax2.plot(
                [
                    ev_x_nm / (rpa_results["eigenvalues"][i] * au2ev),
                    ev_x_nm / (rpa_results["eigenvalues"][i] * au2ev),
                ],
                [0.0, rpa_results["rotatory_strengths"][i]],
                alpha=0.7,
                linewidth=2,
                color="darkcyan",
            )
        ax2.set_ylim(-max(abs(rpa_results["rotatory_strengths"])) * 1.1,
                     max(abs(rpa_results["rotatory_strengths"])) * 1.1)

        ax.axhline(y=0,
                   marker=',',
                   color='k',
                   linestyle='-.',
                   markersize=0,
                   linewidth=0.2)

        x = (rpa_results["eigenvalues"]) * au2ev
        y = rpa_results["rotatory_strengths"]
        xmin = min(x) - 0.8
        xmax = max(x) + 0.8
        xstep = 0.003

        if broadening_type.lower() == "lorentzian":
            xi, yi = self.lorentzian_ecd(x, y, xmin, xmax, xstep,
                                         broadening_value)

        elif broadening_type.lower() == "gaussian":
            xi, yi = self.gaussian_ecd(x, y, xmin, xmax, xstep,
                                       broadening_value)

        # denorm_factor is roughly 22.96 * PI
        denorm_factor = (rotatory_strength_in_cgs() /
                         (extinction_coefficient_from_beta() / 3.0))
        yi = (yi * xi) / denorm_factor

        ax.set_ylim(-max(abs(yi)) * 1.1, max(abs(yi)) * 1.1)

        ax.plot(ev_x_nm / xi, yi, color="black", alpha=0.9, linewidth=2.5)
        ax.set_xlim(ev_x_nm / xmax, ev_x_nm / xmin)

        # include a legend for the bar and for the broadened spectrum
        legend_bars = mlines.Line2D([], [],
                                    color='darkcyan',
                                    alpha=0.7,
                                    linewidth=2,
                                    label='Rotatory strength')
        label_spectrum = f'{broadening_type.capitalize()} '
        label_spectrum += f'broadening ({broadening_value:.3f} eV)'
        legend_spectrum = mlines.Line2D([], [],
                                        color='black',
                                        linestyle='-',
                                        linewidth=2.5,
                                        label=label_spectrum)
        ax.legend(handles=[legend_bars, legend_spectrum],
                  frameon=False,
                  borderaxespad=0.,
                  loc='center left',
                  bbox_to_anchor=(1.15, 0.5))

    @staticmethod
    def lorentzian_uv_vis(x, y, xmin, xmax, xstep, gamma):
        xi = np.arange(xmin, xmax, xstep)
        yi = np.zeros(len(xi))
        for i in range(len(xi)):
            for k in range(len(x)):
                yi[i] = yi[i] + y[k] / x[k] * gamma / (
                    (xi[i] - x[k])**2 + gamma**2)
        yi = yi / np.pi
        return xi, yi

    @staticmethod
    def gaussian_uv_vis(x, y, xmin, xmax, xstep, sigma):
        xi = np.arange(xmin, xmax, xstep)
        yi = np.zeros(len(xi))
        for i in range(len(xi)):
            for k in range(len(x)):
                yi[i] = yi[i] + y[k] / x[k] * np.exp(-((xi[i] - x[k])**2) /
                                                     (2 * sigma**2))
        yi = yi / (sigma * np.sqrt(2 * np.pi))
        return xi, yi

    @staticmethod
    def lorentzian_ecd(x, y, xmin, xmax, xstep, gamma):
        xi = np.arange(xmin, xmax, xstep)
        yi = np.zeros(len(xi))
        for i in range(len(xi)):
            for k in range(len(x)):
                yi[i] = yi[i] + y[k] * (gamma) / ((xi[i] - x[k])**2 +
                                                  (gamma)**2)
        return xi, yi

    @staticmethod
    def gaussian_ecd(x, y, xmin, xmax, xstep, sigma):
        xi = np.arange(xmin, xmax, xstep)
        yi = np.zeros(len(xi))
        for i in range(len(xi)):
            for k in range(len(x)):
                yi[i] = yi[i] + y[k] * np.exp(-((xi[i] - x[k])**2) /
                                              (2 * sigma**2))
        yi = np.pi * yi / (sigma * np.sqrt(2 * np.pi))
        return xi, yi

    def plot(self,
             rpa_results,
             broadening_type="lorentzian",
             broadening_value=(1000.0 / hartree_in_wavenumber() *
                               hartree_in_ev()),
             plot_type="electronic"):
        """
        Plot the UV or ECD spectrum from the response calculation.

        :param rpa_results:
            The dictionary containing RPA results.
        :param broadening_type:
            The type of broadening to use. Either 'lorentzian' or 'gaussian'.
        :param broadening_value:
            The broadening value in eV.
        :param plot_type:
            The type of plot to generate. Either 'uv', 'ecd' or 'electronic'.
        """

        assert_msg_critical('matplotlib' in sys.modules,
                            'matplotlib is required.')

        if plot_type.lower() in ["uv", "uv-vis", "uv_vis"]:
            self.plot_uv_vis(rpa_results,
                             broadening_type=broadening_type,
                             broadening_value=broadening_value)

        elif plot_type.lower() == "ecd":
            self.plot_ecd(rpa_results,
                          broadening_type=broadening_type,
                          broadening_value=broadening_value)

        elif plot_type.lower() == "electronic":
            fig, axs = plt.subplots(2, 1, figsize=(8, 10))
            # Increase the height space between subplots
            fig.subplots_adjust(hspace=0.3)
            self.plot_uv_vis(rpa_results,
                             broadening_type=broadening_type,
                             broadening_value=broadening_value,
                             ax=axs[0])
            self.plot_ecd(rpa_results,
                          broadening_type=broadening_type,
                          broadening_value=broadening_value,
                          ax=axs[1])

        else:
            assert_msg_critical(False, 'Invalid plot type')

        plt.show()

    @staticmethod
    def get_absorption_spectrum(rsp_results, x_data, x_unit, b_value, b_unit):
        """
        Gets absorption spectrum.

        :param rsp_results:
            A dictonary containing the result of response calculation.
        :param x_data:
            The list or array of x values.
        :param x_unit:
            The unit of x values.
        :param b_value:
            The value of the broadening parameter.
        :param b_unit:
            The unit of the broadening parameter.

        :return:
            A dictionary containing the spectrum.
        """

        assert_msg_critical(
            x_unit.lower() in ['au', 'ev', 'nm'],
            'LinearResponseEigenSolver.get_absorption_spectrum: ' +
            'x_data should be au, ev or nm')

        assert_msg_critical(
            b_unit.lower() in ['au', 'ev'],
            'LinearResponseEigenSolver.get_absorption_spectrum: ' +
            'broadening parameter should be au or ev')

        au2ev = hartree_in_ev()
        auxnm = 1.0 / hartree_in_inverse_nm()

        exc_ene_au = rsp_results['eigenvalues']
        osc_str = rsp_results['oscillator_strengths']

        spectrum = {}

        if x_unit.lower() == 'au':
            spectrum['x_label'] = 'Photon energy [a.u.]'
        elif x_unit.lower() == 'ev':
            spectrum['x_label'] = 'Photon energy [eV]'
        elif x_unit.lower() == 'nm':
            spectrum['x_label'] = 'Wavelength [nm]'

        spectrum['y_label'] = 'Absorption cross-section [a.u.]'

        if x_unit.lower() == 'au':
            x_data_au = list(x_data)
        elif x_unit.lower() == 'ev':
            x_data_au = [x / au2ev for x in x_data]
        elif x_unit.lower() == 'nm':
            x_data_au = [auxnm / x for x in x_data]

        if b_unit.lower() == 'au':
            b_au = b_value
        elif b_unit.lower() == 'ev':
            b_au = b_value / au2ev

        y_data = []

        sigma_factor = 2.0 * np.pi * fine_structure_constant()

        for x_au in x_data_au:
            y = 0.0
            for e, f in zip(exc_ene_au, osc_str):
                b_factor = b_au / ((e - x_au)**2 + b_au**2)
                y += sigma_factor * b_factor * f
            y_data.append(y)

        spectrum['x_data'] = list(x_data)
        spectrum['y_data'] = y_data

        return spectrum

    @staticmethod
    def get_ecd_spectrum(rsp_results, x_data, x_unit, b_value, b_unit):
        """
        Gets ECD spectrum.

        :param rsp_results:
            A dictonary containing the result of response calculation.
        :param x_data:
            The list or array of x values.
        :param x_unit:
            The unit of x values.
        :param b_value:
            The value of the broadening parameter.
        :param b_unit:
            The unit of the broadening parameter.

        :return:
            A dictionary containing the spectrum.
        """

        assert_msg_critical(
            x_unit.lower() in ['au', 'ev', 'nm'],
            'LinearResponseEigenSolver.get_ecd_spectrum: ' +
            'x_data should be au, ev or nm')

        assert_msg_critical(
            b_unit.lower() in ['au', 'ev'],
            'LinearResponseEigenSolver.get_ecd_spectrum: ' +
            'broadening parameter should be au or ev')

        au2ev = hartree_in_ev()
        auxnm = 1.0 / hartree_in_inverse_nm()

        exc_ene_au = rsp_results['eigenvalues']
        rot_str_au = rsp_results[
            'rotatory_strengths'] / rotatory_strength_in_cgs()

        spectrum = {}

        if x_unit.lower() == 'au':
            spectrum['x_label'] = 'Photon energy [a.u.]'
        elif x_unit.lower() == 'ev':
            spectrum['x_label'] = 'Photon energy [eV]'
        elif x_unit.lower() == 'nm':
            spectrum['x_label'] = 'Wavelength [nm]'

        spectrum['y_label'] = 'Molar circular dichroism '
        spectrum['y_label'] += '[L mol$^{-1}$ cm$^{-1}$]'

        if x_unit.lower() == 'au':
            x_data_au = list(x_data)
        elif x_unit.lower() == 'ev':
            x_data_au = [x / au2ev for x in x_data]
        elif x_unit.lower() == 'nm':
            x_data_au = [auxnm / x for x in x_data]

        if b_unit.lower() == 'au':
            b_au = b_value
        elif b_unit.lower() == 'ev':
            b_au = b_value / au2ev

        y_data = []

        delta_eps_factor = extinction_coefficient_from_beta() / 3.0

        for x_au in x_data_au:
            y = 0.0
            for e, r in zip(exc_ene_au, rot_str_au):
                b_factor = b_au / ((e - x_au)**2 + b_au**2)
                y += delta_eps_factor * b_factor * e * r
            y_data.append(y)

        spectrum['x_data'] = list(x_data)
        spectrum['y_data'] = y_data

        return spectrum<|MERGE_RESOLUTION|>--- conflicted
+++ resolved
@@ -589,23 +589,11 @@
                 }
 
             if self.rank == mpi_master():
-<<<<<<< HEAD
-                # create h5 file for response solutions
-                if (self.save_solutions and self.checkpoint_file is not None):
-                    final_h5_fname = str(
-                        Path(self.checkpoint_file).with_suffix('.solutions.h5'))
-                    create_hdf5(final_h5_fname, molecule, basis,
-                                dft_dict['dft_func_label'],
-                                pe_dict['potfile_text'],
-                                orbital_details,
-                                eigvals)
-=======
                 # final h5 file for response solutions
                 if self.filename is not None:
                     final_h5_fname = f'{self.filename}.h5'
                 else:
                     final_h5_fname = None
->>>>>>> 2ea76514
 
             nto_lambdas = []
             nto_cube_files = []
@@ -812,13 +800,9 @@
                         'oscillator_strengths': osc,
                         'rotatory_strengths': rot_vel,
                         'excitation_details': excitation_details,
-<<<<<<< HEAD
                         'num_core': orbital_details['num_core'],
                         'num_val': orbital_details['num_val'],
                         'num_vir': orbital_details['num_vir']
-=======
-                        'number_of_states': self.nstates,
->>>>>>> 2ea76514
                     }
 
                     if self.nto:
