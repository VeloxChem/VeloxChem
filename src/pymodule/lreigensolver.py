import itertools
import numpy as np
import time as tm

from .veloxchemlib import ElectronRepulsionIntegralsDriver
from .veloxchemlib import ExcitationVector
from .veloxchemlib import GridDriver
from .veloxchemlib import MolecularGrid
from .veloxchemlib import XCFunctional
from .veloxchemlib import mpi_master
from .veloxchemlib import szblock
from .veloxchemlib import rotatory_strength_in_cgs
from .veloxchemlib import parse_xc_func
from .lrmatvecdriver import LinearResponseMatrixVectorDriver
from .lrmatvecdriver import remove_linear_dependence
from .lrmatvecdriver import orthogonalize_gram_schmidt
from .lrmatvecdriver import normalize
from .lrmatvecdriver import construct_ed_sd
from .lrmatvecdriver import get_rhs
from .lrmatvecdriver import read_rsp_hdf5
from .lrmatvecdriver import write_rsp_hdf5
from .qqscheme import get_qq_scheme
from .qqscheme import get_qq_type
from .errorhandler import assert_msg_critical


class LinearResponseEigenSolver:
    """
    Implements linear response eigensolver.

    :param nstates:
        Number of excited states.
    :param eri_thresh:
        The electron repulsion integrals screening threshold.
    :param qq_type:
        The electron repulsion integrals screening scheme.
    :param dft:
        The flag for running DFT.
    :param grid_level:
        The accuracy level of DFT grid.
    :param xcfun:
        The XC functional.
    :param molgrid:
        The molecular grid.
    :param conv_thresh:
        The convergence threshold for the solver.
    :param max_iter:
        The maximum number of solver iterations.
    :param cur_iter:
        Index of the current iteration.
    :param small_thresh:
        The norm threshold for a vector to be considered a zero vector.
    :param lindep_thresh:
        The threshold for removing linear dependence in the trial vectors.
    :param is_converged:
        The flag for convergence.
    :param comm:
        The MPI communicator.
    :param rank:
        The MPI rank.
    :param nodes:
        Number of MPI processes.
    :param ostream:
        The output stream.
    :param restart:
        The flag for restarting from checkpoint file.
    :param checkpoint_file:
        The name of checkpoint file.
    :param timing:
        The flag for printing timing information.
    :param profiling:
        The flag for printing profiling information.
    """

    def __init__(self, comm, ostream):
        """
        Initializes linear response eigensolver to default setup.

        :param comm:
            The MPI communicator.
        :param ostream:
            The output stream.
        """

        # number of states
        self.nstates = 3

        # ERI settings
        self.eri_thresh = 1.0e-15
        self.qq_type = 'QQ_DEN'

        # dft
        self.dft = False
        self.grid_level = 4
        self.xcfun = XCFunctional()
        self.molgrid = MolecularGrid()

        # solver setup
        self.conv_thresh = 1.0e-4
        self.max_iter = 50
        self.cur_iter = 0
        self.small_thresh = 1.0e-10
        self.lindep_thresh = 1.0e-6
        self.is_converged = False

        # mpi information
        self.comm = comm
        self.rank = self.comm.Get_rank()
        self.nodes = self.comm.Get_size()

        # output stream
        self.ostream = ostream

        # restart information
        self.restart = True
        self.checkpoint_file = None

        self.timing = False
        self.profiling = False

    def update_settings(self, rsp_dict, method_dict={}):
        """
        Updates response and method settings in linear response eigensolver.

        :param rsp_dict:
            The dictionary of response dict.
        :param method_dict:
            The dictionary of method rsp_dict.
        """

        if 'nstates' in rsp_dict:
            self.nstates = int(rsp_dict['nstates'])

        if 'eri_thresh' in rsp_dict:
            self.eri_thresh = float(rsp_dict['eri_thresh'])
        if 'qq_type' in rsp_dict:
            self.qq_type = str(rsp_dict['qq_type'])

        if 'conv_thresh' in rsp_dict:
            self.conv_thresh = float(rsp_dict['conv_thresh'])
        if 'max_iter' in rsp_dict:
            self.max_iter = int(rsp_dict['max_iter'])
        if 'lindep_thresh' in rsp_dict:
            self.lindep_thresh = float(rsp_dict['lindep_thresh'])

        if 'restart' in rsp_dict:
            key = rsp_dict['restart'].lower()
            self.restart = True if key == 'yes' else False
        if 'checkpoint_file' in rsp_dict:
            self.checkpoint_file = rsp_dict['checkpoint_file']

        if 'timing' in rsp_dict:
            key = rsp_dict['timing'].lower()
            self.timing = True if key in ['yes', 'y'] else False
        if 'profiling' in rsp_dict:
            key = rsp_dict['profiling'].lower()
            self.profiling = True if key in ['yes', 'y'] else False

        if 'dft' in method_dict:
            key = method_dict['dft'].lower()
            self.dft = True if key == 'yes' else False
        if 'grid_level' in method_dict:
            self.grid_level = int(method_dict['grid_level'])
        if 'xcfun' in method_dict:
            self.dft = True
            self.xcfun = parse_xc_func(method_dict['xcfun'].upper())
            assert_msg_critical(not self.xcfun.is_undefined(),
                                'Undefined XC functional')

    def compute(self, molecule, basis, scf_tensors):
        """
        Performs linear response calculation for a molecule and a basis set.

        :param molecule:
            The molecule.
        :param basis:
            The AO basis set.
        :param scf_tensors:
            The dictionary of tensors from converged SCF wavefunction.

        :return:
            A dictionary containing eigenvalues, eigenvectors, transition
            dipole moments, oscillator strengths and rotatory strengths.
        """

        if self.profiling:
            import cProfile
            import pstats
            import io
            import os
            pr = cProfile.Profile()
            pr.enable()

        if self.timing:
            self.timing_dict = {
                'reduced_space': [0.0],
                'ortho_norm': [0.0],
                'fock_build': [0.0],
            }
            timing_t0 = tm.time()

        if self.rank == mpi_master():
            self.print_header()

        self.start_time = tm.time()

        # sanity check
        nalpha = molecule.number_of_alpha_electrons()
        nbeta = molecule.number_of_beta_electrons()
        assert_msg_critical(
            nalpha == nbeta,
            'LinearResponseSolver: not implemented for unrestricted case')

        # make preparations
        if self.rank == mpi_master():
            mo = scf_tensors['C']
            ea = scf_tensors['E']
            nocc = nalpha
            norb = mo.shape[1]
            od, sd = construct_ed_sd(ea, nocc, norb)

        # generate integration grid
        if self.dft:
            grid_drv = GridDriver(self.comm)
            grid_drv.set_level(self.grid_level)

            grid_t0 = tm.time()
            self.molgrid = grid_drv.generate(molecule)
            n_grid_points = self.molgrid.number_of_points()
            self.molgrid.distribute(self.rank, self.nodes, self.comm)
            self.ostream.print_info(
                'Molecular grid with {0:d} points generated in {1:.2f} sec.'.
                format(n_grid_points,
                       tm.time() - grid_t0))
            self.ostream.print_blank()

        if self.dft:
            dft_func_label = self.xcfun.get_func_label().upper()
        else:
            dft_func_label = 'HF'

        eri_drv = ElectronRepulsionIntegralsDriver(self.comm)
        screening = eri_drv.compute(get_qq_scheme(self.qq_type),
                                    self.eri_thresh, molecule, basis)

        e2x_drv = LinearResponseMatrixVectorDriver(self.comm)

        # read initial guess from restart file
        if self.restart:
            if self.rank == mpi_master():
                rsp_vector_labels = [
                    'LR_eigen_bger',
                    'LR_eigen_bung',
                    'LR_eigen_e2bger',
                    'LR_eigen_e2bung',
                ]
                bger, bung, e2bger, e2bung = read_rsp_hdf5(
                    self.checkpoint_file, rsp_vector_labels,
                    molecule.nuclear_repulsion_energy(),
                    molecule.elem_ids_to_numpy(), basis.get_label(),
                    dft_func_label, self.ostream)
                self.restart = (bger is not None and bung is not None and
                                e2bger is not None and e2bung is not None)
            self.restart = self.comm.bcast(self.restart, root=mpi_master())

        # generate initial guess from scratch
        if not self.restart:
            if self.rank == mpi_master():

                igs = self.initial_excitations(self.nstates, ea, nocc, norb)
                bger, bung = self.setup_trials(igs)

                if self.timing:
                    elapsed_time = tm.time() - timing_t0
                    self.timing_dict['ortho_norm'][0] += elapsed_time
                    timing_t0 = tm.time()

                assert_msg_critical(
                    bger.any() or bung.any(),
                    'LinearResponseEigenSolver: trial vector is empty')
<<<<<<< HEAD

            btot = None
            if self.rank == mpi_master():
                btot = np.hstack((bger, bung))

            e2btot = e2x_drv.e2n(btot, scf_tensors, screening, molecule, basis)

            if self.rank == mpi_master():
                n_ger = bger.shape[1]
                e2bger = e2btot[:, :n_ger]
                e2bung = e2btot[:, n_ger:]
=======
            e2b = e2x_drv.e2n(b, scf_tensors, screening, molecule, basis,
                              self.dft, self.xcfun, self.molgrid)
>>>>>>> 294fd304

        if self.rank == mpi_master():
            s2bung = e2x_drv.s2n(bger, scf_tensors, nocc)
            s2bger = e2x_drv.s2n(bung, scf_tensors, nocc)

        excitations = [None] * self.nstates
        exresiduals = [None] * self.nstates
        relative_residual_norm = {}
        converged = {}

        if self.timing:
            self.timing_dict['fock_build'][0] += tm.time() - timing_t0
            timing_t0 = tm.time()

        # start iterations
        for iteration in range(self.max_iter):

            if self.timing:
                self.timing_dict['reduced_space'].append(0.0)
                self.timing_dict['ortho_norm'].append(0.0)
                self.timing_dict['fock_build'].append(0.0)

            if self.rank == mpi_master():
                self.cur_iter = iteration
                ws = []

                e2gg = np.matmul(bger.T, e2bger)
                e2uu = np.matmul(bung.T, e2bung)
                s2ug = np.matmul(bung.T, s2bung)

                # Equations:
                # E[2] X_g - w S[2] X_u = 0
                # E[2] X_u - w S[2] X_g = 0

                # Solutions:
                # (S_gu (E_uu)^-1 S_ug) X_g = 1/w^2 E_gg X_g
                # X_u = w (E_uu)^-1 S_ug X_g

                evals, evecs = np.linalg.eigh(e2uu)
                e2uu_inv = evecs @ np.diag(1.0 / evals) @ evecs.T
                ses = s2ug.T @ e2uu_inv @ s2ug

                evals, evecs = np.linalg.eigh(e2gg)
                tmat = evecs @ np.diag(1.0 / np.sqrt(evals)) @ evecs.T
                ses_tilde = tmat.T @ ses @ tmat

                evals, evecs = np.linalg.eigh(ses_tilde)
                p = list(reversed(evals.argsort()))
                evals = evals[p]
                evecs = evecs[:, p]

                wn = 1.0 / np.sqrt(evals[:self.nstates])
                Xn_ger = tmat @ evecs[:, :self.nstates]
                Xn_ung = wn * (e2uu_inv @ (s2ug @ Xn_ger))

                for k in range(self.nstates):
                    x_ger = Xn_ger[:, k]
                    x_ung = Xn_ung[:, k]
                    norm = np.sqrt(x_ung.T @ s2ug @ x_ger +
                                   x_ger.T @ s2ug.T @ x_ung)
                    Xn_ger[:, k] /= norm
                    Xn_ung[:, k] /= norm

                for k in range(self.nstates):

                    w = wn[k]
                    x_ger = Xn_ger[:, k]
                    x_ung = Xn_ung[:, k]

                    r_ger = e2bger @ x_ger - w * (s2bger @ x_ung)
                    r_ung = e2bung @ x_ung - w * (s2bung @ x_ger)

                    r = np.array([r_ger, r_ung]).flatten()
                    X = bger @ x_ger + bung @ x_ung

                    exresiduals[k] = (w, r)
                    excitations[k] = (w, X)

                    rn = np.linalg.norm(r)
                    xn = np.linalg.norm(X)
                    relative_residual_norm[k] = rn / xn
                    converged[k] = (rn / xn < self.conv_thresh)
                    ws.append(w)

                # write to output
                self.ostream.print_info('{:d} gerade trial vectors'.format(
                    bger.shape[1]))
                self.ostream.print_info('{:d} ungerade trial vectors'.format(
                    bung.shape[1]))
                self.ostream.print_blank()

                self.print_iteration(relative_residual_norm, converged, ws)

            if self.timing:
                tid = iteration + 1
                self.timing_dict['reduced_space'][tid] += tm.time() - timing_t0
                timing_t0 = tm.time()

            # check convergence
            self.check_convergence(relative_residual_norm)

            if self.is_converged:
                break

            # update trial vectors
            if self.rank == mpi_master():
                precond = [
                    self.get_precond(ea, nocc, norb, w) for w, x in excitations
                ]

                new_trials_ger, new_trials_ung = self.setup_trials(
                    exresiduals, converged, precond, bger, bung)

                assert_msg_critical(
                    new_trials_ger.any() or new_trials_ung.any(),
                    'LinearResponseEigenSolver: unable to add new trial vector')

                bger = np.append(bger, new_trials_ger, axis=1)
                bung = np.append(bung, new_trials_ung, axis=1)

            if self.timing:
                tid = iteration + 1
                self.timing_dict['ortho_norm'][tid] += tm.time() - timing_t0
                timing_t0 = tm.time()

<<<<<<< HEAD
            new_trials_tot = None
            if self.rank == mpi_master():
                new_trials_tot = np.hstack((new_trials_ger, new_trials_ung))

            new_e2btot = e2x_drv.e2n(new_trials_tot, scf_tensors, screening,
                                     molecule, basis)

=======
            new_e2b = e2x_drv.e2n(new_trials, scf_tensors, screening, molecule,
                                  basis, self.dft, self.xcfun, self.molgrid)
>>>>>>> 294fd304
            if self.rank == mpi_master():
                new_e2bger = new_e2btot[:, :new_trials_ger.shape[1]]
                new_e2bung = new_e2btot[:, new_trials_ger.shape[1]:]

                e2bger = np.append(e2bger, new_e2bger, axis=1)
                e2bung = np.append(e2bung, new_e2bung, axis=1)

                new_s2bung = e2x_drv.s2n(new_trials_ger, scf_tensors, nocc)
                new_s2bger = e2x_drv.s2n(new_trials_ung, scf_tensors, nocc)

                s2bung = np.append(s2bung, new_s2bung, axis=1)
                s2bger = np.append(s2bger, new_s2bger, axis=1)

                write_rsp_hdf5(self.checkpoint_file,
                               [bger, bung, e2bger, e2bung], rsp_vector_labels,
                               molecule.nuclear_repulsion_energy(),
                               molecule.elem_ids_to_numpy(), basis.get_label(),
                               dft_func_label, self.ostream)

            if self.timing:
                tid = iteration + 1
                self.timing_dict['fock_build'][tid] += tm.time() - timing_t0
                timing_t0 = tm.time()

        # converged?
        if self.rank == mpi_master():
            self.print_convergence()

            assert_msg_critical(
                self.is_converged,
                'LinearResponseEigenSolver.compute: failed to converge')

            if self.timing:
                self.print_timing()

        if self.profiling:
            pr.disable()
            s = io.StringIO()
            sortby = 'cumulative'
            ps = pstats.Stats(pr, stream=s).sort_stats(sortby)
            ps.print_stats(20)
            if self.rank == mpi_master():
                for line in s.getvalue().split(os.linesep):
                    self.ostream.print_info(line)

        dipole_rhs = get_rhs('dipole', 'xyz', molecule, basis, scf_tensors,
                             self.rank, self.comm)
        linmom_rhs = get_rhs('linear_momentum', 'xyz', molecule, basis,
                             scf_tensors, self.rank, self.comm)
        angmom_rhs = get_rhs('angular_momentum', 'xyz', molecule, basis,
                             scf_tensors, self.rank, self.comm)

        if self.rank == mpi_master():
            V_dipole = {op: V for op, V in zip('xyz', dipole_rhs)}
            V_linmom = {op: V for op, V in zip('xyz', linmom_rhs)}
            V_angmom = {op: V for op, V in zip('xyz', angmom_rhs)}

            elec_tms = {}
            velo_tms = {}
            magn_tms = {}

            eigvals = np.array([s[0] for s in excitations])
            eigvecs = [s[1] for s in excitations]

            for comp in 'xyz':
                elec_tms[comp] = np.array(
                    [np.dot(V_dipole[comp], vec) for vec in eigvecs])
                velo_tms[comp] = -1.0 / eigvals * np.array(
                    [np.dot(V_linmom[comp], vec) for vec in eigvecs])
                magn_tms[comp] = 0.5 * np.array(
                    [np.dot(V_angmom[comp], vec) for vec in eigvecs])

            elec_trans_dipoles = [
                np.array([elec_tms['x'][s], elec_tms['y'][s], elec_tms['z'][s]])
                for s in range(self.nstates)
            ]

            velo_trans_dipoles = [
                np.array([velo_tms['x'][s], velo_tms['y'][s], velo_tms['z'][s]])
                for s in range(self.nstates)
            ]

            magn_trans_dipoles = [
                np.array([magn_tms['x'][s], magn_tms['y'][s], magn_tms['z'][s]])
                for s in range(self.nstates)
            ]

            osc = 2.0 / 3.0 * eigvals * (elec_tms['x']**2 + elec_tms['y']**2 +
                                         elec_tms['z']**2)

            rot_vel = (velo_tms['x'] * magn_tms['x'] +
                       velo_tms['y'] * magn_tms['y'] +
                       velo_tms['z'] * magn_tms['z'])

            rot_vel *= rotatory_strength_in_cgs()

            return {
                'eigenvalues': eigvals,
                'eigenvectors': np.array(eigvecs).T,
                'electric_transition_dipoles': elec_trans_dipoles,
                'velocity_transition_dipoles': velo_trans_dipoles,
                'magnetic_transition_dipoles': magn_trans_dipoles,
                'oscillator_strengths': osc,
                'rotatory_strengths': rot_vel,
            }
        else:
            return {}

    def print_header(self):
        """
        Prints linear response eigensolver setup header to output stream.
        """

        self.ostream.print_blank()
        self.ostream.print_header("Linear Response EigenSolver Setup")
        self.ostream.print_header(35 * "=")
        self.ostream.print_blank()

        str_width = 60

        cur_str = "Number of States          : " + str(self.nstates)
        self.ostream.print_header(cur_str.ljust(str_width))

        cur_str = "Max. Number of Iterations : " + str(self.max_iter)
        self.ostream.print_header(cur_str.ljust(str_width))
        cur_str = "Convergence Threshold     : " + \
            "{:.1e}".format(self.conv_thresh)
        self.ostream.print_header(cur_str.ljust(str_width))

        cur_str = "ERI Screening Scheme      : " + get_qq_type(self.qq_type)
        self.ostream.print_header(cur_str.ljust(str_width))
        cur_str = "ERI Screening Threshold   : " + \
            "{:.1e}".format(self.eri_thresh)
        self.ostream.print_header(cur_str.ljust(str_width))
        self.ostream.print_blank()

        self.ostream.flush()

    def print_iteration(self, relative_residual_norm, converged, ws):
        """
        Prints information of the iteration.

        :param relative_residual_norm:
            Relative residual norms.
        :param converged:
            Flags of converged excitations.
        :param ws:
            Excitation energies.
        """

        width = 92
        output_header = '*** Iteration:   {} '.format(self.cur_iter + 1)
        output_header += '* Residuals (Max,Min): '
        output_header += '{:.2e} and {:.2e}'.format(
            max(relative_residual_norm.values()),
            min(relative_residual_norm.values()))
        self.ostream.print_header(output_header.ljust(width))
        self.ostream.print_blank()
        for k, w in enumerate(ws):
            state_label = 'Excitation {}'.format(k + 1)
            rel_res = relative_residual_norm[k]
            output_iter = '{:<15s}: {:15.8f} '.format(state_label, w)
            output_iter += 'Residual Norm: {:.8f}'.format(rel_res)
            if converged[k]:
                output_iter += '   converged'
            self.ostream.print_header(output_iter.ljust(width))
        self.ostream.print_blank()
        self.ostream.flush()

    def print_convergence(self):
        """
        Prints information after convergence.
        """

        width = 92
        output_conv = '*** '
        if self.is_converged:
            output_conv += 'Linear response converged'
        else:
            output_conv += 'Linear response NOT converged'
        output_conv += ' in {:d} iterations. '.format(self.cur_iter + 1)
        output_conv += 'Time: {:.2f} sec'.format(tm.time() - self.start_time)
        self.ostream.print_header(output_conv.ljust(width))
        self.ostream.print_blank()

    def check_convergence(self, relative_residual_norm):
        """
        Checks convergence.

        :param relative_residual_norm:
            Relative residual norms.
        """

        if self.rank == mpi_master():
            max_residual = max(relative_residual_norm.values())
            if max_residual < self.conv_thresh:
                self.is_converged = True

        self.is_converged = self.comm.bcast(self.is_converged,
                                            root=mpi_master())

    def initial_excitations(self, nstates, ea, nocc, norb):
        """
        Gets initial guess for excitations.

        :param nstates:
            Number of excited states.
        :param ea:
            Orbital energies.
        :param nocc:
            Number of occupied orbitals.
        :param norb:
            Number of orbitals.

        :return:
            A list of initial excitations (excitation energy and vector).
        """

        xv = ExcitationVector(szblock.aa, 0, nocc, nocc, norb, True)
        excitations = list(
            itertools.product(xv.bra_unique_indexes(), xv.ket_unique_indexes()))

        ediag, sdiag = construct_ed_sd(ea, nocc, norb)
        excitation_energies = 0.5 * ediag

        w = {ia: w for ia, w in zip(excitations, excitation_energies)}

        final = []
        for (i, a) in sorted(w, key=w.get)[:nstates]:
            ia = excitations.index((i, a))
            n_exc = len(excitations)

            Xn = np.zeros(2 * n_exc)
            Xn[ia] = 1.0

            Xn_T = np.zeros(2 * n_exc)
            Xn_T[:n_exc] = Xn[n_exc:]
            Xn_T[n_exc:] = Xn[:n_exc]

            Xn_ger = 0.5 * (Xn + Xn_T)
            Xn_ung = 0.5 * (Xn - Xn_T)

            final.append((w[(i, a)], np.array([Xn_ger, Xn_ung]).flatten()))
        return final

    def setup_trials(self,
                     excitations,
                     converged={},
                     precond=None,
                     bger=None,
                     bung=None,
                     renormalize=True):
        """
        Computes orthonormalized trial vectors.

        :param excitations:
            The set of excitations.
        :param converged:
            The flags of converged excitations.
        :param precond:
            The preconditioner.
        :param bger:
            The gerade subspace.
        :param bung:
            The ungerade subspace.
        :param renormalize:
            The flag for normalization.

        :return:
            The orthonormalized gerade and ungerade trial vectors.
        """

        trials = []

        for k, (w, X) in enumerate(excitations):
            if converged and converged[k]:
                continue

            if precond is not None:
                v = self.preconditioning(precond[k], X)
            else:
                v = X

            if np.linalg.norm(v) > self.small_thresh:
                trials.append(v)

        new_trials = np.array(trials).T

        # decomposing the full space trial vectors...

        new_ger, new_ung = self.decomp_trials(new_trials)

        if bger is not None and bger.any():
            new_ger = new_ger - np.matmul(bger, np.matmul(bger.T, new_ger))

        if bung is not None and bung.any():
            new_ung = new_ung - np.matmul(bung, np.matmul(bung.T, new_ung))

        if new_ger.any() and renormalize:
            new_ger = remove_linear_dependence(new_ger, self.lindep_thresh)
            new_ger = orthogonalize_gram_schmidt(new_ger)
            new_ger = normalize(new_ger)

        if new_ung.any() and renormalize:
            new_ung = remove_linear_dependence(new_ung, self.lindep_thresh)
            new_ung = orthogonalize_gram_schmidt(new_ung)
            new_ung = normalize(new_ung)

        return new_ger, new_ung

    def get_precond(self, orb_ene, nocc, norb, w):
        """
        Constructs the preconditioner matrix.

        :param orb_ene:
            The orbital energies.
        :param nocc:
            The number of doubly occupied orbitals.
        :param norb:
            The number of orbitals.
        :param w:
            The frequency.

        :return:
            The preconditioner matrix.
        """

        # spawning needed components

        ediag, sdiag = construct_ed_sd(orb_ene, nocc, norb)
        ediag_sq = ediag**2
        sdiag_sq = sdiag**2
        w_sq = w**2

        # constructing matrix block diagonals

        pa_diag = ediag / (ediag_sq - w_sq * sdiag_sq)
        pb_diag = (w * sdiag) / (ediag_sq - w_sq * sdiag_sq)

        precond = np.array([pa_diag, pb_diag])

        return precond

    def preconditioning(self, precond, v_in):
        """
        Creates trial vectors out of residuals and the preconditioner matrix.

        :param precond:
            The preconditioner matrix.
        :param v_in:
            The input trial vectors.

        :return:
            The trail vectors after preconditioning.
        """

        pa, pb = precond[0], precond[1]

        v_in_rg, v_in_ru = self.decomp_trials(v_in)

        v_out_rg = pa * v_in_rg + pb * v_in_ru
        v_out_ru = pb * v_in_rg + pa * v_in_ru

        v_out = np.array([v_out_rg, v_out_ru]).flatten()

        return v_out

    def decomp_trials(self, vecs):
        """
        Decomposes trial vectors into gerade and ungerade parts.

        :param vecs:
            The trial vectors.

        :return:
            A tuple containing gerade and ungerade parts of the trial vectors.
        """

        assert_msg_critical(vecs.shape[0] % 2 == 0,
                            'decomp_trials: shape[0] of array should be even')

        ger, ung = None, None
        half_rows = vecs.shape[0] // 2

        if len(vecs.shape) == 1:
            ger = vecs[:half_rows]
            ung = vecs[half_rows:]

        elif len(vecs.shape) == 2:
            ger = vecs[:half_rows, :]
            ung = vecs[half_rows:, :]

        return ger, ung

    def print_timing(self):
        """
        Prints timing for the linear response eigensolver.
        """

        width = 92

        valstr = 'Timing (in sec):'
        self.ostream.print_header(valstr.ljust(width))
        self.ostream.print_header(('-' * len(valstr)).ljust(width))

        valstr = '{:<15s} {:>15s} {:>15s} {:>15s}'.format(
            '', 'ReducedSpace', 'Orthonorm.', 'FockBuild')
        self.ostream.print_header(valstr.ljust(width))

        for i, (a, b, c) in enumerate(
                zip(self.timing_dict['reduced_space'],
                    self.timing_dict['ortho_norm'],
                    self.timing_dict['fock_build'])):
            if i == 0:
                title = 'Initial guess'
            else:
                title = 'Iteration {:<5d}'.format(i)
            valstr = '{:<15s} {:15.3f} {:15.3f} {:15.3f}'.format(title, a, b, c)
            self.ostream.print_header(valstr.ljust(width))

        valstr = '---------'
        self.ostream.print_header(valstr.ljust(width))

        valstr = '{:<15s} {:15.3f} {:15.3f} {:15.3f}'.format(
            'Sum', sum(self.timing_dict['reduced_space']),
            sum(self.timing_dict['ortho_norm']),
            sum(self.timing_dict['fock_build']))
        self.ostream.print_header(valstr.ljust(width))

        self.ostream.print_blank()<|MERGE_RESOLUTION|>--- conflicted
+++ resolved
@@ -278,22 +278,18 @@
                 assert_msg_critical(
                     bger.any() or bung.any(),
                     'LinearResponseEigenSolver: trial vector is empty')
-<<<<<<< HEAD
 
             btot = None
             if self.rank == mpi_master():
                 btot = np.hstack((bger, bung))
 
-            e2btot = e2x_drv.e2n(btot, scf_tensors, screening, molecule, basis)
+            e2btot = e2x_drv.e2n(btot, scf_tensors, screening, molecule, basis,
+                                 self.dft, self.xcfun, self.molgrid)
 
             if self.rank == mpi_master():
                 n_ger = bger.shape[1]
                 e2bger = e2btot[:, :n_ger]
                 e2bung = e2btot[:, n_ger:]
-=======
-            e2b = e2x_drv.e2n(b, scf_tensors, screening, molecule, basis,
-                              self.dft, self.xcfun, self.molgrid)
->>>>>>> 294fd304
 
         if self.rank == mpi_master():
             s2bung = e2x_drv.s2n(bger, scf_tensors, nocc)
@@ -419,18 +415,14 @@
                 self.timing_dict['ortho_norm'][tid] += tm.time() - timing_t0
                 timing_t0 = tm.time()
 
-<<<<<<< HEAD
             new_trials_tot = None
             if self.rank == mpi_master():
                 new_trials_tot = np.hstack((new_trials_ger, new_trials_ung))
 
             new_e2btot = e2x_drv.e2n(new_trials_tot, scf_tensors, screening,
-                                     molecule, basis)
-
-=======
-            new_e2b = e2x_drv.e2n(new_trials, scf_tensors, screening, molecule,
-                                  basis, self.dft, self.xcfun, self.molgrid)
->>>>>>> 294fd304
+                                     molecule, basis, self.dft, self.xcfun,
+                                     self.molgrid)
+
             if self.rank == mpi_master():
                 new_e2bger = new_e2btot[:, :new_trials_ger.shape[1]]
                 new_e2bung = new_e2btot[:, new_trials_ger.shape[1]:]
