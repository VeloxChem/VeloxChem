#
#                              VELOXCHEM
#         ----------------------------------------------------
#                     An Electronic Structure Code
#
#  Copyright © 2018-2024 by VeloxChem developers. All rights reserved.
#
#  SPDX-License-Identifier: LGPL-3.0-or-later
#
#  This file is part of VeloxChem.
#
#  VeloxChem is free software: you can redistribute it and/or modify it under
#  the terms of the GNU Lesser General Public License as published by the Free
#  Software Foundation, either version 3 of the License, or (at your option)
#  any later version.
#
#  VeloxChem is distributed in the hope that it will be useful, but WITHOUT
#  ANY WARRANTY; without even the implied warranty of MERCHANTABILITY or
#  FITNESS FOR A PARTICULAR PURPOSE. See the GNU Lesser General Public
#  License for more details.
#
#  You should have received a copy of the GNU Lesser General Public License
#  along with VeloxChem. If not, see <https://www.gnu.org/licenses/>.

from importlib.metadata import version
import sys

from .errorhandler import assert_msg_critical

try:
    import openmm.app as mmapp
    import openmm as mm
except ImportError:
    pass


class EvbReporter():
    #todo do this with force groups instead of different systems
    def __init__(self, file, report_interval, reference_reactant, reference_product, run_reactant, run_product, topology, Lambda, outputstream, append = False):

<<<<<<< HEAD
        assert_msg_critical('openmm' in sys.modules, 'openmm is required for EvbReporter.')
        # assert_msg_critical('openmm' in sys.modules and version('openmm') >= '8.2', 'openmm >8.2 is required for EvbReporter.')
=======
        assert_msg_critical('openmm' in sys.modules and version('openmm') >= '8.2', 'openmm >=8.2 is required for EvbReporter.')
>>>>>>> 8ddab7e6

        # OpenMM HIP version is slighly older and uses a different format for reporters
        if version('openmm') < '8.2':
            outputstream.print_info('Older version of OpenMM detected. Using tuple format for returning reporter information.')
            outputstream.flush()
            self.use_tuple = True
        else:
            self.use_tuple = False
        

        self.out = open(file, 'a' if append else 'w')
        self.report_interval = report_interval
        
        self.reference_product = reference_product
        self.run_reactant = run_reactant
        self.run_product = run_product

        self.Lambda = Lambda

        self.simulations = []
        for system in [reference_reactant, reference_product, run_reactant, run_product]:
            integrator = mm.VerletIntegrator(1)
            self.simulations.append(mmapp.Simulation(topology, system,integrator))
        if not append:
            header = "Lambda, E_ref_reactant, E_ref_product, E_run_reactant, E_run_product, E_m\n"
            self.out.write(header)

    def __del__(self):
        self.out.close()

    def describeNextReport(self, simulation):
        steps = self.report_interval - simulation.currentStep%self.report_interval
        if self.use_tuple:
            return (steps, True, False, False, True, True) #steps, positions, velocities, forces, energy, pbc
        else:
            return {'steps': steps, 'periodic': True, 'include':['positions','energy']}
        
    def report(self, simulation, state):

        positions = state.getPositions(asNumpy=True)
        E = [state.getPotentialEnergy().value_in_unit(mm.unit.kilojoules_per_mole)]
        for sim in self.simulations:
            sim.context.setPositions(positions)
            custom_state = sim.context.getState(getEnergy=True)
            E.append(custom_state.getPotentialEnergy().value_in_unit(mm.unit.kilojoules_per_mole))
        line = f"{self.Lambda}, {E[1]}, {E[2]}, {E[3]}, {E[4]}, {E[0]}\n"
        self.out.write(line)
        
            <|MERGE_RESOLUTION|>--- conflicted
+++ resolved
@@ -36,27 +36,33 @@
 
 class EvbReporter():
     #todo do this with force groups instead of different systems
-    def __init__(self, file, report_interval, reference_reactant, reference_product, run_reactant, run_product, topology, Lambda, outputstream, append = False):
+    def __init__(self,
+                 file,
+                 report_interval,
+                 reference_reactant,
+                 reference_product,
+                 run_reactant,
+                 run_product,
+                 topology,
+                 Lambda,
+                 outputstream,
+                 append=False):
 
-<<<<<<< HEAD
         assert_msg_critical('openmm' in sys.modules, 'openmm is required for EvbReporter.')
         # assert_msg_critical('openmm' in sys.modules and version('openmm') >= '8.2', 'openmm >8.2 is required for EvbReporter.')
-=======
-        assert_msg_critical('openmm' in sys.modules and version('openmm') >= '8.2', 'openmm >=8.2 is required for EvbReporter.')
->>>>>>> 8ddab7e6
 
         # OpenMM HIP version is slighly older and uses a different format for reporters
         if version('openmm') < '8.2':
-            outputstream.print_info('Older version of OpenMM detected. Using tuple format for returning reporter information.')
+            outputstream.print_info(
+                'Older version of OpenMM detected. Using tuple format for returning reporter information.')
             outputstream.flush()
             self.use_tuple = True
         else:
             self.use_tuple = False
-        
 
         self.out = open(file, 'a' if append else 'w')
         self.report_interval = report_interval
-        
+
         self.reference_product = reference_product
         self.run_reactant = run_reactant
         self.run_product = run_product
@@ -66,7 +72,7 @@
         self.simulations = []
         for system in [reference_reactant, reference_product, run_reactant, run_product]:
             integrator = mm.VerletIntegrator(1)
-            self.simulations.append(mmapp.Simulation(topology, system,integrator))
+            self.simulations.append(mmapp.Simulation(topology, system, integrator))
         if not append:
             header = "Lambda, E_ref_reactant, E_ref_product, E_run_reactant, E_run_product, E_m\n"
             self.out.write(header)
@@ -75,12 +81,12 @@
         self.out.close()
 
     def describeNextReport(self, simulation):
-        steps = self.report_interval - simulation.currentStep%self.report_interval
+        steps = self.report_interval - simulation.currentStep % self.report_interval
         if self.use_tuple:
-            return (steps, True, False, False, True, True) #steps, positions, velocities, forces, energy, pbc
+            return (steps, True, False, False, True, True)  #steps, positions, velocities, forces, energy, pbc
         else:
-            return {'steps': steps, 'periodic': True, 'include':['positions','energy']}
-        
+            return {'steps': steps, 'periodic': True, 'include': ['positions', 'energy']}
+
     def report(self, simulation, state):
 
         positions = state.getPositions(asNumpy=True)
@@ -90,6 +96,4 @@
             custom_state = sim.context.getState(getEnergy=True)
             E.append(custom_state.getPotentialEnergy().value_in_unit(mm.unit.kilojoules_per_mole))
         line = f"{self.Lambda}, {E[1]}, {E[2]}, {E[3]}, {E[4]}, {E[0]}\n"
-        self.out.write(line)
-        
-            +        self.out.write(line)