#
#                                   VELOXCHEM
#              ----------------------------------------------------
#                          An Electronic Structure Code
#
#  SPDX-License-Identifier: BSD-3-Clause
#
#  Copyright 2018-2025 VeloxChem developers
#
#  Redistribution and use in source and binary forms, with or without modification,
#  are permitted provided that the following conditions are met:
#
#  1. Redistributions of source code must retain the above copyright notice, this
#     list of conditions and the following disclaimer.
#  2. Redistributions in binary form must reproduce the above copyright notice,
#     this list of conditions and the following disclaimer in the documentation
#     and/or other materials provided with the distribution.
#  3. Neither the name of the copyright holder nor the names of its contributors
#     may be used to endorse or promote products derived from this software without
#     specific prior written permission.
#
#  THIS SOFTWARE IS PROVIDED BY THE COPYRIGHT HOLDERS AND CONTRIBUTORS "AS IS" AND
#  ANY EXPRESS OR IMPLIED WARRANTIES, INCLUDING, BUT NOT LIMITED TO, THE IMPLIED
#  WARRANTIES OF MERCHANTABILITY AND FITNESS FOR A PARTICULAR PURPOSE ARE
#  DISCLAIMED. IN NO EVENT SHALL THE COPYRIGHT HOLDER OR CONTRIBUTORS BE LIABLE
#  FOR ANY DIRECT, INDIRECT, INCIDENTAL, SPECIAL, EXEMPLARY, OR CONSEQUENTIAL
#  DAMAGES (INCLUDING, BUT NOT LIMITED TO, PROCUREMENT OF SUBSTITUTE GOODS OR
#  SERVICES; LOSS OF USE, DATA, OR PROFITS; OR BUSINESS INTERRUPTION)
#  HOWEVER CAUSED AND ON ANY THEORY OF LIABILITY, WHETHER IN CONTRACT, STRICT
#  LIABILITY, OR TORT (INCLUDING NEGLIGENCE OR OTHERWISE) ARISING IN ANY WAY OUT
#  OF THE USE OF THIS SOFTWARE, EVEN IF ADVISED OF THE POSSIBILITY OF SUCH DAMAGE.

from mpi4py import MPI
import numpy as np
import time as tm
import math
import sys

from .veloxchemlib import mpi_master
from .outputstream import OutputStream
from .profiler import Profiler
from .distributedarray import DistributedArray
from .linearsolver import LinearSolver
from .sanitychecks import (molecule_sanity_check, scf_results_sanity_check,
                           dft_sanity_check, pe_sanity_check)
<<<<<<< HEAD
from .errorhandler import assert_msg_critical
from .checkpoint import (check_rsp_hdf5, create_hdf5,
                         write_rsp_solution_with_multiple_keys)
=======
from .errorhandler import assert_msg_critical, safe_solve
from .checkpoint import (check_rsp_hdf5, write_rsp_solution_with_multiple_keys)
>>>>>>> 2ea76514


class C6Driver(LinearSolver):
    """
    Implements the C6 value response solver.

    :param comm:
        The MPI communicator.
    :param ostream:
        The output stream.

    Instance variables
        - a_operator: The A operator.
        - a_components: Cartesian components of the A operator.
        - b_operator: The B operator.
        - b_components: Cartesian components of the B operator.
        - n_points: The number of integration points.
        - w0: The transformation function prefactor.
    """

    def __init__(self, comm=None, ostream=None):
        """
        Initializes C6 solver to default setup.
        """

        if comm is None:
            comm = MPI.COMM_WORLD

        if ostream is None:
            if comm.Get_rank() == mpi_master():
                ostream = OutputStream(sys.stdout)
            else:
                ostream = OutputStream(None)

        super().__init__(comm, ostream)

        self.a_operator = 'electric dipole'
        self.a_components = 'xyz'
        self.b_operator = 'electric dipole'
        self.b_components = 'xyz'

        self.n_points = 9
        self.w0 = 0.3

        self.conv_thresh = 1.0e-3

        self._input_keywords['response'].update({
            'a_operator': ('str_lower', 'A operator'),
            'a_components': ('str_lower', 'Cartesian components of A operator'),
            'b_operator': ('str_lower', 'B operator'),
            'b_components': ('str_lower', 'Cartesian components of B operator'),
            'n_points': ('int', 'number of integration points'),
            'w0': ('float', 'transformation function prefactor'),
        })

    def update_settings(self, rsp_dict, method_dict=None):
        """
        Updates response and method settings in C6 solver.

        :param rsp_dict:
            The dictionary of response input.
        :param method_dict:
            The dictionary of method settings.
        """

        if method_dict is None:
            method_dict = {}

        super().update_settings(rsp_dict, method_dict)

    def _get_precond(self, orb_ene, nocc, norb, iw):
        """
        Constructs the preconditioners.

        :param orb_ene:
            The orbital energies.
        :param nocc:
            The number of doubly occupied orbitals.
        :param norb:
            The number of orbitals.
        :param iw:
            The imaginary frequency.

        :return:
            The distributed preconditioners.
        """

        # spawning needed components

        ediag, sdiag = self.construct_ediag_sdiag_half(orb_ene, nocc, norb)
        ediag_sq = ediag**2
        sdiag_sq = sdiag**2
        iw_sq = iw**2

        # constructing matrix block diagonals

        a_diag = ediag * (ediag_sq + iw_sq * sdiag_sq)
        c_diag = (iw * sdiag) * (ediag_sq + iw_sq * sdiag_sq)
        p_diag = 1.0 / (ediag_sq + iw_sq * sdiag_sq)**2

        pa_diag = p_diag * a_diag
        pc_diag = p_diag * c_diag

        p_mat = np.hstack((
            pa_diag.reshape(-1, 1),
            pc_diag.reshape(-1, 1),
        ))

        return DistributedArray(p_mat, self.comm)

    def _preconditioning(self, precond, v_in):
        """
        Applies preconditioner to a tuple of distributed trial vectors.

        :param precond:
            The preconditioner.
        :param v_in:
            The input trial vectors.

        :return:
            A tuple of distributed trial vectors after preconditioning.
        """

        pa = precond.data[:, 0]
        pc = precond.data[:, 1]

        v_in_ru = v_in.data[:, 0]
        v_in_ig = v_in.data[:, 1]

        v_out_ru = pa * v_in_ru + pc * v_in_ig
        v_out_ig = pc * v_in_ru - pa * v_in_ig

        v_mat = np.hstack((
            v_out_ru.reshape(-1, 1),
            v_out_ig.reshape(-1, 1),
        ))

        return DistributedArray(v_mat, self.comm, distribute=False)

    def _precond_trials(self, vectors, precond):
        """
        Applies preconditioner to distributed trial vectors.

        :param vectors:
            The set of vectors.
        :param precond:
            The preconditioner.

        :return:
            The preconditioned gerade and ungerade trial vectors.
        """

        trials_ger = []
        trials_ung = []

        for (op, w), vec in vectors.items():
            v = self._preconditioning(precond[w], vec)
            norms_2 = 2.0 * v.squared_norm(axis=0)
            vn = np.sqrt(np.sum(norms_2))

            if vn > self.norm_thresh:
                norms = np.sqrt(norms_2)
                # real ungerade
                if norms[0] > self.norm_thresh:
                    trials_ung.append(v.data[:, 0])
                # imaginary gerade
                if norms[1] > self.norm_thresh:
                    trials_ger.append(v.data[:, 1])

        new_ger = np.array(trials_ger).T
        new_ung = np.array(trials_ung).T

        dist_new_ger = DistributedArray(new_ger, self.comm, distribute=False)
        dist_new_ung = DistributedArray(new_ung, self.comm, distribute=False)

        return dist_new_ger, dist_new_ung

    def compute(self, molecule, basis, scf_tensors):
        """
        Solves for the response vector iteratively while checking the residuals
        for convergence.

        :param molecule:
            The molecule.
        :param basis:
            The AO basis.
        :param scf_tensors:
            The dictionary of tensors from converged SCF wavefunction.

        :return:
            A dictionary containing response functions and solutions.
        """

        if self.norm_thresh is None:
            self.norm_thresh = self.conv_thresh * 1.0e-6
        if self.lindep_thresh is None:
            self.lindep_thresh = self.conv_thresh * 1.0e-6

        self._dist_bger = None
        self._dist_bung = None
        self._dist_e2bger = None
        self._dist_e2bung = None

        # check molecule
        molecule_sanity_check(molecule)

        # check SCF results
        scf_results_sanity_check(self, scf_tensors)

        # update checkpoint_file after scf_results_sanity_check
        if self.filename is not None and self.checkpoint_file is None:
            self.checkpoint_file = f'{self.filename}_rsp.h5'

        # check dft setup
        dft_sanity_check(self, 'compute')

        # check pe setup
        pe_sanity_check(self)

        # check solvation model setup
        if self.rank == mpi_master():
            assert_msg_critical(
                'solvation_model' not in scf_tensors,
                type(self).__name__ + ': Solvation model not implemented')

        # check print level (verbosity of output)
        if self.print_level < 2:
            self.print_level = 1
        if self.print_level > 2:
            self.print_level = 3

        # initialize profiler
        profiler = Profiler({
            'timing': self.timing,
            'profiling': self.profiling,
            'memory_profiling': self.memory_profiling,
            'memory_tracing': self.memory_tracing,
        })

        if self.rank == mpi_master():
            self._print_header('C6 Value Response Solver',
                               n_points=self.n_points)

        self.start_time = tm.time()

        # sanity check
        nalpha = molecule.number_of_alpha_electrons()
        nbeta = molecule.number_of_beta_electrons()
        assert_msg_critical(nalpha == nbeta,
                            'C6Driver: not implemented for unrestricted case')

        if self.rank == mpi_master():
            orb_ene = scf_tensors['E_alpha']
        else:
            orb_ene = None
        orb_ene = self.comm.bcast(orb_ene, root=mpi_master())
        norb = orb_ene.shape[0]
        nocc = molecule.number_of_alpha_electrons()

        # ERI information
        eri_dict = self._init_eri(molecule, basis)

        # DFT information
        dft_dict = self._init_dft(molecule, scf_tensors)

        # PE information
        pe_dict = self._init_pe(molecule, basis)

        # right-hand side (gradient)
        b_grad = self.get_complex_prop_grad(self.b_operator, self.b_components,
                                            molecule, basis, scf_tensors)

        points, weights = np.polynomial.legendre.leggauss(self.n_points)
        imagfreqs = [self.w0 * (1 - t) / (1 + t) for t in points]
        imagfreqs = np.append(imagfreqs, 0.0)

        v_grad = None
        if self.rank == mpi_master():
            v_grad = {
                (op, iw): v for op, v in zip(self.b_components, b_grad)
                for iw in imagfreqs
            }

        # operators, frequencies and preconditioners
        if self.rank == mpi_master():
            op_imagfreq_keys = list(v_grad.keys())
        else:
            op_imagfreq_keys = None
        op_imagfreq_keys = self.comm.bcast(op_imagfreq_keys, root=mpi_master())

        precond = {
            iw: self._get_precond(orb_ene, nocc, norb, iw) for iw in imagfreqs
        }

        # distribute the gradient and right-hand side:
        # dist_grad will be used for calculating the subspace matrix
        # equation and residuals, dist_rhs for the initial guess

        dist_grad = {}
        dist_rhs = {}
        for key in op_imagfreq_keys:
            if self.rank == mpi_master():
                gradger, gradung = self._decomp_grad(v_grad[key])
                grad_mat = np.hstack((
                    gradung.real.reshape(-1, 1),
                    gradger.imag.reshape(-1, 1),
                ))
                rhs_mat = np.hstack((
                    gradung.real.reshape(-1, 1),
                    -gradger.imag.reshape(-1, 1),
                ))
            else:
                grad_mat = None
                rhs_mat = None
            dist_grad[key] = DistributedArray(grad_mat, self.comm)
            dist_rhs[key] = DistributedArray(rhs_mat, self.comm)

        rsp_vector_labels = [
            'C6_bger_half_size',
            'C6_bung_half_size',
            'C6_e2bger_half_size',
            'C6_e2bung_half_size',
        ]

        # read initial guess from restart file

        if self.restart:
            if self.rank == mpi_master():
                self.restart = check_rsp_hdf5(self.checkpoint_file,
                                              rsp_vector_labels, molecule,
                                              basis, dft_dict, pe_dict)
            self.restart = self.comm.bcast(self.restart, root=mpi_master())

        # read initial guess from restart file
        if self.restart:
            self._read_checkpoint(rsp_vector_labels)

        # generate initial guess from scratch
        else:
            bger, bung = self._setup_trials(dist_rhs, precond)

            profiler.set_timing_key('Preparation')

            self._e2n_half_size(bger, bung, molecule, basis, scf_tensors,
                                eri_dict, dft_dict, pe_dict, profiler)

        profiler.check_memory_usage('Initial guess')

        solutions = {}
        residuals = {}
        relative_residual_norm = {}

        iter_per_trial_in_hours = None

        # start iterations
        for iteration in range(self.max_iter):

            iter_start_time = tm.time()

            profiler.set_timing_key(f'Iteration {iteration + 1}')

            profiler.start_timer('ReducedSpace')

            xvs = []
            self._cur_iter = iteration

            n_ger = self._dist_bger.shape(1)
            n_ung = self._dist_bung.shape(1)

            e2gg = self._dist_bger.matmul_AtB(self._dist_e2bger, 2.0)
            e2uu = self._dist_bung.matmul_AtB(self._dist_e2bung, 2.0)
            s2ug = self._dist_bung.matmul_AtB(self._dist_bger, 2.0)

            for op, iw in op_imagfreq_keys:
                if (iteration == 0 or
                        relative_residual_norm[(op, iw)] > self.conv_thresh):

                    grad_ru = dist_grad[(op, iw)].get_column(0)
                    grad_ig = dist_grad[(op, iw)].get_column(1)

                    # projections onto gerade and ungerade subspaces:

                    g_realung = self._dist_bung.matmul_AtB(grad_ru, 2.0)

                    # creating gradient and matrix for linear equation

                    size = n_ger + n_ung

                    if self.rank == mpi_master():

                        # gradient

                        g = np.zeros(size)

                        g[:n_ung] = g_realung[:]

                        # matrix

                        mat = np.zeros((size, size))

                        mat[n_ung:n_ung + n_ger,
                            n_ung:n_ung + n_ger] = -e2gg[:, :]
                        mat[:n_ung, :n_ung] = e2uu[:, :]
                        mat[:n_ung, n_ung:n_ung + n_ger] = iw * s2ug[:, :]
                        mat[n_ung:n_ung + n_ger, :n_ung] = iw * s2ug.T[:, :]

                        # solving matrix equation

                        c = safe_solve(mat, g)
                    else:
                        c = None
                    c = self.comm.bcast(c, root=mpi_master())

                    # extracting the 2 components of c...

                    c_realung = c[:n_ung]
                    c_imagger = c[n_ung:n_ung + n_ger]

                    # ...and projecting them onto respective subspace

                    x_realung = self._dist_bung.matmul_AB_no_gather(c_realung)
                    x_imagger = self._dist_bger.matmul_AB_no_gather(c_imagger)

                    # composing E2 matrices projected onto solution subspace

                    e2imagger = self._dist_e2bger.matmul_AB_no_gather(c_imagger)
                    e2realung = self._dist_e2bung.matmul_AB_no_gather(c_realung)

                    # calculating the residual components

                    s2imagger = x_imagger.data
                    s2realung = x_realung.data

                    r_realung = (e2realung.data + iw * s2imagger - grad_ru.data)
                    r_imagger = (-e2imagger.data + iw * s2realung +
                                 grad_ig.data)

                    r_data = np.hstack((
                        r_realung.reshape(-1, 1),
                        r_imagger.reshape(-1, 1),
                    ))

                    r = DistributedArray(r_data, self.comm, distribute=False)

                    # calculating relative residual norm
                    # for convergence check

                    x_data = np.hstack((
                        x_realung.data.reshape(-1, 1),
                        x_imagger.data.reshape(-1, 1),
                    ))

                    x = DistributedArray(x_data, self.comm, distribute=False)

                    x_full = self.get_full_solution_vector(x)
                    if self.rank == mpi_master():
                        xv = np.dot(x_full, v_grad[(op, iw)])
                        xvs.append((op, iw, xv))

                    r_norms_2 = 2.0 * r.squared_norm(axis=0)
                    x_norms_2 = 2.0 * x.squared_norm(axis=0)

                    rn = np.sqrt(np.sum(r_norms_2))
                    xn = np.sqrt(np.sum(x_norms_2))

                    if xn != 0:
                        relative_residual_norm[(op, iw)] = 2.0 * rn / xn
                    else:
                        relative_residual_norm[(op, iw)] = 2.0 * rn

                    if relative_residual_norm[(op, iw)] < self.conv_thresh:
                        solutions[(op, iw)] = x
                    else:
                        residuals[(op, iw)] = r

            # write to output
            if self.rank == mpi_master():

                self.ostream.print_info(
                    '{:d} gerade trial vectors in reduced space'.format(n_ger))
                self.ostream.print_info(
                    '{:d} ungerade trial vectors in reduced space'.format(
                        n_ung))
                self.ostream.print_blank()

                if self.print_level > 1:
                    profiler.print_memory_subspace(
                        {
                            'dist_bger': self._dist_bger,
                            'dist_bung': self._dist_bung,
                            'dist_e2bger': self._dist_e2bger,
                            'dist_e2bung': self._dist_e2bung,
                            'precond': precond,
                            'solutions': solutions,
                            'residuals': residuals,
                        }, self.ostream)

                profiler.check_memory_usage(
                    'Iteration {:d} subspace'.format(iteration + 1))

                profiler.print_memory_tracing(self.ostream)

                self._print_iteration(relative_residual_norm, xvs)

            profiler.stop_timer('ReducedSpace')

            # check convergence

            self._check_convergence(relative_residual_norm)

            if self.is_converged:
                break

            profiler.start_timer('Orthonorm.')

            # spawning new trial vectors from residuals

            new_trials_ger, new_trials_ung = self._setup_trials(
                residuals, precond, self._dist_bger, self._dist_bung)

            residuals.clear()

            profiler.stop_timer('Orthonorm.')

            if self.rank == mpi_master():
                n_new_trials = new_trials_ger.shape(1) + new_trials_ung.shape(1)
            else:
                n_new_trials = None
            n_new_trials = self.comm.bcast(n_new_trials, root=mpi_master())

            if iter_per_trial_in_hours is not None:
                next_iter_in_hours = iter_per_trial_in_hours * n_new_trials
                if self._need_graceful_exit(next_iter_in_hours):
                    self._graceful_exit(molecule, basis, dft_dict, pe_dict,
                                        rsp_vector_labels)

            if self.force_checkpoint:
                self._write_checkpoint(molecule, basis, dft_dict, pe_dict,
                                       rsp_vector_labels)

            # creating new sigma and rho linear transformations

            self._e2n_half_size(new_trials_ger, new_trials_ung, molecule, basis,
                                scf_tensors, eri_dict, dft_dict, pe_dict,
                                profiler)

            iter_in_hours = (tm.time() - iter_start_time) / 3600
            iter_per_trial_in_hours = iter_in_hours / n_new_trials

            profiler.check_memory_usage(
                'Iteration {:d} sigma build'.format(iteration + 1))

        self._write_checkpoint(molecule, basis, dft_dict, pe_dict,
                               rsp_vector_labels)

        # converged?
        if self.rank == mpi_master():
            self._print_convergence('Complex response')

        profiler.print_timing(self.ostream)
        profiler.print_profiling_summary(self.ostream)

        profiler.check_memory_usage('End of C6 solver')
        profiler.print_memory_usage(self.ostream)

        self._dist_bger = None
        self._dist_bung = None
        self._dist_e2bger = None
        self._dist_e2bung = None

        # calculate response functions
        a_grad = self.get_complex_prop_grad(self.a_operator, self.a_components,
                                            molecule, basis, scf_tensors)

        if self.is_converged:
            if self.rank == mpi_master():
                va = {op: v for op, v in zip(self.a_components, a_grad)}
                rsp_funcs = {}

<<<<<<< HEAD
                # create h5 file for response solutions
                if (self.save_solutions and self.checkpoint_file is not None):
                    final_h5_fname = str(
                        Path(self.checkpoint_file).with_suffix('.solutions.h5'))
                    create_hdf5(final_h5_fname, molecule, basis,
                                dft_dict['dft_func_label'],
                                pe_dict['potfile_text'])
=======
                # final h5 file for response solutions
                if self.filename is not None:
                    final_h5_fname = f'{self.filename}.h5'
                else:
                    final_h5_fname = None
>>>>>>> 2ea76514

            for bop, iw in solutions:
                x = self.get_full_solution_vector(solutions[(bop, iw)])

                if self.rank == mpi_master():
                    for aop in self.a_components:
                        rsp_funcs[(aop, bop, iw)] = -np.dot(va[aop], x)

                    # write to h5 file for response solutions
                    if (self.save_solutions and
                            self.checkpoint_file is not None):
                        solution_keys = [
                            '{:s}_{:s}_{:.8f}'.format(aop, bop, iw)
                            for aop in self.a_components
                        ]
                        write_rsp_solution_with_multiple_keys(
                            final_h5_fname, solution_keys, x)

            if self.rank == mpi_master():
                # print information about h5 file for response solutions
                if (self.save_solutions and self.checkpoint_file is not None):
                    checkpoint_text = 'Response solution vectors written to file: '
                    checkpoint_text += final_h5_fname
                    self.ostream.print_info(checkpoint_text)
                    self.ostream.print_blank()

                c6 = self._integrate_c6(self.w0, points, weights, imagfreqs,
                                        rsp_funcs)

                self._print_results(c6, rsp_funcs, self.ostream)

                return {
                    'c6': c6,
                    'response_functions': rsp_funcs,
                    'solutions': solutions
                }
            else:
                return {'solutions': solutions}

        return None

    def _integrate_c6(self, w0, points, weights, imagfreqs, rsp_funcs):
        """
        Calculates the C6 value with a Gauss-Legendre quadrature for the
        integral in the Casimir-Polder relation using integration by
        substitution.

        :param w0:
            A constant conversion factor.
        :param points:
            The list of integration points.
        :param weights:
            The list of weights for integration points.
        :param imagfreqs:
            The list of imaginary frequencies.
        :param rsp_funcs:
            The response functions.

        :return:
            The C6 value.
        """

        integral = 0.0

        # note: excluding the last element in imagfreqs (which is 0)
        for ind, iw in enumerate(imagfreqs[:-1]):

            Gxx = rsp_funcs[('x', 'x', iw)].real
            Gyy = rsp_funcs[('y', 'y', iw)].real
            Gzz = rsp_funcs[('z', 'z', iw)].real

            alpha = -(Gxx + Gyy + Gzz) / 3.0
            point = points[ind]
            weight = weights[ind]
            derivative = w0 * 2 / (1 + point)**2
            integral += alpha * alpha * weight * derivative

        # Casimir-Polder relation

        c6 = 3 * integral / math.pi

        return c6

    @staticmethod
    def get_full_solution_vector(solution):
        """
        Gets a full solution vector from the distributed solution.

        :param solution:
            The distributed solution as a tuple.

        :return:
            The full solution vector.
        """

        x_realung = solution.get_full_vector(0)
        x_imagger = solution.get_full_vector(1)

        if solution.rank == mpi_master():
            x_real = np.hstack((x_realung, -x_realung))
            x_imag = np.hstack((x_imagger, x_imagger))
            return x_real + 1j * x_imag
        else:
            return None

    def _print_iteration(self, relative_residual_norm, xvs):
        """
        Prints information of the iteration.

        :param relative_residual_norm:
            Relative residual norms.
        :param xvs:
            A list of tuples containing operator component, imaginary
            frequency, and property.
        """

        width = 92

        output_header = '*** Iteration:   {} '.format(self._cur_iter + 1)
        output_header += '* Residuals (Max,Min): '
        output_header += '{:.2e} and {:.2e}'.format(
            max(relative_residual_norm.values()),
            min(relative_residual_norm.values()))
        self.ostream.print_header(output_header.ljust(width))
        self.ostream.print_blank()

        if self.print_level > 1:
            output_header = 'Operator:  {} ({})'.format(self.b_operator,
                                                        self.b_components)
            self.ostream.print_header(output_header.ljust(width))
            self.ostream.print_blank()

            for op, imagfreq, xv in xvs:
                ops_label = '<<{};{}>>_{:.4f}j'.format(op, op, imagfreq)
                rel_res = relative_residual_norm[(op, imagfreq)]
                output_iter = '{:<17s}: {:15.8f} {:15.8f}j   '.format(
                    ops_label, -xv.real, -xv.imag)
                output_iter += 'Residual Norm: {:.8f}'.format(rel_res)
                self.ostream.print_header(output_iter.ljust(width))
            self.ostream.print_blank()
            self.ostream.flush()

    def _print_results(self, c6, rsp_funcs, ostream):
        """
        Prints response property to output stream.

        :param c6:
            The C6 value.
        :param rsp_funcs:
            The response functions.
        :param ostream:
            The output stream.
        """

        width = 92

        title = 'Response Functions at Given Imaginary Frequencies'
        ostream.print_header(title.ljust(width))
        ostream.print_header(('=' * len(title)).ljust(width))
        ostream.print_blank()

        points, weights = np.polynomial.legendre.leggauss(self.n_points)
        imagfreqs = [self.w0 * (1 - t) / (1 + t) for t in points]
        printfreqs = np.append(imagfreqs, 0.0)

        for iw in printfreqs:
            title = '{:<7s} {:<7s} {:>10s} {:>15s} {:>16s}'.format(
                'Dipole', 'Dipole', 'Frequency', 'Real', 'Imaginary')
            ostream.print_header(title.ljust(width))
            ostream.print_header(('-' * len(title)).ljust(width))

            for a in self.a_components:
                for b in self.b_components:
                    rsp_func_val = rsp_funcs[(a, b, iw)]
                    ops_label = '<<{:>3s}  ;  {:<3s}>> {:10.4f}'.format(
                        a.lower(), b.lower(), iw)
                    output = '{:<15s} {:15.8f} {:15.8f}j'.format(
                        ops_label, rsp_func_val.real, rsp_func_val.imag)
                    ostream.print_header(output.ljust(width))
            ostream.print_blank()

        title = 'C6 Dispersion Coefficient'
        ostream.print_header(title.ljust(width))
        ostream.print_header(('=' * len(title)).ljust(width))
        ostream.print_blank()

        title = 'Reference: '
        title += 'Amos et al., '
        title += 'J. Chem. Phys. 89, 2186 (1985).'
        ostream.print_header(title.ljust(width))
        ostream.print_blank()

        Gxx_i0 = rsp_funcs[('x', 'x', 0.0)].real
        Gyy_i0 = rsp_funcs[('y', 'y', 0.0)].real
        Gzz_i0 = rsp_funcs[('z', 'z', 0.0)].real

        alpha_i0 = -(Gxx_i0 + Gyy_i0 + Gzz_i0) / 3.0

        output = 'Homomolecular C_6 value        :    {:10.6f} a.u.'.format(c6)
        ostream.print_header(output.ljust(width))
        ostream.print_blank()
        output = 'Static polarizability alpha(0) :    {:10.6f} a.u.'.format(
            alpha_i0)
        ostream.print_header(output.ljust(width))

        ostream.print_blank()
        ostream.flush()<|MERGE_RESOLUTION|>--- conflicted
+++ resolved
@@ -43,14 +43,8 @@
 from .linearsolver import LinearSolver
 from .sanitychecks import (molecule_sanity_check, scf_results_sanity_check,
                            dft_sanity_check, pe_sanity_check)
-<<<<<<< HEAD
-from .errorhandler import assert_msg_critical
-from .checkpoint import (check_rsp_hdf5, create_hdf5,
-                         write_rsp_solution_with_multiple_keys)
-=======
 from .errorhandler import assert_msg_critical, safe_solve
 from .checkpoint import (check_rsp_hdf5, write_rsp_solution_with_multiple_keys)
->>>>>>> 2ea76514
 
 
 class C6Driver(LinearSolver):
@@ -330,7 +324,8 @@
         v_grad = None
         if self.rank == mpi_master():
             v_grad = {
-                (op, iw): v for op, v in zip(self.b_components, b_grad)
+                (op, iw): v
+                for op, v in zip(self.b_components, b_grad)
                 for iw in imagfreqs
             }
 
@@ -342,7 +337,8 @@
         op_imagfreq_keys = self.comm.bcast(op_imagfreq_keys, root=mpi_master())
 
         precond = {
-            iw: self._get_precond(orb_ene, nocc, norb, iw) for iw in imagfreqs
+            iw: self._get_precond(orb_ene, nocc, norb, iw)
+            for iw in imagfreqs
         }
 
         # distribute the gradient and right-hand side:
@@ -425,8 +421,8 @@
             s2ug = self._dist_bung.matmul_AtB(self._dist_bger, 2.0)
 
             for op, iw in op_imagfreq_keys:
-                if (iteration == 0 or
-                        relative_residual_norm[(op, iw)] > self.conv_thresh):
+                if (iteration == 0
+                        or relative_residual_norm[(op, iw)] > self.conv_thresh):
 
                     grad_ru = dist_grad[(op, iw)].get_column(0)
                     grad_ig = dist_grad[(op, iw)].get_column(1)
@@ -630,21 +626,11 @@
                 va = {op: v for op, v in zip(self.a_components, a_grad)}
                 rsp_funcs = {}
 
-<<<<<<< HEAD
-                # create h5 file for response solutions
-                if (self.save_solutions and self.checkpoint_file is not None):
-                    final_h5_fname = str(
-                        Path(self.checkpoint_file).with_suffix('.solutions.h5'))
-                    create_hdf5(final_h5_fname, molecule, basis,
-                                dft_dict['dft_func_label'],
-                                pe_dict['potfile_text'])
-=======
                 # final h5 file for response solutions
                 if self.filename is not None:
                     final_h5_fname = f'{self.filename}.h5'
                 else:
                     final_h5_fname = None
->>>>>>> 2ea76514
 
             for bop, iw in solutions:
                 x = self.get_full_solution_vector(solutions[(bop, iw)])
@@ -654,8 +640,8 @@
                         rsp_funcs[(aop, bop, iw)] = -np.dot(va[aop], x)
 
                     # write to h5 file for response solutions
-                    if (self.save_solutions and
-                            self.checkpoint_file is not None):
+                    if (self.save_solutions
+                            and self.checkpoint_file is not None):
                         solution_keys = [
                             '{:s}_{:s}_{:.8f}'.format(aop, bop, iw)
                             for aop in self.a_components
