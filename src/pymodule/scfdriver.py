--- conflicted
+++ resolved
@@ -1474,17 +1474,9 @@
             self._ri_drv.compute_metric(molecule,
                                         self.ri_auxiliary_basis,
                                         verbose=True)
-<<<<<<< HEAD
-            self._ri_drv.compute_bq_vectors(molecule,
-                                            ao_basis,
-                                            self.ri_auxiliary_basis,
-                                            verbose=False)
-=======
-            self._ri_drv.compute_screened_bq_vectors(screener,
-                                                     molecule,
-                                                     self.ri_auxiliary_basis,
-                                                     12, verbose=True)
->>>>>>> f8e006fb
+            # TODO: use threshold based on self.eri_thresh
+            self._ri_drv.compute_screened_bq_vectors(
+                screener, molecule, self.ri_auxiliary_basis, 12, verbose=False)
 
         e_grad = None
 
@@ -2111,19 +2103,12 @@
             if self.ri_coulomb and fock_type == 'j':
                 fock_mat = self._ri_drv.compute(den_mat_for_fock, 'j')
                 fock_mat_np = fock_mat.to_numpy()
-<<<<<<< HEAD
             elif self.ri_jk and fock_type != 'j' and (
                     self.molecular_orbitals._orbitals is not None):
-                fock_mat_j = self._ri_drv.compute_j_fock(den_mat_for_fock,
-                                                         'j',
-                                                         verbose=False)
-                fock_mat_k = self._ri_drv.compute_k_fock(
+                fock_mat_j = self._ri_drv.compute_screened_j_fock(
+                    den_mat_for_fock, 'j', verbose=False)
+                fock_mat_k = self._ri_drv.compute_screened_k_fock(
                     den_mat_for_fock, self.molecular_orbitals, verbose=False)
-=======
-            elif self.ri_jk and fock_type != 'j' and (self.molecular_orbitals._orbitals is not None):
-                fock_mat_j = self._ri_drv.compute_screened_j_fock(den_mat_for_fock, 'j', verbose=False)
-                fock_mat_k = self._ri_drv.compute_screened_k_fock(den_mat_for_fock, self.molecular_orbitals, verbose=False)
->>>>>>> f8e006fb
                 fock_mat_np = (fock_mat_j.to_numpy() * 2.0 -
                                fock_mat_k.to_numpy() * exchange_scaling_factor)
             else:
