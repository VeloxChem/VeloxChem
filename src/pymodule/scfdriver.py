--- conflicted
+++ resolved
@@ -1533,26 +1533,15 @@
 
             iter_start_time = tm.time()
 
-<<<<<<< HEAD
-            fock_mat, vxc_mat, e_emb, V_emb, e_pr, V_pr = self._comp_2e_fock(
-=======
-            fock_mat, vxc_mat, vkx_mat, e_emb, V_emb = self._comp_2e_fock(
->>>>>>> 353e1ae5
+            fock_mat, vxc_mat, vkx_mat, e_emb, V_emb, e_pr, V_pr = self._comp_2e_fock(
                 den_mat, molecule, ao_basis, screener, e_grad, profiler)
 
             profiler.start_timer('ErrVec')
 
-<<<<<<< HEAD
-            e_el = self._comp_energy(fock_mat, vxc_mat, e_emb, e_pr, kin_mat,
+            e_el = self._comp_energy(fock_mat, vxc_mat, vkx_mat, e_emb, e_pr, kin_mat,
                                      npot_mat, den_mat)
 
-            self._comp_full_fock(fock_mat, vxc_mat, V_emb, V_pr, kin_mat, npot_mat)
-=======
-            e_el = self._comp_energy(fock_mat, vxc_mat, vkx_mat, e_emb, kin_mat,
-                                     npot_mat, den_mat)
-
-            self._comp_full_fock(fock_mat, vxc_mat, vkx_mat, V_emb, kin_mat, npot_mat)
->>>>>>> 353e1ae5
+            self._comp_full_fock(fock_mat, vxc_mat, vkx_mat, V_emb, V_pr, kin_mat, npot_mat)
 
             if self._cpcm:
                 if self.scf_type == 'restricted':
@@ -2042,17 +2031,10 @@
             The Fock matrix, AO Kohn-Sham (Vxc) matrix, etc.
         """
 
-<<<<<<< HEAD
         fock_mat, vxc_mat, e_emb, V_emb, e_pr, V_pr = self._comp_2e_fock_single_comm(
             den_mat, molecule, basis, screener, e_grad, profiler)
 
-        return fock_mat, vxc_mat, e_emb, V_emb, e_pr, V_pr
-=======
-        fock_mat, vxc_mat, vkx_mat, e_emb, V_emb = self._comp_2e_fock_single_comm(
-            den_mat, molecule, basis, screener, e_grad, profiler)
-
-        return fock_mat, vxc_mat, vkx_mat, e_emb, V_emb
->>>>>>> 353e1ae5
+        return fock_mat, vxc_mat, vkx_mat, e_emb, V_emb, e_pr, V_pr
 
     def _comp_2e_fock_single_comm(self,
                                   den_mat,
@@ -2364,15 +2346,9 @@
         if self.timing and self._gostshyp:
             profiler.add_timing_info('FockGOSTSHYP', tm.time() - gostshyp_t0)
 
-<<<<<<< HEAD
-        return fock_mat, vxc_mat, e_emb, V_emb, e_pr, V_pr
-
-    def _comp_energy(self, fock_mat, vxc_mat, e_emb, e_pr, kin_mat, npot_mat,
-=======
-        return fock_mat, vxc_mat, vkx_mat, e_emb, V_emb
-
-    def _comp_energy(self, fock_mat, vxc_mat, vkx_mat, e_emb, kin_mat, npot_mat,
->>>>>>> 353e1ae5
+        return fock_mat, vxc_mat, vkx_mat, e_emb, V_emb, e_pr, V_pr
+
+    def _comp_energy(self, fock_mat, vxc_mat, vkx_mat, e_emb, e_pr, kin_mat, npot_mat,
                      den_mat):
         """
         Computes the sum of SCF energy components: electronic energy, kinetic
@@ -2440,11 +2416,7 @@
 
         return e_sum
 
-<<<<<<< HEAD
-    def _comp_full_fock(self, fock_mat, vxc_mat, V_emb, pr_mat, kin_mat, npot_mat):
-=======
-    def _comp_full_fock(self, fock_mat, vxc_mat, vkx_mat, V_emb, kin_mat, npot_mat):
->>>>>>> 353e1ae5
+    def _comp_full_fock(self, fock_mat, vxc_mat, vkx_mat, V_emb, pr_mat, kin_mat, npot_mat):
         """
         Computes full Fock/Kohn-Sham matrix by adding to 2e-part of
         Fock/Kohn-Sham matrix the kinetic energy and nuclear potential
