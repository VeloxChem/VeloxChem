#
#                           VELOXCHEM 1.0-RC2
#         ----------------------------------------------------
#                     An Electronic Structure Code
#
#  Copyright © 2018-2021 by VeloxChem developers. All rights reserved.
#  Contact: https://veloxchem.org/contact
#
#  SPDX-License-Identifier: LGPL-3.0-or-later
#
#  This file is part of VeloxChem.
#
#  VeloxChem is free software: you can redistribute it and/or modify it under
#  the terms of the GNU Lesser General Public License as published by the Free
#  Software Foundation, either version 3 of the License, or (at your option)
#  any later version.
#
#  VeloxChem is distributed in the hope that it will be useful, but WITHOUT
#  ANY WARRANTY; without even the implied warranty of MERCHANTABILITY or
#  FITNESS FOR A PARTICULAR PURPOSE. See the GNU Lesser General Public
#  License for more details.
#
#  You should have received a copy of the GNU Lesser General Public License
#  along with VeloxChem. If not, see <https://www.gnu.org/licenses/>.

from collections import deque
import numpy as np
import time as tm
import math
import sys

from .veloxchemlib import DispersionModel
from .veloxchemlib import OverlapIntegralsDriver
from .veloxchemlib import KineticEnergyIntegralsDriver
from .veloxchemlib import NuclearPotentialIntegralsDriver
from .veloxchemlib import ElectronRepulsionIntegralsDriver
from .veloxchemlib import ElectricDipoleIntegralsDriver
from .veloxchemlib import GridDriver
from .veloxchemlib import MolecularGrid
from .veloxchemlib import XCIntegrator
from .veloxchemlib import AOKohnShamMatrix
from .veloxchemlib import DenseMatrix
from .veloxchemlib import mpi_master
from .veloxchemlib import parse_xc_func
from .veloxchemlib import molorb
from .profiler import Profiler
from .molecularbasis import MolecularBasis
from .aofockmatrix import AOFockMatrix
from .aodensitymatrix import AODensityMatrix
from .molecularorbitals import MolecularOrbitals
from .subcommunicators import SubCommunicators
from .signalhandler import SignalHandler
from .denguess import DensityGuess
from .inputparser import parse_input
from .qqscheme import get_qq_type
from .qqscheme import get_qq_scheme
from .errorhandler import assert_msg_critical


class ScfDriver:
    """
    Implements SCF method with C2-DIIS and two-level C2-DIIS convergence
    accelerators.

    :param comm:
        The MPI communicator.
    :param ostream:
        The output stream.

    Instance variables
        - den_guess: The initial density guess driver.
        - acc_type: The type of SCF convergence accelerator.
        - max_err_vecs: The maximum number of error vectors.
        - max_iter: The maximum number of SCF iterations.
        - first_step: The flag for first step in two-level C2-DIIS convergence
          acceleration.
        - qq_type: The electron repulsion integrals screening scheme.
        - qq_dyn: The flag for enabling dynamic thresholds in electron
          repulsion integrals screening scheme.
        - conv_thresh: The SCF convergence threshold.
        - eri_thresh: The electron repulsion integrals screening threshold.
        - ovl_thresh: The atomic orbitals linear dependency threshold.
        - diis_thresh: The C2-DIIS switch on threshold.
        - iter_data: The list of SCF iteration data (electronic energy,
          electronic energy change, gradient, density change).
        - is_converged: The flag for SCF convergence.
        - skip_iter: The flag for SCF iteration data storage.
        - old_energy: The electronic energy of previous SCF iteration.
        - num_iter: The current number of SCF iterations.
        - fock_matrices: The list of stored Fock/Kohn-Sham matrices.
        - den_matrices: The list of stored density matrices.
        - density: The current density matrix.
        - mol_orbs: The current molecular orbitals.
        - nuc_energy: The nuclear repulsion energy of molecule.
        - comm: The MPI communicator.
        - rank: The rank of MPI process.
        - nodes: The number of MPI processes.
        - restart: The flag for restarting from checkpoint file.
        - checkpoint_file: The name of checkpoint file.
        - ref_mol_orbs: The reference molecular orbitals read from checkpoint
          file.
        - restricted: The flag for restricted SCF.
        - dispersion: The flag for calculating D4 dispersion correction.
        - dft: The flag for running DFT.
        - grid_level: The accuracy level of DFT grid.
        - xcfun: The XC functional.
        - molgrid: The molecular grid.
        - pe: The flag for running polarizable embedding calculation.
        - V_es: The polarizable embedding matrix.
        - pe_options: The dictionary with options for polarizable embedding.
        - pe_summary: The summary string for polarizable embedding.
        - use_split_comm: The flag for using split communicators.
        - split_comm_ratio: The list of ratios for split communicators.
        - dispersion: The flag for calculating D4 dispersion correction.
        - d4_energy: The D4 dispersion correction to energy.
        - electric_field: The static electric field.
        - ef_nuc_energy: The electric potential energy of the nuclei in the
          static electric field.
        - dipole_origin: The origin of the dipole operator.
        - timing: The flag for printing timing information.
        - profiling: The flag for printing profiling information.
        - memory_profiling: The flag for printing memory usage.
        - memory_tracing: The flag for tracing memory allocation using
    """

    def __init__(self, comm, ostream):
        """
        Initializes SCF driver to default setup (convergence threshold, initial
        guess, etc).
        """

        # scf accelerator
        self.acc_type = "L2_DIIS"
        self.max_err_vecs = 10
        self.max_iter = 50
        self.first_step = False

        # screening scheme
        self.qq_type = "QQ_DEN"
        self.qq_dyn = True

        # thresholds
        self.conv_thresh = 1.0e-6
        self.ovl_thresh = 1.0e-6
        self.diis_thresh = 1000.0
        self.eri_thresh = 1.0e-12
        self.eri_thresh_tight = 1.0e-15

        # iterations data
        self.iter_data = []
        self.is_converged = False
        self.skip_iter = False
        self.old_energy = 0.0
        self.num_iter = 0

        # DIIS data lists
        self.fock_matrices = deque()
        self.den_matrices = deque()

        self.fock_matrices_beta = deque()
        self.den_matrices_beta = deque()

        # density matrix
        self.density = AODensityMatrix()

        # molecular orbitals
        self.mol_orbs = MolecularOrbitals()

        # nuclear repulsion energy
        self.nuc_energy = 0.0

        # mpi information
        self.comm = comm
        self.rank = self.comm.Get_rank()
        self.nodes = self.comm.Get_size()

        # output stream
        self.ostream = ostream

        # restart information
        self.restart = True
        self.checkpoint_file = None
        self.ref_mol_orbs = None

        self.program_start_time = None
        self.maximum_hours = None

        # closed shell?
        self.closed_shell = True

        # D4 dispersion correction
        self.dispersion = False
        self.d4_energy = 0.0

        # dft
        self.dft = False
        self.grid_level = 4
        self.xcfun = None
        self.molgrid = None

        # polarizable embedding
        self.pe = False
        self.V_es = None
        self.pe_options = {}
        self.pe_summary = ''

        # split communicators
        self.use_split_comm = False
        self.split_comm_ratio = None

        # static electric field
        self.electric_field = None
        self.ef_nuc_energy = 0.0
        self.dipole_origin = None

        # timing and profiling
        self.timing = False
        self.profiling = False
        self.memory_profiling = False
        self.memory_tracing = False

    def update_settings(self, scf_dict, method_dict=None):
        """
        Updates settings in SCF driver.

        :param scf_dict:
            The input dictionary of scf group.
        :param method_dict:
            The input dicitonary of method settings group.
        """

        if method_dict is None:
            method_dict = {}

        scf_keywords = {
            'acc_type': 'str_upper',
            'max_iter': 'int',
            'conv_thresh': 'float',
            'qq_type': 'str_upper',
            'eri_thresh': 'float',
            'restart': 'bool',
            'checkpoint_file': 'str',
            'timing': 'bool',
            'profiling': 'bool',
            'memory_profiling': 'bool',
            'memory_tracing': 'bool',
        }

        parse_input(self, scf_keywords, scf_dict)

        if 'program_start_time' in scf_dict:
            self.program_start_time = scf_dict['program_start_time']
        if 'maximum_hours' in scf_dict:
            self.maximum_hours = scf_dict['maximum_hours']

        method_keywords = {
            'dispersion': 'bool',
            'dft': 'bool',
            'grid_level': 'int',
            'pe': 'bool',
            'electric_field': 'seq_fixed',
            'use_split_comm': 'bool',
        }

        parse_input(self, method_keywords, method_dict)

        if 'xcfun' in method_dict:
            if 'dft' not in method_dict:
                self.dft = True
            self.xcfun = parse_xc_func(method_dict['xcfun'].upper())
            assert_msg_critical(not self.xcfun.is_undefined(),
                                'SCF driver: Undefined XC functional')

        if 'pe_options' not in method_dict:
            method_dict['pe_options'] = {}

        if ('potfile' in method_dict) or method_dict['pe_options']:
            if 'pe' not in method_dict:
                self.pe = True

        if self.pe:
            from .polembed import PolEmbed

            if ('potfile' in method_dict and
                    'potfile' not in method_dict['pe_options']):
                method_dict['pe_options']['potfile'] = method_dict['potfile']
            assert_msg_critical('potfile' in method_dict['pe_options'],
                                'SCF driver: No potential file defined')
            self.pe_options = dict(method_dict['pe_options'])

<<<<<<< HEAD
        if self.electric_field is not None:
            assert_msg_critical(
                len(self.electric_field) == 3,
                'SCF driver: Expecting 3 values in \'electric field\' input')
            assert_msg_critical(
                not self.pe,
                'SCF driver: \'electric field\' input is incompatible with ' +
                'polarizable embedding')
            # disable restart of calculation with static electric field since
            # checkpoint file does not contain information about the electric
            # field
            self.restart = False
=======
            cppe_potfile = None
            if self.rank == mpi_master():
                potfile = self.pe_options['potfile']
                cppe_potfile = PolEmbed.write_cppe_potfile(potfile)
            cppe_potfile = self.comm.bcast(cppe_potfile, root=mpi_master())
            self.pe_options['potfile'] = cppe_potfile

        if 'use_split_comm' in method_dict:
            key = method_dict['use_split_comm'].lower()
            self.use_split_comm = True if key == 'yes' else False

        if 'timing' in scf_dict:
            key = scf_dict['timing'].lower()
            self.timing = True if key in ['yes', 'y'] else False
        if 'profiling' in scf_dict:
            key = scf_dict['profiling'].lower()
            self.profiling = True if key in ['yes', 'y'] else False

        if 'memory_profiling' in scf_dict:
            key = scf_dict['memory_profiling'].lower()
            self.memory_profiling = True if key in ['yes', 'y'] else False
        if 'memory_tracing' in scf_dict:
            key = scf_dict['memory_tracing'].lower()
            self.memory_tracing = True if key in ['yes', 'y'] else False
>>>>>>> 4b50d866

    def compute(self, molecule, ao_basis, min_basis=None):
        """
        Performs SCF calculation using molecular data.

        :param molecule:
            The molecule.
        :param ao_basis:
            The AO basis set.
        :param min_basis:
            The minimal AO basis set.
        """

        profiler = Profiler()

        if min_basis is None:
            if self.rank == mpi_master():
                min_basis = MolecularBasis.read(molecule, 'MIN-CC-PVDZ')
            else:
                min_basis = MolecularBasis()
            min_basis.broadcast(self.rank, self.comm)

        self.timing_dict = {}

        # check dft setup
        if self.dft:
            assert_msg_critical(self.xcfun is not None,
                                'SCF driver: Undefined XC functional')

        # initial guess
        if self.restart:
            self.den_guess = DensityGuess("RESTART", self.checkpoint_file)
            self.restart = self.den_guess.validate_checkpoint(
                self.rank, self.comm, molecule.elem_ids_to_numpy(),
                ao_basis.get_label(), self.closed_shell)

        if self.restart:
            self.acc_type = "DIIS"
            if self.rank == mpi_master():
                self.ref_mol_orbs = MolecularOrbitals.read_hdf5(
                    self.checkpoint_file)
                self.mol_orbs = MolecularOrbitals(self.ref_mol_orbs)
        else:
            self.den_guess = DensityGuess("SAD")

        # nuclear repulsion energy
        self.nuc_energy = molecule.nuclear_repulsion_energy()

        if self.rank == mpi_master():
            self.print_header()
            valstr = "Nuclear repulsion energy: {:.10f} au".format(
                self.nuc_energy)
            self.ostream.print_info(valstr)
            self.ostream.print_blank()

        # D4 dispersion correction
        if self.dispersion:
            if self.rank == mpi_master():
                disp = DispersionModel()
                xc_label = self.xcfun.get_func_label() if self.dft else 'HF'
                disp.compute(molecule, xc_label)
                self.d4_energy = disp.get_energy()
            else:
                self.d4_energy = 0.0
            self.d4_energy = self.comm.bcast(self.d4_energy, root=mpi_master())
        else:
            self.d4_energy = 0.0

        # generate integration grid
        if self.dft:
            grid_drv = GridDriver(self.comm)
            grid_drv.set_level(self.grid_level)

            grid_t0 = tm.time()
            self.molgrid = grid_drv.generate(molecule)
            n_grid_points = self.molgrid.number_of_points()
            self.ostream.print_info(
                'Molecular grid with {0:d} points generated in {1:.2f} sec.'.
                format(n_grid_points,
                       tm.time() - grid_t0))
            self.ostream.print_blank()

        # set up polarizable embedding
        if self.pe:
            from .polembed import PolEmbed
            self.pe_drv = PolEmbed(molecule, ao_basis, self.pe_options,
                                   self.comm)
            self.V_es = self.pe_drv.compute_multipole_potential_integrals()

            cppe_info = 'Using CPPE {} for polarizable embedding.'.format(
                self.pe_drv.get_cppe_version())
            self.ostream.print_info(cppe_info)
            self.ostream.print_blank()

            pot_info = 'Reading polarizable embedding potential: {}'.format(
                self.pe_options['potfile'])
            self.ostream.print_info(pot_info)
            self.ostream.print_blank()

        # C2-DIIS method
        if self.acc_type == 'DIIS':
            self.comp_diis(molecule, ao_basis, min_basis, profiler)

        # two level C2-DIIS method
        if self.acc_type == 'L2_DIIS':

            # first step
            self.first_step = True

            old_thresh = self.conv_thresh
            self.conv_thresh = 1.0e-3

            old_max_iter = self.max_iter
            self.max_iter = 5

            val_basis = ao_basis.get_valence_basis()
            self.comp_diis(molecule, val_basis, min_basis, profiler)

            # second step
            self.first_step = False

            self.diis_thresh = 1000.0
            self.conv_thresh = old_thresh
            self.max_iter = old_max_iter
            self.den_guess.guess_type = 'PRCMO'

            self.comp_diis(molecule, ao_basis, val_basis, profiler)

        self.fock_matrices.clear()
        self.den_matrices.clear()

        self.fock_matrices_beta.clear()
        self.den_matrices_beta.clear()

        profiler.end(self.ostream, scf_flag=True)

        if not self.is_converged:
            self.ostream.print_header(
                '*** Warning: SCF is not converged!'.ljust(92))
            self.ostream.print_blank()
            self.ostream.flush()
            return

        if self.rank == mpi_master():
            self.print_scf_energy()
            if self.closed_shell:
                s2 = 0.0
            else:
                s2 = self.compute_s2(molecule, self.scf_tensors['S'],
                                     self.mol_orbs)
            self.print_ground_state(molecule, s2)
            self.mol_orbs.print_orbitals(molecule, ao_basis, False,
                                         self.ostream)
            self.ostream.flush()

    def write_checkpoint(self, nuclear_charges, basis_set):
        """
        Writes molecular orbitals to checkpoint file.

        :param nuclear_charges:
            The nuclear charges.
        :param basis_set:
            Name of the basis set.
        """

        if self.rank == mpi_master() and not self.first_step:
            if self.checkpoint_file and isinstance(self.checkpoint_file, str):
                self.mol_orbs.write_hdf5(self.checkpoint_file, nuclear_charges,
                                         basis_set)
                self.ostream.print_blank()
                checkpoint_text = "Checkpoint written to file: "
                checkpoint_text += self.checkpoint_file
                self.ostream.print_info(checkpoint_text)

    def comp_diis(self, molecule, ao_basis, min_basis, profiler):
        """
        Performs SCF calculation with C2-DIIS acceleration.

        :param molecule:
            The molecule.
        :param ao_basis:
            The AO basis set.
        :param min_basis:
            The minimal AO basis set.
        :param profiler:
            The profiler.
        """

        if not self.first_step:
            profiler.begin({
                'timing': self.timing,
                'profiling': self.profiling,
                'memory_profiling': self.memory_profiling,
                'memory_tracing': self.memory_tracing,
            })

        diis_start_time = tm.time()

        self.fock_matrices.clear()
        self.den_matrices.clear()

        self.fock_matrices_beta.clear()
        self.den_matrices_beta.clear()

        ovl_mat, kin_mat, npot_mat, dipole_mats = self.comp_one_ints(
            molecule, ao_basis)

        if self.rank == mpi_master() and self.electric_field is not None:
            dipole_ints = (dipole_mats.x_to_numpy(), dipole_mats.y_to_numpy(),
                           dipole_mats.z_to_numpy())

        linear_dependency = False

        if self.rank == mpi_master():
            t0 = tm.time()

            oao_mat = ovl_mat.get_ortho_matrix(self.ovl_thresh)

            self.ostream.print_info("Orthogonalization matrix computed in" +
                                    " {:.2f} sec.".format(tm.time() - t0))
            self.ostream.print_blank()

            nrow = oao_mat.number_of_rows()
            ncol = oao_mat.number_of_columns()
            linear_dependency = (nrow != ncol)

            if linear_dependency:
                ndim = nrow - ncol
                self.ostream.print_info(
                    "Removed " + str(ndim) + " linearly dependent" +
                    " vector{:s}.".format('' if ndim == 1 else 's'))
                self.ostream.print_blank()
            self.ostream.flush()

        else:
            oao_mat = None

        linear_dependency = self.comm.bcast(linear_dependency,
                                            root=mpi_master())

        if (linear_dependency and self.eri_thresh > self.eri_thresh_tight):
            self.eri_thresh = self.eri_thresh_tight

            if self.rank == mpi_master():
                self.ostream.print_info("ERI screening threshold tightened to" +
                                        " {:.1e}.".format(self.eri_thresh))
                self.ostream.print_blank()

        den_mat = self.comp_guess_density(molecule, ao_basis, min_basis,
                                          ovl_mat)

        den_mat.broadcast(self.rank, self.comm)

        self.density = AODensityMatrix(den_mat)

        fock_mat = AOFockMatrix(den_mat)

        if self.dft and not self.first_step:
            self.update_fock_type(fock_mat)

        if self.use_split_comm:
            self.use_split_comm = ((self.dft or self.pe) and self.nodes >= 8)

        if self.use_split_comm and not self.first_step:
            qq_data = None
            if not self.first_step:
                valstr = 'ERI'
                if self.dft:
                    valstr += '/DFT'
                if self.pe:
                    valstr += '/PE'
                self.ostream.print_info(
                    'Using sub-communicators for {}.'.format(valstr))
        else:
            eri_drv = ElectronRepulsionIntegralsDriver(self.comm)
            qq_data = eri_drv.compute(get_qq_scheme(self.qq_type),
                                      self.eri_thresh, molecule, ao_basis)

        profiler.check_memory_usage('Initial guess')

        self.split_comm_ratio = None

        e_grad = None

        if self.rank == mpi_master():
            self.print_scf_title()

        if not self.first_step:
            signal_handler = SignalHandler()
            signal_handler.add_sigterm_function(self.graceful_exit, molecule,
                                                ao_basis)

        for i in self.get_scf_range():

            # set the current number of SCF iterations
            # (note the extra SCF cycle when starting from scratch)
            if self.restart:
                self.num_iter = i + 1
            else:
                self.num_iter = i

            iter_start_time = tm.time()

            profiler.start_timer(self.num_iter, 'FockBuild')

            vxc_mat, e_pe, V_pe = self.comp_2e_fock(fock_mat, den_mat, molecule,
                                                    ao_basis, qq_data, e_grad)

            profiler.stop_timer(self.num_iter, 'FockBuild')
            profiler.start_timer(self.num_iter, 'CompEnergy')

            e_el = self.comp_energy(fock_mat, vxc_mat, e_pe, kin_mat, npot_mat,
                                    den_mat)

            self.comp_full_fock(fock_mat, vxc_mat, V_pe, kin_mat, npot_mat)

            if self.rank == mpi_master() and self.electric_field is not None:
                efpot = sum([
                    ef * mat
                    for ef, mat in zip(self.electric_field, dipole_ints)
                ])

                if self.closed_shell:
                    e_el += 2.0 * np.trace(
                        np.matmul(efpot, den_mat.alpha_to_numpy(0)))
                    fock_mat.add_matrix(DenseMatrix(efpot), 0)
                else:
                    e_el += np.trace(
                        np.matmul(efpot, (den_mat.alpha_to_numpy(0) +
                                          den_mat.beta_to_numpy(0))))
                    fock_mat.add_matrix(DenseMatrix(efpot), 0, 'alpha')
                    fock_mat.add_matrix(DenseMatrix(efpot), 0, 'beta')

                self.ef_nuc_energy = 0.0
                coords = molecule.get_coordinates()
                elem_ids = molecule.elem_ids_to_numpy()
                for i in range(molecule.number_of_atoms()):
                    self.ef_nuc_energy -= np.dot(
                        elem_ids[i] * (coords[i] - self.dipole_origin),
                        self.electric_field)

            e_grad, max_grad = self.comp_gradient(fock_mat, ovl_mat, den_mat,
                                                  oao_mat)

            self.set_skip_iter_flag(e_grad)

            diff_den = self.comp_density_change(den_mat, self.density)

            self.density = AODensityMatrix(den_mat)

            self.add_iter_data({
                'energy': (e_el + self.nuc_energy + self.d4_energy +
                           self.ef_nuc_energy),
                'gradient_norm': e_grad,
                'max_gradient': max_grad,
                'diff_density': diff_den,
            })

            profiler.stop_timer(self.num_iter, 'CompEnergy')
            profiler.check_memory_usage('Iteration {:d} Fock build'.format(
                self.num_iter))

            self.print_iter_data(i)

            self.check_convergence()

            if self.is_converged:
                break

            profiler.start_timer(self.num_iter, 'FockDiag')

            self.store_diis_data(i, fock_mat, den_mat)

            eff_fock_mat = self.get_effective_fock(fock_mat, ovl_mat, oao_mat)

            self.mol_orbs = self.gen_molecular_orbitals(eff_fock_mat, oao_mat)

            self.update_mol_orbs_phase()

            den_mat = self.gen_new_density(molecule)

            den_mat.broadcast(self.rank, self.comm)

            profiler.stop_timer(self.num_iter, 'FockDiag')
            if (self.dft or self.pe) and not self.first_step:
                profiler.update_timer(self.num_iter, self.timing_dict)

            profiler.check_memory_usage('Iteration {:d} Fock diag.'.format(
                self.num_iter))

            iter_in_hours = (tm.time() - iter_start_time) / 3600

            if self.need_graceful_exit(iter_in_hours):
                self.graceful_exit(molecule, ao_basis)

        if not self.first_step:
            signal_handler.remove_sigterm_function()

        self.write_checkpoint(molecule.elem_ids_to_numpy(),
                              ao_basis.get_label())

        if self.rank == mpi_master():
            S = ovl_mat.to_numpy()

            C_alpha = self.mol_orbs.alpha_to_numpy()
            C_beta = self.mol_orbs.beta_to_numpy()

            E_alpha = self.mol_orbs.ea_to_numpy()
            E_beta = self.mol_orbs.eb_to_numpy()

            D_alpha = self.density.alpha_to_numpy(0)
            D_beta = self.density.beta_to_numpy(0)

            F_alpha = fock_mat.alpha_to_numpy(0)
            F_beta = fock_mat.beta_to_numpy(0)

            self.scf_tensors = {
                'C': C_alpha,
                'E': E_alpha,
                'D': (D_alpha, D_beta),
                'F': (F_alpha, F_beta),
                'S': S,
                'C_alpha': C_alpha,
                'C_beta': C_beta,
                'E_alpha': E_alpha,
                'E_beta': E_beta,
                'D_alpha': D_alpha,
                'D_beta': D_beta,
                'F_alpha': F_alpha,
                'F_beta': F_beta,
            }
        else:
            self.scf_tensors = None

        if self.rank == mpi_master():
            self.print_scf_finish(diis_start_time)

        profiler.check_memory_usage('End of SCF')

    def need_graceful_exit(self, iter_in_hours):
        """
        Checks if a graceful exit is needed.

        :param iter_in_hours:
            The time spent in one iteration (in hours).

        :return:
            True if a graceful exit is needed, False otherwise.
        """

        if self.maximum_hours is not None:
            remaining_hours = (self.maximum_hours -
                               (tm.time() - self.program_start_time) / 3600)
            # exit gracefully when the remaining time is not sufficient to
            # complete the next iteration (plus 25% to be on the safe side).
            if remaining_hours < iter_in_hours * 1.25:
                return True
        return False

    def graceful_exit(self, molecule, basis):
        """
        Gracefully exits the program.

        :param molecule:
            The molecule.
        :param basis:
            The basis set.

        :return:
            The return code.
        """

        self.ostream.print_blank()
        self.ostream.print_info('Preparing for a graceful termination...')
        self.ostream.flush()

        self.write_checkpoint(molecule.elem_ids_to_numpy(), basis.get_label())

        self.ostream.print_blank()
        self.ostream.print_info('...done.')
        self.ostream.print_blank()
        self.ostream.print_info('Exiting program.')
        self.ostream.print_blank()
        self.ostream.flush()

        sys.exit(0)

    def comp_one_ints(self, molecule, basis):
        """
        Computes one-electron integrals (overlap, kinetic energy and nuclear
        potential) using molecular data.

        :param molecule:
            The molecule.
        :param ao_basis:
            The AO basis set.

        :return:
            The one-electron integrals.
        """

        t0 = tm.time()

        ovl_drv = OverlapIntegralsDriver(self.comm)
        ovl_mat = ovl_drv.compute(molecule, basis)

        t1 = tm.time()

        kin_drv = KineticEnergyIntegralsDriver(self.comm)
        kin_mat = kin_drv.compute(molecule, basis)

        t2 = tm.time()

        if molecule.number_of_atoms() >= self.nodes and self.nodes > 1:
            npot_mat = self.comp_npot_mat_split_comm(molecule, basis)
        else:
            npot_drv = NuclearPotentialIntegralsDriver(self.comm)
            npot_mat = npot_drv.compute(molecule, basis)

        t3 = tm.time()

        if self.electric_field is not None:
            if molecule.get_charge() != 0:
                coords = molecule.get_coordinates()
                nuclear_charges = molecule.elem_ids_to_numpy()
                self.dipole_origin = np.sum(coords.T * nuclear_charges,
                                            axis=1) / np.sum(nuclear_charges)
            else:
                self.dipole_origin = np.zeros(3)
            dipole_drv = ElectricDipoleIntegralsDriver(self.comm)
            dipole_drv.origin = tuple(self.dipole_origin)
            dipole_mats = dipole_drv.compute(molecule, basis)
        else:
            dipole_mats = None

        t4 = tm.time()

        if self.rank == mpi_master():

            self.ostream.print_info("Overlap matrix computed in" +
                                    " {:.2f} sec.".format(t1 - t0))
            self.ostream.print_blank()

            self.ostream.print_info("Kinetic energy matrix computed in" +
                                    " {:.2f} sec.".format(t2 - t1))
            self.ostream.print_blank()

            self.ostream.print_info("Nuclear potential matrix computed in" +
                                    " {:.2f} sec.".format(t3 - t2))
            self.ostream.print_blank()

            if self.electric_field is not None:
                self.ostream.print_info("Electric dipole matrices computed in" +
                                        " {:.2f} sec.".format(t4 - t3))
                self.ostream.print_blank()

            self.ostream.flush()

        return ovl_mat, kin_mat, npot_mat, dipole_mats

    def comp_npot_mat_split_comm(self, molecule, basis):
        """
        Computes one-electron nuclear potential integral on split
        communicators.

        :param molecule:
            The molecule.
        :param ao_basis:
            The AO basis set.

        :return:
            The one-electron nuclear potential matrix.
        """

        node_grps = [p for p in range(self.nodes)]
        subcomm = SubCommunicators(self.comm, node_grps)
        local_comm = subcomm.local_comm
        cross_comm = subcomm.cross_comm

        ave, res = divmod(molecule.number_of_atoms(), self.nodes)
        counts = [ave + 1 if p < res else ave for p in range(self.nodes)]

        start = sum(counts[:self.rank])
        end = sum(counts[:self.rank + 1])

        charges = molecule.elem_ids_to_numpy()[start:end].astype(float)
        coords = np.vstack(
            (molecule.x_to_numpy()[start:end], molecule.y_to_numpy()[start:end],
             molecule.z_to_numpy()[start:end])).T

        npot_drv = NuclearPotentialIntegralsDriver(local_comm)
        npot_mat = npot_drv.compute(molecule, basis, charges, coords)

        if local_comm.Get_rank() == mpi_master():
            npot_mat.reduce_sum(cross_comm.Get_rank(), cross_comm.Get_size(),
                                cross_comm)

        return npot_mat

    def comp_guess_density(self, molecule, ao_basis, min_basis, ovl_mat):
        """
        Computes initial density guess for SCF using superposition of atomic
        densities or molecular orbitals projection methods.

        :param molecule:
            The molecule.
        :param ao_basis:
            The AO basis set.
        :param min_basis:
            The minimal AO basis set.
        :param ovl_mat:
            The overlap matrix between minimal and full AO basis.

        :return:
            The density matrix.
        """

        # guess: read from checkpoint file
        if self.den_guess.guess_type == "RESTART":

            return self.den_guess.restart_density(molecule, self.rank,
                                                  self.ostream)

        # guess: superposition of atomic densities
        if self.den_guess.guess_type == "SAD":

            return self.den_guess.sad_density(molecule, ao_basis, min_basis,
                                              ovl_mat, self.closed_shell,
                                              self.comm, self.ostream)

        # guess: projection of molecular orbitals from reduced basis
        if self.den_guess.guess_type == "PRCMO":

            if self.rank == mpi_master():
                return self.den_guess.prcmo_density(molecule, ao_basis,
                                                    min_basis, self.mol_orbs)
            else:
                return AODensityMatrix()

        return AODensityMatrix()

    def set_skip_iter_flag(self, e_grad):
        """
        Sets SCF iteration skiping flag based on C2-DIIS switch on threshold.

        :param e_grad:
            The electronic gradient at current SCF iteration.
        """

        if e_grad < self.diis_thresh:
            self.skip_iter = False
        else:
            self.skip_iter = True

    def comp_2e_fock(self,
                     fock_mat,
                     den_mat,
                     molecule,
                     basis,
                     screening,
                     e_grad=None):
        """
        Computes Fock/Kohn-Sham matrix (only 2e part).

        :param fock_mat:
            The AO Fock matrix (only 2e-part).
        :param den_mat:
            The AO density matrix.
        :param molecule:
            The molecule.
        :param basis:
            The basis set.
        :param screening:
            The screening container object.
        :param e_grad:
            The electronic gradient.

        :return:
            The AO Kohn-Sham (Vxc) matrix.
        """

        if self.use_split_comm and not self.first_step:
            vxc_mat, e_pe, V_pe = self.comp_2e_fock_split_comm(
                fock_mat, den_mat, molecule, basis, screening, e_grad)

        else:
            vxc_mat, e_pe, V_pe = self.comp_2e_fock_single_comm(
                fock_mat, den_mat, molecule, basis, screening, e_grad)

        return vxc_mat, e_pe, V_pe

    def comp_2e_fock_single_comm(self,
                                 fock_mat,
                                 den_mat,
                                 molecule,
                                 basis,
                                 screening,
                                 e_grad=None):
        """
        Computes Fock/Kohn-Sham matrix on single communicator.

        :param fock_mat:
            The AO Fock matrix (only 2e-part).
        :param den_mat:
            The AO density matrix.
        :param molecule:
            The molecule.
        :param basis:
            The basis set.
        :param screening:
            The screening container object.
        :param e_grad:
            The electronic gradient.

        :return:
            The AO Kohn-Sham (Vxc) matrix.
        """

        if self.qq_dyn and e_grad is not None:
            screening.set_threshold(self.get_dyn_threshold(e_grad))

        eri_drv = ElectronRepulsionIntegralsDriver(self.comm)
        xc_drv = XCIntegrator(self.comm)

        if self.timing and not self.first_step:
            eri_t0 = tm.time()

        eri_drv.compute(fock_mat, den_mat, molecule, basis, screening)
        fock_mat.reduce_sum(self.rank, self.nodes, self.comm)

        if self.timing and not self.first_step:
            self.timing_dict['ERI'] = tm.time() - eri_t0
            vxc_t0 = tm.time()

        if self.dft and not self.first_step:
            if not self.xcfun.is_hybrid():
                if self.closed_shell:
                    fock_mat.scale(2.0, 0)

            self.molgrid.distribute(self.rank, self.nodes, self.comm)
            vxc_mat = xc_drv.integrate(den_mat, molecule, basis, self.molgrid,
                                       self.xcfun.get_func_label())
            vxc_mat.reduce_sum(self.rank, self.nodes, self.comm)
        else:
            vxc_mat = None

        if self.timing and not self.first_step:
            if self.dft:
                self.timing_dict['DFT'] = tm.time() - vxc_t0
            pe_t0 = tm.time()

        if self.pe and not self.first_step:
            self.pe_drv.V_es = self.V_es.copy()
            dm = den_mat.alpha_to_numpy(0) + den_mat.beta_to_numpy(0)
            e_pe, V_pe = self.pe_drv.get_pe_contribution(dm)
            self.pe_summary = self.pe_drv.cppe_state.summary_string
        else:
            e_pe, V_pe = 0.0, None

        if self.timing and not self.first_step:
            if self.pe:
                self.timing_dict['PE'] = tm.time() - pe_t0

        return vxc_mat, e_pe, V_pe

    def comp_2e_fock_split_comm(self,
                                fock_mat,
                                den_mat,
                                molecule,
                                basis,
                                screening,
                                e_grad=None):
        """
        Computes Fock/Kohn-Sham matrix on split communicators.

        :param fock_mat:
            The AO Fock matrix (only 2e-part).
        :param den_mat:
            The AO density matrix.
        :param molecule:
            The molecule.
        :param basis:
            The basis set.
        :param screening:
            The screening container object.
        :param e_grad:
            The electronic gradient.

        :return:
            The AO Kohn-Sham (Vxc) matrix.
        """

        if self.split_comm_ratio is None:
            if self.dft and self.pe:
                self.split_comm_ratio = [0.34, 0.33, 0.33]
            elif self.dft:
                self.split_comm_ratio = [0.5, 0.5, 0.0]
            elif self.pe:
                self.split_comm_ratio = [0.5, 0.0, 0.5]
            else:
                self.split_comm_ratio = [1.0, 0.0, 0.0]

        if self.dft:
            dft_nodes = int(float(self.nodes) * self.split_comm_ratio[1] + 0.5)
            dft_nodes = max(1, dft_nodes)
        else:
            dft_nodes = 0

        if self.pe:
            pe_nodes = int(float(self.nodes) * self.split_comm_ratio[2] + 0.5)
            pe_nodes = max(1, pe_nodes)
        else:
            pe_nodes = 0

        eri_nodes = max(1, self.nodes - dft_nodes - pe_nodes)

        if eri_nodes == max(eri_nodes, dft_nodes, pe_nodes):
            eri_nodes = self.nodes - dft_nodes - pe_nodes
        elif dft_nodes == max(eri_nodes, dft_nodes, pe_nodes):
            dft_nodes = self.nodes - eri_nodes - pe_nodes
        else:
            pe_nodes = self.nodes - eri_nodes - dft_nodes

        node_grps = [0] * eri_nodes + [1] * dft_nodes + [2] * pe_nodes
        eri_comm = (node_grps[self.rank] == 0)
        dft_comm = (node_grps[self.rank] == 1)
        pe_comm = (node_grps[self.rank] == 2)

        subcomms = SubCommunicators(self.comm, node_grps)
        local_comm = subcomms.local_comm
        cross_comm = subcomms.cross_comm

        # reset molecular grid for DFT and V_es for PE
        if self.rank != mpi_master():
            self.molgrid = MolecularGrid()
            self.V_es = np.zeros(0)
        if self.dft:
            if local_comm.Get_rank() == mpi_master():
                self.molgrid.broadcast(cross_comm.Get_rank(), cross_comm)
        if self.pe:
            if local_comm.Get_rank() == mpi_master():
                self.V_es = cross_comm.bcast(self.V_es, root=mpi_master())

        t0 = tm.time()

        # calculate Fock on ERI nodes
        if eri_comm:
            eri_drv = ElectronRepulsionIntegralsDriver(local_comm)
            local_screening = eri_drv.compute(get_qq_scheme(self.qq_type),
                                              self.eri_thresh, molecule, basis)
            if self.qq_dyn and e_grad is not None:
                local_screening.set_threshold(self.get_dyn_threshold(e_grad))
            eri_drv.compute(fock_mat, den_mat, molecule, basis, local_screening)
            fock_mat.reduce_sum(local_comm.Get_rank(), local_comm.Get_size(),
                                local_comm)
            if self.dft and (not self.xcfun.is_hybrid()):
                if self.closed_shell:
                    fock_mat.scale(2.0, 0)

        # calculate Vxc on DFT nodes
        if dft_comm:
            xc_drv = XCIntegrator(local_comm)
            self.molgrid.distribute(local_comm.Get_rank(),
                                    local_comm.Get_size(), local_comm)
            vxc_mat = xc_drv.integrate(den_mat, molecule, basis, self.molgrid,
                                       self.xcfun.get_func_label())
            vxc_mat.reduce_sum(local_comm.Get_rank(), local_comm.Get_size(),
                               local_comm)
        else:
            vxc_mat = AOKohnShamMatrix()

        # calculate e_pe and V_pe on PE nodes
        if pe_comm:
            from .polembed import PolEmbed
            self.pe_drv = PolEmbed(molecule, basis, self.pe_options, local_comm)
            self.pe_drv.V_es = self.V_es.copy()
            dm = den_mat.alpha_to_numpy(0) + den_mat.beta_to_numpy(0)
            e_pe, V_pe = self.pe_drv.get_pe_contribution(dm)
            self.pe_summary = self.pe_drv.cppe_state.summary_string
        else:
            e_pe, V_pe = 0.0, None
            self.pe_summary = ''

        dt = tm.time() - t0

        # collect Vxc to master node
        if self.dft:
            if local_comm.Get_rank() == mpi_master():
                vxc_mat.collect(cross_comm.Get_rank(), cross_comm.Get_size(),
                                cross_comm, 1)

        # collect PE results to master node
        if self.pe:
            pe_root = 2 if self.dft else 1
            if local_comm.Get_rank() == mpi_master():
                e_pe = cross_comm.bcast(e_pe, root=pe_root)
                V_pe = cross_comm.bcast(V_pe, root=pe_root)
                self.pe_summary = cross_comm.bcast(self.pe_summary,
                                                   root=pe_root)

        if local_comm.Get_rank() == mpi_master():
            dt = cross_comm.gather(dt, root=mpi_master())

        if self.rank == mpi_master():
            time_eri = dt[0] * eri_nodes
            time_dft = 0.0
            if self.dft:
                time_dft = dt[1] * dft_nodes
            time_pe = 0.0
            if self.pe:
                pe_root = 2 if self.dft else 1
                time_pe = dt[pe_root] * pe_nodes
            time_sum = time_eri + time_dft + time_pe
            self.split_comm_ratio = [
                time_eri / time_sum,
                time_dft / time_sum,
                time_pe / time_sum,
            ]
        self.split_comm_ratio = self.comm.bcast(self.split_comm_ratio,
                                                root=mpi_master())

        return vxc_mat, e_pe, V_pe

    def comp_energy(self, fock_mat, vxc_mat, e_pe, kin_mat, npot_mat, den_mat):
        """
        Computes the sum of SCF energy components: electronic energy, kinetic
        energy, and nuclear potential energy.

        :param fock_mat:
            The Fock/Kohn-Sham matrix (only 2e-part).
        :param vxc_mat:
            The Vxc matrix.
        :param e_pe:
            The polarizable embedding energy.
        :param kin_mat:
            The kinetic energy matrix.
        :param npot_mat:
            The nuclear potential matrix.
        :param den_mat:
            The density matrix.

        :return:
            The sum of electronic energy, kinetic energy and nuclear potential
            energy.
        """

        if self.rank == mpi_master():
            # electronic, kinetic, nuclear energy
            e_ee = fock_mat.get_energy(0, den_mat, 0)
            e_kin = 2.0 * kin_mat.get_energy(den_mat, 0)
            e_en = -2.0 * npot_mat.get_energy(den_mat, 0)
            if self.dft and not self.first_step:
                e_ee += vxc_mat.get_energy()
            if self.pe and not self.first_step:
                e_ee += e_pe
            e_sum = e_ee + e_kin + e_en
        else:
            e_sum = 0.0
        e_sum = self.comm.bcast(e_sum, root=mpi_master())

        return e_sum

    def comp_full_fock(self, fock_mat, vxc_mat, pe_mat, kin_mat, npot_mat):
        """
        Computes full Fock/Kohn-Sham matrix by adding to 2e-part of
        Fock/Kohn-Sham matrix the kinetic energy and nuclear potential
        matrices.

        :param fock_mat:
            The Fock/Kohn-Sham matrix (2e-part).
        :param vxc_mat:
            The Vxc matrix.
        :param pe_mat:
            The polarizable embedding matrix.
        :param kin_mat:
            The kinetic energy matrix.
        :param npot_mat:
            The nuclear potential matrix.
        """

        if self.rank == mpi_master():
            fock_mat.add_hcore(kin_mat, npot_mat, 0)

            if self.dft and not self.first_step:
                fock_mat.add_matrix(vxc_mat.get_matrix(), 0)
                if not self.closed_shell:
                    fock_mat.add_matrix(vxc_mat.get_matrix(True), 0, 'beta')

            if self.pe and not self.first_step:
                fock_mat.add_matrix(DenseMatrix(pe_mat), 0)

    def comp_gradient(self, fock_mat, ovl_mat, den_mat, oao_mat):
        """
        Computes electronic gradient using Fock/Kohn-Sham matrix.

        :param fock_mat:
            The Fock/Kohn-Sham matrix.
        :param ovl_mat:
            The overlap matrix.
        :param den_mat:
            The density matrix.
        :param oao_mat:
            The orthogonalization matrix.

        :return:
            The electronic gradient.
        """

        return 0.0

    def comp_density_change(self, den_mat, old_den_mat):
        """
        Computes norm of density change between two density matrices.

        :param den_mat:
            The current density matrix.
        :param old_den_mat:
            The previous density matrix.

        :return:
            The norm of change between two density matrices.
        """

        return 0.0

    def store_diis_data(self, i, fock_mat, den_mat):
        """
        Stores Fock/Kohn-Sham and density matrices for current iteration.

        :param i:
            The number of current SCF iteration.
        :param fock_mat:
            The Fock/Kohn-Sham matrix.
        :param den_mat:
            The density matrix.
        """

        return

    def get_effective_fock(self, fock_mat, ovl_mat, oao_mat):
        """
        Computes effective Fock/Kohn-Sham matrix in OAO basis by applying
        Lowdin or canonical orthogonalization to AO Fock/Kohn-Sham matrix.

        :param fock_mat:
            The Fock/Kohn-Sham matrix.
        :param ovl_mat:
            The overlap matrix.
        :param oao_mat:
            The orthogonalization matrix.

        :return:
            The effective Fock/Kohn-Sham matrix.
        """

        return None

    def gen_molecular_orbitals(self, fock_mat, oao_mat):
        """
        Generates molecular orbital by diagonalizing Fock/Kohn-Sham matrix.

        :param fock_mat:
            The Fock/Kohn-Sham matrix.
        :param oao_mat:
            The orthogonalization matrix.

        :return:
            The molecular orbitals.
        """

        return MolecularOrbitals()

    def update_mol_orbs_phase(self):
        """
        Updates phase of molecular orbitals.
        """

        if self.rank == mpi_master():
            if self.ref_mol_orbs is None:
                return

            ref_mo = self.ref_mol_orbs.alpha_to_numpy()
            mo = self.mol_orbs.alpha_to_numpy()
            ea = self.mol_orbs.ea_to_numpy()

            for col in range(mo.shape[1]):
                if np.dot(mo[:, col], ref_mo[:, col]) < 0.0:
                    mo[:, col] *= -1.0

            if self.mol_orbs.get_orbitals_type() == molorb.rest:
                self.mol_orbs = MolecularOrbitals([mo], [ea], molorb.rest)

            elif self.mol_orbs.get_orbitals_type() == molorb.unrest:
                ref_mo_b = self.ref_mol_orbs.beta_to_numpy()
                mo_b = self.mol_orbs.beta_to_numpy()
                eb = self.mol_orbs.eb_to_numpy()

                for col in range(mo_b.shape[1]):
                    if np.dot(mo_b[:, col], ref_mo_b[:, col]) < 0.0:
                        mo_b[:, col] *= -1.0

                self.mol_orbs = MolecularOrbitals([mo, mo_b], [ea, eb],
                                                  molorb.unrest)

    def gen_new_density(self, molecule):
        """
        Generates density matrix from current molecular orbitals.

        :param molecule:
            The molecule.

        :return:
            The density matrix.
        """

        if self.rank == mpi_master():
            return self.mol_orbs.get_density(molecule)

        return AODensityMatrix()

    def get_dyn_threshold(self, e_grad):
        """
        Computes screening threshold for electron repulsion integrals based on
        value of electronic gradient.

        :param e_grad:
            The electronic gradient.

        :return:
            The screening threshold.
        """

        if e_grad < 1.0e-6:
            return self.eri_thresh

        nteri = math.pow(10, math.floor(math.log10(e_grad)))

        nteri = 1.0e-10 * nteri

        if nteri > 1.0e-10:
            return 1.0e-10

        if nteri < self.eri_thresh:
            return self.eri_thresh

        return nteri

    def add_iter_data(self, d):
        """
        Adds SCF iteration data (electronic energy, electronic energy change,
        electronic gradient, density difference) to SCF iterations list.

        :param d:
            The dictionary containing SCF iteration data.
        """

        e_dict = dict(d)

        e_dict['diff_energy'] = e_dict['energy'] - self.old_energy

        self.iter_data.append(e_dict)

        self.old_energy = e_dict['energy']

    def check_convergence(self):
        """
        Sets SCF convergence flag by checking if convergence condition for
        electronic gradient is fullfiled.
        """

        self.is_converged = False

        if self.num_iter > 0:

            e_grad = self.iter_data[-1]['gradient_norm']

            if e_grad < self.conv_thresh:
                self.is_converged = True

    def get_scf_range(self):
        """
        Creates range of SCF iterations from maximum number of SCF iterations.

        :return:
            The range of SCF iterations.
        """

        # set the maximum number of SCF iterations
        # (note the extra SCF cycle when starting from scratch)
        if self.restart:
            return range(self.max_iter)
        else:
            return range(self.max_iter + 1)

    def print_scf_energy(self):
        """
        Prints SCF energy information to output stream.
        """

        valstr = self.get_scf_type() + ':'
        self.ostream.print_header(valstr.ljust(92))
        self.ostream.print_header(('-' * len(valstr)).ljust(92))
        self.print_energy_components()

        if self.pe:
            self.ostream.print_blank()
            for line in self.pe_summary.splitlines():
                self.ostream.print_header(line.ljust(92))
            self.ostream.flush()

    def print_header(self):
        """
        Prints SCF calculation setup details to output stream,
        """

        self.ostream.print_blank()
        self.ostream.print_header('Self Consistent Field Driver Setup')
        self.ostream.print_header(36 * '=')
        self.ostream.print_blank()

        str_width = 84
        cur_str = 'Wave Function Model             : ' + self.get_scf_type()
        self.ostream.print_header(cur_str.ljust(str_width))
        cur_str = 'Initial Guess Model             : ' + self.get_guess_type()
        self.ostream.print_header(cur_str.ljust(str_width))

        cur_str = 'Convergence Accelerator         : ' + self.get_acc_type()
        self.ostream.print_header(cur_str.ljust(str_width))
        cur_str = 'Max. Number of Iterations       : ' + str(self.max_iter)
        self.ostream.print_header(cur_str.ljust(str_width))
        cur_str = 'Max. Number of Error Vectors    : ' + str(self.max_err_vecs)
        self.ostream.print_header(cur_str.ljust(str_width))
        cur_str = 'Convergence Threshold           : {:.1e}'.format(
            self.conv_thresh)
        self.ostream.print_header(cur_str.ljust(str_width))

        cur_str = 'ERI Screening Scheme            : ' + get_qq_type(
            self.qq_type)
        self.ostream.print_header(cur_str.ljust(str_width))
        cur_str = 'ERI Screening Mode              : ' + self.get_qq_dyn()
        self.ostream.print_header(cur_str.ljust(str_width))
        cur_str = 'ERI Screening Threshold         : {:.1e}'.format(
            self.eri_thresh)
        self.ostream.print_header(cur_str.ljust(str_width))
        cur_str = 'Linear Dependence Threshold     : {:.1e}'.format(
            self.ovl_thresh)
        self.ostream.print_header(cur_str.ljust(str_width))

        if self.dft:
            cur_str = 'Exchange-Correlation Functional : '
            cur_str += self.xcfun.get_func_label().upper()
            self.ostream.print_header(cur_str.ljust(str_width))
            cur_str = 'Molecular Grid Level            : ' + str(
                self.grid_level)
            self.ostream.print_header(cur_str.ljust(str_width))

        if self.electric_field is not None:
            cur_str = 'Static Electric Field           : '
            cur_str += str(self.electric_field)
            self.ostream.print_header(cur_str.ljust(str_width))

        self.ostream.print_blank()

    def print_scf_title(self):
        """
        Prints SCF cycles header to output stream.
        """

        if self.first_step:
            self.ostream.print_info('Starting Reduced Basis SCF calculation...')

        else:
            self.ostream.print_blank()
            if self.dft:
                valstr = '{} | {} | {} | {} | {} | {}'.format(
                    'Iter.', '   Kohn-Sham Energy', 'Energy Change',
                    'Gradient Norm', 'Max. Gradient', 'Density Change')
                self.ostream.print_header(valstr)
            else:
                valstr = '{} | {} | {} | {} | {} | {}'.format(
                    'Iter.', 'Hartree-Fock Energy', 'Energy Change',
                    'Gradient Norm', 'Max. Gradient', 'Density Change')
                self.ostream.print_header(valstr)
            self.ostream.print_header(92 * '-')

    def print_scf_finish(self, start_time):
        """
        Prints SCF calculation finish message to output stream,

        :param start_time:
            The start time of SCF calculation.
        """

        if self.first_step:
            valstr = "...done. SCF energy in reduced basis set: "
            valstr += "{:.12f}".format(self.old_energy)
            valstr += " au. Time: "
            valstr += "{:.2f}".format(tm.time() - start_time) + " sec."
            self.ostream.print_info(valstr)
            self.ostream.print_blank()

        else:
            valstr = "*** SCF "
            if self.is_converged:
                valstr += "converged in "
            else:
                valstr += "NOT converged in "
            valstr += str(self.num_iter)
            valstr += " iterations. Time: "
            valstr += "{:.2f}".format(tm.time() - start_time) + " sec."
            self.ostream.print_blank()
            self.ostream.print_header(valstr.ljust(92))
            self.ostream.print_blank()

        self.ostream.flush()

    def print_iter_data(self, i):
        """
        Prints SCF iteration data to output stream,

        :param i:
            The current SCF iteration.
        """

        if self.rank == mpi_master():
            # no output for first step in two level DIIS
            if self.first_step:
                return

            # DIIS or second step in two level DIIS
            if self.num_iter > 0:

                if self.iter_data:
                    te = self.iter_data[-1]['energy']
                    diff_te = self.iter_data[-1]['diff_energy']
                    e_grad = self.iter_data[-1]['gradient_norm']
                    max_grad = self.iter_data[-1]['max_gradient']
                    diff_den = self.iter_data[-1]['diff_density']

                if self.num_iter == 1:
                    diff_te = 0.0
                    diff_den = 0.0

                valstr = ' {:3d}   {:20.12f} {:15.10f} '.format(
                    self.num_iter, te, diff_te)
                valstr += '{:15.8f} {:15.8f} {:15.8f} '.format(
                    e_grad, max_grad, diff_den)

                self.ostream.print_header(valstr)
                self.ostream.flush()

    def get_scf_energy(self):
        """
        Gets SCF energy from previous SCF iteration.

        :return:
            The SCF energy.
        """

        return self.old_energy

    def get_scf_type(self):
        """
        Gets string with type of SCF calculation (defined in derrived classes).

        :return:
            The string with type of SCF calculation.
        """

        return "Undefined"

    def get_guess_type(self):
        """
        Gets string with type of initial guess (superposition of atomic
        densities or projection of molecular orbitals).

        :return:
            The string with type of initial guess.
        """

        if self.den_guess.guess_type == "SAD":
            return "Superposition of Atomic Densities"

        if self.den_guess.guess_type == "RESTART":
            return "Restart from Checkpoint"

        return "Undefined"

    def get_acc_type(self):
        """
        Gets string with type of SCF convergence accelerator (DIIS or two level
        DIIS).

        :return:
            The string with type of SCF convergence accelerator.
        """

        if self.acc_type == "DIIS":
            return "Direct Inversion of Iterative Subspace"

        if self.acc_type == "L2_DIIS":
            return "Two Level Direct Inversion of Iterative Subspace"

        return "Undefined"

    def get_qq_dyn(self):
        """
        Gets string with application method (static or dynamic) of electron
        repulsion integrals screening.

        :return:
            The string with application method of electron repulsion integrals
            screening.
        """

        if self.qq_dyn:
            return "Dynamic"

        return "Static"

    def update_fock_type(self, fock_mat):
        """
        Updates Fock matrix to fit selected functional in Kohn-Sham
        calculations.

        :param fock_mat:
            The Fock/Kohn-Sham matrix.
        """

        return

    def delete_mos(self, mol_orbs, mol_eigs):
        """
        Generates trimmed molecular orbital by deleting MOs with coeficients
        exceeding 1.0 / sqrt(ovl_thresh).

        :param mol_orbs:
            The molecular orbitals.
        :param mol_eigs:
            The eigenvalues of molecular orbitals.

        :return:
            The tuple (trimmed molecular orbitals, eigenvalues).
        """

        fmax = 1.0 / math.sqrt(self.ovl_thresh)

        mvec = np.amax(np.abs(mol_orbs), axis=0)

        molist = []
        for i in range(mvec.shape[0]):
            if mvec[i] < fmax:
                molist.append(i)

        return (mol_orbs[:, molist], mol_eigs[molist])

    def compute_s2(self, molecule, smat, mol_orbs):
        """
        Computes expectation value of the S**2 operator.

        :param molecule:
            The molecule.
        :param smat:
            The overlap matrix (numpy array).
        :param mol_orbs:
            The molecular orbitals.

        :return:
            Expectation value <S**2>.
        """

        return None

    def print_ground_state(self, molecule, s2):
        """
        Prints ground state information to output stream.

        :param molecule:
            The molecule.
        :param s2:
            The expectation value of S**2.
        """

        self.ostream.print_blank()

        self.ostream.print_header("Ground State Information".ljust(92))
        self.ostream.print_header("------------------------".ljust(92))

        chg = molecule.get_charge()
        valstr = "Charge of Molecule            :{:5.1f}".format(chg)
        self.ostream.print_header(valstr.ljust(92))

        mult = molecule.get_multiplicity()
        if self.closed_shell:
            valstr = "Multiplicity (2S+1)           :{:5.1f}".format(mult)
            self.ostream.print_header(valstr.ljust(92))

        sz = 0.5 * (mult - 1.0)
        valstr = "Magnetic Quantum Number (M_S) :{:5.1f}".format(sz)
        self.ostream.print_header(valstr.ljust(92))

        if not self.closed_shell:
            valstr = "Expectation value of S**2     :{:8.4f}".format(s2)
            self.ostream.print_header(valstr.ljust(92))

        self.ostream.print_blank()

    def print_energy_components(self):
        """
        Prints SCF energy components to output stream.
        """

        enuc = self.nuc_energy

        e_d4 = self.d4_energy

        e_ef_nuc = self.ef_nuc_energy

        etot = self.iter_data[-1]['energy']

        e_el = etot - enuc - e_d4 - e_ef_nuc

        valstr = f'Total Energy                       :{etot:20.10f} au'
        self.ostream.print_header(valstr.ljust(92))

        valstr = f'Electronic Energy                  :{e_el:20.10f} au'
        self.ostream.print_header(valstr.ljust(92))

        valstr = f'Nuclear Repulsion Energy           :{enuc:20.10f} au'
        self.ostream.print_header(valstr.ljust(92))

        if self.dispersion:
            valstr = f'D4 Dispersion Correction           :{e_d4:20.10f} au'
            self.ostream.print_header(valstr.ljust(92))

        if self.electric_field is not None:
            valstr = f'Nuclei in Static Electric Field    :{e_ef_nuc:20.10f} au'
            self.ostream.print_header(valstr.ljust(92))

        self.ostream.print_header(
            '------------------------------------'.ljust(92))

        grad = self.iter_data[-1]['gradient_norm']
        valstr = 'Gradient Norm                      :{:20.10f} au'.format(grad)
        self.ostream.print_header(valstr.ljust(92))

        self.ostream.print_blank()

        if self.dispersion:
            valstr = '*** Reference for D4 dispersion correction: '
            self.ostream.print_header(valstr.ljust(92))
            valstr = 'E. Caldeweyher, S. Ehlert, A. Hansen, H. Neugebauer, '
            valstr += 'S. Spicher, C. Bannwarth'
            self.ostream.print_header(valstr.ljust(92))
            valstr = 'and S. Grimme, J. Chem Phys, 2019, 150, 154122.'
            self.ostream.print_header(valstr.ljust(92))<|MERGE_RESOLUTION|>--- conflicted
+++ resolved
@@ -288,7 +288,13 @@
                                 'SCF driver: No potential file defined')
             self.pe_options = dict(method_dict['pe_options'])
 
-<<<<<<< HEAD
+            cppe_potfile = None
+            if self.rank == mpi_master():
+                potfile = self.pe_options['potfile']
+                cppe_potfile = PolEmbed.write_cppe_potfile(potfile)
+            cppe_potfile = self.comm.bcast(cppe_potfile, root=mpi_master())
+            self.pe_options['potfile'] = cppe_potfile
+
         if self.electric_field is not None:
             assert_msg_critical(
                 len(self.electric_field) == 3,
@@ -301,32 +307,6 @@
             # checkpoint file does not contain information about the electric
             # field
             self.restart = False
-=======
-            cppe_potfile = None
-            if self.rank == mpi_master():
-                potfile = self.pe_options['potfile']
-                cppe_potfile = PolEmbed.write_cppe_potfile(potfile)
-            cppe_potfile = self.comm.bcast(cppe_potfile, root=mpi_master())
-            self.pe_options['potfile'] = cppe_potfile
-
-        if 'use_split_comm' in method_dict:
-            key = method_dict['use_split_comm'].lower()
-            self.use_split_comm = True if key == 'yes' else False
-
-        if 'timing' in scf_dict:
-            key = scf_dict['timing'].lower()
-            self.timing = True if key in ['yes', 'y'] else False
-        if 'profiling' in scf_dict:
-            key = scf_dict['profiling'].lower()
-            self.profiling = True if key in ['yes', 'y'] else False
-
-        if 'memory_profiling' in scf_dict:
-            key = scf_dict['memory_profiling'].lower()
-            self.memory_profiling = True if key in ['yes', 'y'] else False
-        if 'memory_tracing' in scf_dict:
-            key = scf_dict['memory_tracing'].lower()
-            self.memory_tracing = True if key in ['yes', 'y'] else False
->>>>>>> 4b50d866
 
     def compute(self, molecule, ao_basis, min_basis=None):
         """
