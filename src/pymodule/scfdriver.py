--- conflicted
+++ resolved
@@ -290,14 +290,14 @@
                 'ri_coulomb': ('bool', 'use RI-J approximation'),
                 'ri_auxiliary_basis': ('str', 'RI-J auxiliary basis set'),
                 'acc_type':
-                    ('str_upper', 'type of SCF convergence accelerator'),
+                ('str_upper', 'type of SCF convergence accelerator'),
                 'max_iter': ('int', 'maximum number of SCF iterations'),
                 'max_err_vecs': ('int', 'maximum number of DIIS error vectors'),
                 'pfon': ('bool', 'use pFON to accelerate convergence'),
                 'pfon_temperature': ('float', 'pFON temperature'),
                 'pfon_delta_temperature': ('float', 'pFON delta temperature'),
                 'pfon_nocc':
-                    ('int', 'number of occupied orbitals used in pFON'),
+                ('int', 'number of occupied orbitals used in pFON'),
                 'pfon_nvir': ('int', 'number of virtual orbitals used in pFON'),
                 'level_shifting': ('float', 'level shifting parameter'),
                 'level_shifting_delta': ('float', 'level shifting delta'),
@@ -312,7 +312,7 @@
                 'memory_tracing': ('bool', 'trace memory allocation'),
                 'print_level': ('int', 'verbosity of output (1-3)'),
                 'guess_unpaired_electrons':
-                    ('str', 'unpaired electrons for initila guess'),
+                ('str', 'unpaired electrons for initila guess'),
                 'point_charges': ('str', 'potential file for point charges'),
                 'qm_vdw_params': ('str', 'vdw parameter file for QM atoms'),
                 '_debug': ('bool', 'print debug info'),
@@ -326,12 +326,12 @@
                 'potfile': ('str', 'potential file for polarizable embedding'),
                 'solvation_model': ('str', 'solvation model'),
                 'cpcm_grid_per_sphere':
-                    ('int', 'number of grid points per sphere (C-PCM)'),
+                ('int', 'number of grid points per sphere (C-PCM)'),
                 'cpcm_epsilon':
-                    ('float', 'dielectric constant of solvent (C-PCM)'),
+                ('float', 'dielectric constant of solvent (C-PCM)'),
                 'cpcm_x': ('float', 'parameter for scaling function (C-PCM)'),
                 'cpcm_custom_vdw_radii':
-                    ('seq_fixed_str', 'custom vdw radii for C-PCM'),
+                ('seq_fixed_str', 'custom vdw radii for C-PCM'),
                 'electric_field': ('seq_fixed', 'static electric field'),
             },
         }
@@ -476,7 +476,8 @@
             method_dict = {}
 
         scf_keywords = {
-            key: val[0] for key, val in self._input_keywords['scf'].items()
+            key: val[0]
+            for key, val in self._input_keywords['scf'].items()
         }
 
         parse_input(self, scf_keywords, scf_dict)
@@ -1098,8 +1099,8 @@
         valid = False
 
         if self.rank == mpi_master():
-            if (isinstance(self.checkpoint_file, str) and
-                    Path(self.checkpoint_file).is_file()):
+            if (isinstance(self.checkpoint_file, str)
+                    and Path(self.checkpoint_file).is_file()):
                 valid = MolecularOrbitals.match_hdf5(self.checkpoint_file,
                                                      nuclear_charges, basis_set,
                                                      scf_type)
@@ -1523,8 +1524,8 @@
                     if self.scf_type != 'restricted':
                         fock_mat[1] += Fock_sol
 
-            if (self.rank == mpi_master() and i > 0 and
-                    self.level_shifting > 0.0):
+            if (self.rank == mpi_master() and i > 0
+                    and self.level_shifting > 0.0):
 
                 self.ostream.print_info(
                     f'Applying level-shifting ({self.level_shifting:.2f}au)')
@@ -2050,8 +2051,8 @@
                 exchange_scaling_factor = 0.0
 
         # further determine exchange_scaling_factor, erf_k_coef and omega
-        need_omega = (self._dft and (not self._first_step) and
-                      self.xcfun.is_range_separated())
+        need_omega = (self._dft and (not self._first_step)
+                      and self.xcfun.is_range_separated())
         if need_omega:
             exchange_scaling_factor = (self.xcfun.get_rs_alpha() +
                                        self.xcfun.get_rs_beta())
@@ -2585,8 +2586,8 @@
                     nalpha = molecule.number_of_alpha_electrons()
                     nbeta = molecule.number_of_beta_electrons()
                     calc_nelec = self._comp_number_of_electrons(ovl_mat)
-                    if (abs(calc_nelec[0] - nalpha) < 1.0e-3 and
-                            abs(calc_nelec[1] - nbeta) < 1.0e-3):
+                    if (abs(calc_nelec[0] - nalpha) < 1.0e-3
+                            and abs(calc_nelec[1] - nbeta) < 1.0e-3):
                         self._is_converged = True
                 else:
                     self._is_converged = True
@@ -3015,13 +3016,8 @@
         if self.filename is None:
             return
 
-<<<<<<< HEAD
-        final_h5_fname = str(
-            Path(self.checkpoint_file).with_suffix('.results.h5'))
-=======
         # Final hdf5 file to save scf results
         final_h5_fname = f'{self.filename}.h5'
->>>>>>> 2ea76514
 
         if self._dft:
             xc_label = self.xcfun.get_func_label()
