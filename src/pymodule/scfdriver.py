#
#                           VELOXCHEM 1.0-RC2
#         ----------------------------------------------------
#                     An Electronic Structure Code
#
#  Copyright © 2018-2021 by VeloxChem developers. All rights reserved.
#  Contact: https://veloxchem.org/contact
#
#  SPDX-License-Identifier: LGPL-3.0-or-later
#
#  This file is part of VeloxChem.
#
#  VeloxChem is free software: you can redistribute it and/or modify it under
#  the terms of the GNU Lesser General Public License as published by the Free
#  Software Foundation, either version 3 of the License, or (at your option)
#  any later version.
#
#  VeloxChem is distributed in the hope that it will be useful, but WITHOUT
#  ANY WARRANTY; without even the implied warranty of MERCHANTABILITY or
#  FITNESS FOR A PARTICULAR PURPOSE. See the GNU Lesser General Public
#  License for more details.
#
#  You should have received a copy of the GNU Lesser General Public License
#  along with VeloxChem. If not, see <https://www.gnu.org/licenses/>.

from pathlib import Path
from datetime import datetime
from collections import deque
import numpy as np
import time as tm
import math
import sys

from .veloxchemlib import DispersionModel
from .veloxchemlib import OverlapIntegralsDriver
from .veloxchemlib import KineticEnergyIntegralsDriver
from .veloxchemlib import NuclearPotentialIntegralsDriver
from .veloxchemlib import ElectronRepulsionIntegralsDriver
from .veloxchemlib import ElectricDipoleIntegralsDriver
from .veloxchemlib import GridDriver
from .veloxchemlib import MolecularGrid
from .veloxchemlib import XCIntegrator
from .veloxchemlib import AOKohnShamMatrix
from .veloxchemlib import DenseMatrix
from .veloxchemlib import mpi_master
from .veloxchemlib import parse_xc_func
from .veloxchemlib import molorb
from .profiler import Profiler
from .molecularbasis import MolecularBasis
from .aofockmatrix import AOFockMatrix
from .aodensitymatrix import AODensityMatrix
from .molecularorbitals import MolecularOrbitals
from .subcommunicators import SubCommunicators
from .signalhandler import SignalHandler
from .denguess import DensityGuess
from .inputparser import (parse_input, print_keywords, print_attributes,
                          get_datetime_string)
from .qqscheme import get_qq_type
from .qqscheme import get_qq_scheme
from .errorhandler import assert_msg_critical
from .checkpoint import create_hdf5, write_scf_tensors


class ScfDriver:
    """
    Implements SCF method with C2-DIIS and two-level C2-DIIS convergence
    accelerators.

    :param comm:
        The MPI communicator.
    :param ostream:
        The output stream.

    Instance variables
        - den_guess: The initial density guess driver.
        - acc_type: The type of SCF convergence accelerator.
        - max_err_vecs: The maximum number of error vectors.
        - max_iter: The maximum number of SCF iterations.
        - first_step: The flag for first step in two-level C2-DIIS convergence
          acceleration.
        - qq_type: The electron repulsion integrals screening scheme.
        - qq_dyn: The flag for enabling dynamic thresholds in electron
          repulsion integrals screening scheme.
        - conv_thresh: The SCF convergence threshold.
        - eri_thresh: The electron repulsion integrals screening threshold.
        - ovl_thresh: The atomic orbitals linear dependency threshold.
        - diis_thresh: The C2-DIIS switch on threshold.
        - iter_data: The dictionary of SCF iteration data (scf energy, scf
          energy change, gradient, density change, etc.).
        - is_converged: The flag for SCF convergence.
        - scf_energy: The SCF energy.
        - num_iter: The current number of SCF iterations.
        - fock_matrices: The list of stored Fock/Kohn-Sham matrices.
        - den_matrices: The list of stored density matrices.
        - density: The current density matrix.
        - mol_orbs: The current molecular orbitals.
        - nuc_energy: The nuclear repulsion energy of molecule.
        - comm: The MPI communicator.
        - rank: The rank of MPI process.
        - nodes: The number of MPI processes.
        - restart: The flag for restarting from checkpoint file.
        - checkpoint_file: The name of checkpoint file.
        - ref_mol_orbs: The reference molecular orbitals read from checkpoint
          file.
        - scf_type: The type of SCF calculation (restricted, unrestricted, or
          restricted open-shell).
        - dft: The flag for running DFT.
        - grid_level: The accuracy level of DFT grid.
        - xcfun: The XC functional.
        - molgrid: The molecular grid.
        - pe: The flag for running polarizable embedding calculation.
        - V_es: The polarizable embedding matrix.
        - pe_options: The dictionary with options for polarizable embedding.
        - pe_summary: The summary string for polarizable embedding.
        - use_split_comm: The flag for using split communicators.
        - split_comm_ratio: The list of ratios for split communicators.
        - dispersion: The flag for calculating D4 dispersion correction.
        - d4_energy: The D4 dispersion correction to energy.
        - electric_field: The static electric field.
        - ef_nuc_energy: The electric potential energy of the nuclei in the
          static electric field.
        - dipole_origin: The origin of the dipole operator.
        - timing: The flag for printing timing information.
        - profiling: The flag for printing profiling information.
        - memory_profiling: The flag for printing memory usage.
        - memory_tracing: The flag for tracing memory allocation using
        - program_end_time: The end time of the program.
        - filename: The filename.
    """

    def __init__(self, comm, ostream):
        """
        Initializes SCF driver to default setup (convergence threshold, initial
        guess, etc).
        """

        # scf accelerator
        self.acc_type = 'L2_DIIS'
        self.max_err_vecs = 10
        self.max_iter = 50
        self._first_step = False

        # screening scheme
        self.qq_type = 'QQ_DEN'
        self.qq_dyn = True

        # thresholds
        self.conv_thresh = 1.0e-6
        self.ovl_thresh = 1.0e-6
        self.diis_thresh = 1000.0
        self.eri_thresh = 1.0e-12
        self.eri_thresh_tight = 1.0e-15

        # iterations data
        self._iter_data = None
        self._is_converged = False
        self._scf_energy = 0.0
        self._num_iter = 0

        # DIIS data
        self._fock_matrices = deque()
        self._fock_matrices_beta = deque()
        self._fock_matrices_proj = deque()

        self._den_matrices = deque()
        self._den_matrices_beta = deque()

        # density matrix and molecular orbitals
        self._density = AODensityMatrix()
        self._molecular_orbitals = MolecularOrbitals()

        # nuclear repulsion energy
        self._nuc_energy = 0.0

        # mpi information
        self._comm = comm
        self._rank = self._comm.Get_rank()
        self._nodes = self._comm.Get_size()

        # output stream
        self._ostream = ostream

        # restart information
        self.restart = True
        self.checkpoint_file = None
        self._ref_mol_orbs = None

        # closed shell?
        self._scf_type = 'restricted'

        # D4 dispersion correction
        self.dispersion = False
        self._d4_energy = 0.0

        # dft
        self.xcfun = None
        self.grid_level = 4
        self._dft = False
        self._mol_grid = None

        # polarizable embedding
        self.potfile = None
        self.pe_options = {}
        self._pe = False
        self._V_es = None
        self._pe_summary = ''

        # split communicators
        self.use_split_comm = False
        self._split_comm_ratio = None

        # static electric field
        self.electric_field = None
        self._ef_nuc_energy = 0.0
        self._dipole_origin = None

        # scf tensors
        self._scf_tensors = None

        # timing and profiling
        self.timing = False
        self.profiling = False
        self.memory_profiling = False
        self.memory_tracing = False

        # verbosity of output (1-3)
        self.print_level = 2

        # program end time for graceful exit
        self.program_end_time = None

        # filename
        self._filename = f'veloxchem_scf_{get_datetime_string()}'

        # input keywords
        self._input_keywords = {
            'scf': {
                'acc_type':
                    ('str_upper', 'type of SCF convergence accelerator'),
                'max_iter': ('int', 'maximum number of SCF iterations'),
                'conv_thresh': ('float', 'SCF convergence threshold'),
                'qq_type': ('str_upper', 'ERI screening scheme'),
                'eri_thresh': ('float', 'ERI screening threshold'),
                'restart': ('bool', 'restart from checkpoint file'),
                'checkpoint_file': ('str', 'name of checkpoint file'),
                'timing': ('bool', 'print timing information'),
                'profiling': ('bool', 'print profiling information'),
                'memory_profiling': ('bool', 'print memory usage'),
                'memory_tracing': ('bool', 'trace memory allocation'),
                'print_level': ('int', 'verbosity of output (1-3)'),
            },
            'method_settings': {
                'dispersion': ('bool', 'use D4 dispersion correction'),
                'xcfun': ('str_upper', 'exchange-correlation functional'),
                'grid_level': ('int', 'accuracy level of DFT grid (1-6)'),
                'potfile': ('str', 'potential file for polarizable embedding'),
                'electric_field': ('seq_fixed', 'static electric field'),
                'use_split_comm': ('bool', 'use split communicators'),
            },
        }

    @property
    def scf_type(self):
        """
        Returns the SCF type.
        """

        return self._scf_type

    @property
    def comm(self):
        """
        Returns the MPI communicator.
        """

        return self._comm

    @property
    def rank(self):
        """
        Returns the MPI rank.
        """

        return self._rank

    @property
    def nodes(self):
        """
        Returns the number of MPI processes.
        """

        return self._nodes

    @property
    def nnodes(self):
        """
        Returns the number of MPI processes.
        """

        return self._nodes

    @property
    def ostream(self):
        """
        Returns the output stream.
        """

        return self._ostream

    @property
    def is_converged(self):
        """
        Returns whether SCF is converged.
        """

        return self._is_converged

    @property
    def scf_energy(self):
        """
        Returns SCF energy.
        """

        return self._scf_energy

    @property
    def density(self):
        """
        Returns the density matrix.
        """

        return self._density

    @property
    def molecular_orbitals(self):
        """
        Returns the molecular orbitals.
        """

        return self._molecular_orbitals

    @property
    def mol_orbs(self):
        """
        Returns the molecular orbitals (for backward compatibility).
        """

        return self._molecular_orbitals

    @property
    def scf_tensors(self):
        """
        Returns the SCF tensors.
        """

        return self._scf_tensors

    def print_keywords(self):
        """
        Prints input keywords in SCF driver.
        """

        print_keywords(self._input_keywords, self.ostream)

    def print_attributes(self):
        """
        Prints attributes in SCF driver.
        """

        print_attributes(self._input_keywords, self.ostream)

    def update_settings(self, scf_dict, method_dict=None):
        """
        Updates settings in SCF driver.

        :param scf_dict:
            The dictionary of scf input.
        :param method_dict:
            The dicitonary of method settings.
        """

        if method_dict is None:
            method_dict = {}

        scf_keywords = {
            key: val[0] for key, val in self._input_keywords['scf'].items()
        }

        parse_input(self, scf_keywords, scf_dict)

        if 'program_end_time' in scf_dict:
            self.program_end_time = scf_dict['program_end_time']
        if 'filename' in scf_dict:
            self._filename = scf_dict['filename']
            if 'checkpoint_file' not in scf_dict:
                self.checkpoint_file = f'{self._filename}.scf.h5'

        method_keywords = {
            key: val[0]
            for key, val in self._input_keywords['method_settings'].items()
        }

        parse_input(self, method_keywords, method_dict)

        self._dft_sanity_check()

        self._pe_sanity_check(method_dict)

        if self.electric_field is not None:
            assert_msg_critical(
                len(self.electric_field) == 3,
                'SCF driver: Expecting 3 values in \'electric field\' input')
            assert_msg_critical(
                not self._pe,
                'SCF driver: \'electric field\' input is incompatible with ' +
                'polarizable embedding')
            # disable restart of calculation with static electric field since
            # checkpoint file does not contain information about the electric
            # field
            self.restart = False

    def _dft_sanity_check(self):
        """
        Checks DFT settings and updates relevant attributes.
        """

        # check xc functional
        if self.xcfun is not None:
            if isinstance(self.xcfun, str):
                self.xcfun = parse_xc_func(self.xcfun.upper())
            assert_msg_critical(not self.xcfun.is_undefined(),
                                'SCF driver: Undefined XC functional')
        self._dft = (self.xcfun is not None)

        # check grid level
        if self._dft and (self.grid_level < 1 or self.grid_level > 6):
            warn_msg = f'*** Warning: Invalid DFT grid level {self.grid_level}.'
            warn_msg += ' Using default value. ***'
            self.ostream.print_blank()
            self.ostream.print_header(warn_msg)
            self.ostream.print_blank()
            self.ostream.flush()
            self.grid_level = 4

    def _pe_sanity_check(self, method_dict=None):
        """
        Checks PE settings and updates relevant attributes.

        :param method_dict:
            The dicitonary of method settings.
        """

        if method_dict:
            if 'pe_options' in method_dict:
                self.pe_options = dict(method_dict['pe_options'])
            else:
                self.pe_options = {}

        if self.potfile:
            self.pe_options['potfile'] = self.potfile

        self._pe = ('potfile' in self.pe_options)

        if self._pe:
            from .polembed import PolEmbed

            cppe_potfile = None
            if self.rank == mpi_master():
                potfile = self.pe_options['potfile']
                if not Path(potfile).is_file():
                    potfile = str(
                        Path(self._filename).parent / Path(potfile).name)
                cppe_potfile = PolEmbed.write_cppe_potfile(potfile)
            cppe_potfile = self.comm.bcast(cppe_potfile, root=mpi_master())
            self.pe_options['potfile'] = cppe_potfile

    def compute(self, molecule, ao_basis, min_basis=None):
        """
        Performs SCF calculation using molecular data.

        :param molecule:
            The molecule.
        :param ao_basis:
            The AO basis set.
        :param min_basis:
            The minimal AO basis set.
        """

        profiler = Profiler()

        if min_basis is None:
            if self.rank == mpi_master():
                min_basis = MolecularBasis.read(molecule,
                                                'AO-START-GUESS',
                                                basis_path='.',
                                                ostream=None)
            else:
                min_basis = MolecularBasis()
            min_basis.broadcast(self.rank, self.comm)

        # check dft setup
        self._dft_sanity_check()

        # check pe setup
        self._pe_sanity_check()

        # check print level (verbosity of output)
        if self.print_level < 2:
            self.print_level = 1
        if self.print_level > 2:
            self.print_level = 3

        # initial guess
        if self.restart:
            self._den_guess = DensityGuess('RESTART', self.checkpoint_file)
            self.restart = self._den_guess.validate_checkpoint(
                self.rank, self.comm, molecule.elem_ids_to_numpy(),
                ao_basis.get_label(), self.scf_type)

        if self.restart:
            self.acc_type = 'DIIS'
            if self.rank == mpi_master():
                self._ref_mol_orbs = MolecularOrbitals.read_hdf5(
                    self.checkpoint_file)
                self._molecular_orbitals = MolecularOrbitals(self._ref_mol_orbs)
        else:
            self._den_guess = DensityGuess('SAD')

        # nuclear repulsion energy
        self._nuc_energy = molecule.nuclear_repulsion_energy()

        if self.rank == mpi_master():
            self._print_header()
            valstr = 'Nuclear repulsion energy: {:.10f} a.u.'.format(
                self._nuc_energy)
            self.ostream.print_info(valstr)
            self.ostream.print_blank()

        # D4 dispersion correction
        if self.dispersion:
            if self.rank == mpi_master():
                disp = DispersionModel()
                xc_label = self.xcfun.get_func_label() if self._dft else 'HF'
                disp.compute(molecule, xc_label)
                self._d4_energy = disp.get_energy()
            else:
                self._d4_energy = 0.0
            self._d4_energy = self.comm.bcast(self._d4_energy,
                                              root=mpi_master())
        else:
            self._d4_energy = 0.0

        # generate integration grid
        if self._dft:
            grid_drv = GridDriver(self.comm)
            grid_drv.set_level(self.grid_level)

            grid_t0 = tm.time()
            self._mol_grid = grid_drv.generate(molecule)
            n_grid_points = self._mol_grid.number_of_points()
            self.ostream.print_info(
                'Molecular grid with {0:d} points generated in {1:.2f} sec.'.
                format(n_grid_points,
                       tm.time() - grid_t0))
            self.ostream.print_blank()

        # set up polarizable embedding
        if self._pe:
            from .polembed import PolEmbed
            self._pe_drv = PolEmbed(molecule, ao_basis, self.pe_options,
                                    self.comm)
            self._V_es = self._pe_drv.compute_multipole_potential_integrals()

            cppe_info = 'Using CPPE {} for polarizable embedding.'.format(
                self._pe_drv.get_cppe_version())
            self.ostream.print_info(cppe_info)
            self.ostream.print_blank()

            pot_info = 'Reading polarizable embedding potential: {}'.format(
                self.pe_options['potfile'])
            self.ostream.print_info(pot_info)
            self.ostream.print_blank()

        # C2-DIIS method
        if self.acc_type == 'DIIS':
            self._comp_diis(molecule, ao_basis, min_basis, profiler)

        # two level C2-DIIS method
        if self.acc_type == 'L2_DIIS':

            # first step
            self._first_step = True

            old_thresh = self.conv_thresh
            self.conv_thresh = 1.0e-3

            old_max_iter = self.max_iter
            self.max_iter = 5

            val_basis = ao_basis.get_valence_basis()
            self._comp_diis(molecule, val_basis, min_basis, profiler)

            # second step
            self._first_step = False

            self.diis_thresh = 1000.0
            self.conv_thresh = old_thresh
            self.max_iter = old_max_iter
            self._den_guess.guess_type = 'PRCMO'

            self._comp_diis(molecule, ao_basis, val_basis, profiler)

        self._fock_matrices.clear()
        self._den_matrices.clear()

        self._fock_matrices_beta.clear()
        self._den_matrices_beta.clear()

        self._fock_matrices_proj.clear()

        profiler.end(self.ostream, scf_flag=True)

        if not self.is_converged:
            self.ostream.print_header(
                '*** Warning: SCF is not converged!'.ljust(92))
            self.ostream.print_blank()
            self.ostream.flush()
            return

        if self.rank == mpi_master():
            self._print_scf_energy()
            s2 = self.compute_s2(molecule, self.scf_tensors)
            self._print_ground_state(molecule, s2)
            if self.print_level == 2:
                self.molecular_orbitals.print_orbitals(molecule, ao_basis,
                                                       False, self.ostream)
            if self.print_level == 3:
                self.molecular_orbitals.print_orbitals(molecule, ao_basis, True,
                                                       self.ostream)
            self.ostream.flush()

    def set_start_orbitals(self, molecule, basis, array):
        """
        Creates checkpoint file from numpy array containing starting orbitals.

        :param molecule:
            The molecule.
        :param basis:
            The AO basis set.
        :param array:
            The numpy array (or list/tuple of numpy arrays).
        """

        # create MolecularOrbitals object from numpy array

        if self.rank == mpi_master():
            if isinstance(array, np.ndarray):
                C_alpha = array
                C_beta = None
            elif isinstance(array, (tuple, list)):
                C_alpha = array[0]
                C_beta = array[1] if len(array) > 1 else None
            else:
                C_alpha = None
                C_beta = None

            n_ao = basis.get_dimensions_of_basis(molecule)
            err_ao = 'ScfDriver.set_start_orbitals: inconsistent number of AOs'
            err_array = 'ScfDriver.set_start_orbitals: invalid array'

            if C_beta is None:
                assert_msg_critical(isinstance(C_alpha, np.ndarray), err_array)
                assert_msg_critical(n_ao == C_alpha.shape[0], err_ao)
                E_alpha = np.zeros(C_alpha.shape[1])
                occ_alpha = molecule.get_aufbau_occupation(n_ao, 'restricted')
                self._molecular_orbitals = MolecularOrbitals([C_alpha],
                                                             [E_alpha],
                                                             [occ_alpha],
                                                             molorb.rest)
            else:
                assert_msg_critical(
                    isinstance(C_alpha, np.ndarray) and
                    isinstance(C_beta, np.ndarray), err_array)
                assert_msg_critical(
                    n_ao == C_alpha.shape[0] and n_ao == C_beta.shape[0],
                    err_ao)
                E_alpha = np.zeros(C_alpha.shape[1])
                E_beta = np.zeros(C_beta.shape[1])

                occ_alpha, occ_beta = molecule.get_aufbau_occupation(
                    n_ao, 'unrestricted')

                self._molecular_orbitals = MolecularOrbitals(
                    [C_alpha, C_beta], [E_alpha, E_beta], [occ_alpha, occ_beta],
                    molorb.unrest)
        else:
            self._molecular_orbitals = MolecularOrbitals()

        # write checkpoint file and sychronize MPI processes

        self.restart = True
        if self.checkpoint_file is None:
            self.checkpoint_file = f'{self._filename}.scf.h5'
        self.write_checkpoint(molecule.elem_ids_to_numpy(), basis.get_label())
        self.comm.barrier()

    def write_checkpoint(self, nuclear_charges, basis_set):
        """
        Writes molecular orbitals to checkpoint file.

        :param nuclear_charges:
            The nuclear charges.
        :param basis_set:
            Name of the basis set.
        """

        if self.rank == mpi_master():
            if self.checkpoint_file and isinstance(self.checkpoint_file, str):
                self.molecular_orbitals.write_hdf5(self.checkpoint_file,
                                                   nuclear_charges, basis_set)
                self.ostream.print_blank()
                checkpoint_text = 'Checkpoint written to file: '
                checkpoint_text += self.checkpoint_file
                self.ostream.print_info(checkpoint_text)

    def _comp_diis(self, molecule, ao_basis, min_basis, profiler):
        """
        Performs SCF calculation with C2-DIIS acceleration.

        :param molecule:
            The molecule.
        :param ao_basis:
            The AO basis set.
        :param min_basis:
            The minimal AO basis set.
        :param profiler:
            The profiler.
        """

        if not self._first_step:
            profiler.begin({
                'timing': self.timing,
                'profiling': self.profiling,
                'memory_profiling': self.memory_profiling,
                'memory_tracing': self.memory_tracing,
            })

        diis_start_time = tm.time()

        self._fock_matrices.clear()
        self._den_matrices.clear()

        self._fock_matrices_beta.clear()
        self._den_matrices_beta.clear()

        self._fock_matrices_proj.clear()

        ovl_mat, kin_mat, npot_mat, dipole_mats = self._comp_one_ints(
            molecule, ao_basis)

        if self.rank == mpi_master() and self.electric_field is not None:
            dipole_ints = (dipole_mats.x_to_numpy(), dipole_mats.y_to_numpy(),
                           dipole_mats.z_to_numpy())

        linear_dependency = False

        if self.rank == mpi_master():
            t0 = tm.time()

            oao_mat = ovl_mat.get_ortho_matrix(self.ovl_thresh)
            self._scf_tensors = {'S': ovl_mat.to_numpy()}

            self.ostream.print_info('Orthogonalization matrix computed in' +
                                    ' {:.2f} sec.'.format(tm.time() - t0))
            self.ostream.print_blank()

            nrow = oao_mat.number_of_rows()
            ncol = oao_mat.number_of_columns()
            linear_dependency = (nrow != ncol)

            if linear_dependency:
                ndim = nrow - ncol
                self.ostream.print_info(
                    'Removed ' + str(ndim) + ' linearly dependent' +
                    ' vector{:s}.'.format('' if ndim == 1 else 's'))
                self.ostream.print_blank()
            self.ostream.flush()

        else:
            oao_mat = None

        linear_dependency = self.comm.bcast(linear_dependency,
                                            root=mpi_master())

        if (linear_dependency and self.eri_thresh > self.eri_thresh_tight):
            self.eri_thresh = self.eri_thresh_tight

            if self.rank == mpi_master():
                self.ostream.print_info('ERI screening threshold tightened to' +
                                        ' {:.1e}.'.format(self.eri_thresh))
                self.ostream.print_blank()

        den_mat = self._comp_guess_density(molecule, ao_basis, min_basis)

        den_mat.broadcast(self.rank, self.comm)

        self._density = AODensityMatrix(den_mat)

        fock_mat = AOFockMatrix(den_mat)

        if self._dft and not self._first_step:
            self._update_fock_type(fock_mat)

        if self.use_split_comm:
            self.use_split_comm = ((self._dft or self._pe) and self.nodes >= 8)

        if self.use_split_comm and not self._first_step:
            qq_data = None
            if not self._first_step:
                valstr = 'ERI'
                if self._dft:
                    valstr += '/DFT'
                if self._pe:
                    valstr += '/PE'
                self.ostream.print_info(
                    'Using sub-communicators for {}.'.format(valstr))
        else:
            eri_drv = ElectronRepulsionIntegralsDriver(self.comm)
            qq_data = eri_drv.compute(get_qq_scheme(self.qq_type),
                                      self.eri_thresh, molecule, ao_basis)

        profiler.check_memory_usage('Initial guess')

        self._split_comm_ratio = None

        e_grad = None

        if self.rank == mpi_master():
            self._print_scf_title()

        if not self._first_step:
            signal_handler = SignalHandler()
            signal_handler.add_sigterm_function(self._graceful_exit, molecule,
                                                ao_basis)

        for i in self._get_scf_range():

            # set the current number of SCF iterations
            # (note the extra SCF cycle when starting from scratch)
            if self.restart:
                self._num_iter = i + 1
            else:
                self._num_iter = i

            profiler.set_timing_key(f'Iteration {self._num_iter:d}')

            iter_start_time = tm.time()

            profiler.start_timer('FockBuild')

            vxc_mat, e_pe, V_pe = self._comp_2e_fock(fock_mat, den_mat,
                                                     molecule, ao_basis,
                                                     qq_data, e_grad, profiler)

            profiler.stop_timer('FockBuild')
            profiler.start_timer('CompEnergy')

            e_el = self._comp_energy(fock_mat, vxc_mat, e_pe, kin_mat, npot_mat,
                                     den_mat)

            self._comp_full_fock(fock_mat, vxc_mat, V_pe, kin_mat, npot_mat)

            if self.rank == mpi_master() and self.electric_field is not None:
                efpot = sum([
                    ef * mat
                    for ef, mat in zip(self.electric_field, dipole_ints)
                ])

                if self.scf_type == 'restricted':
                    e_el += 2.0 * np.trace(
                        np.matmul(efpot, den_mat.alpha_to_numpy(0)))
                    fock_mat.add_matrix(DenseMatrix(efpot), 0)
                else:
                    e_el += np.trace(
                        np.matmul(efpot, (den_mat.alpha_to_numpy(0) +
                                          den_mat.beta_to_numpy(0))))
                    fock_mat.add_matrix(DenseMatrix(efpot), 0, 'alpha')
                    fock_mat.add_matrix(DenseMatrix(efpot), 0, 'beta')

                self._ef_nuc_energy = 0.0
                coords = molecule.get_coordinates()
                elem_ids = molecule.elem_ids_to_numpy()
                for i in range(molecule.number_of_atoms()):
                    self._ef_nuc_energy -= np.dot(
                        elem_ids[i] * (coords[i] - self._dipole_origin),
                        self.electric_field)

            e_grad, max_grad = self._comp_gradient(fock_mat, ovl_mat, den_mat,
                                                   oao_mat)

            # compute density change and energy change

            diff_den = self._comp_density_change(den_mat, self.density)

            e_scf = (e_el + self._nuc_energy + self._d4_energy +
                     self._ef_nuc_energy)

            diff_e_scf = e_scf - self.scf_energy

            self._iter_data = {
                'energy': e_scf,
                'gradient_norm': e_grad,
                'max_gradient': max_grad,
                'diff_density': diff_den,
                'diff_energy': diff_e_scf,
            }

            # update density and energy

            self._density = AODensityMatrix(den_mat)

            self._scf_energy = e_scf

            profiler.stop_timer('CompEnergy')
            profiler.check_memory_usage('Iteration {:d} Fock build'.format(
                self._num_iter))

            # print iteration and check convergence

            self._print_iter_data(i)

            self._check_convergence()

            if self.is_converged:
                break

            # compute new Fock matrix, molecular orbitals and density

            profiler.start_timer('FockDiag')

            self._store_diis_data(fock_mat, den_mat, e_grad)

            eff_fock_mat = self._get_effective_fock(fock_mat, ovl_mat, oao_mat)

            self._molecular_orbitals = self._gen_molecular_orbitals(
                molecule, eff_fock_mat, oao_mat)

            self._update_mol_orbs_phase()

            den_mat = self._gen_new_density(molecule, self.scf_type)

            den_mat.broadcast(self.rank, self.comm)

            profiler.stop_timer('FockDiag')

            profiler.check_memory_usage('Iteration {:d} Fock diag.'.format(
                self._num_iter))

            if not self._first_step:
                iter_in_hours = (tm.time() - iter_start_time) / 3600
                if self._need_graceful_exit(iter_in_hours):
                    self._graceful_exit(molecule, ao_basis)

        if not self._first_step:
            signal_handler.remove_sigterm_function()

            self.write_checkpoint(molecule.elem_ids_to_numpy(),
                                  ao_basis.get_label())

        if self.rank == mpi_master() and not self._first_step:
            S = ovl_mat.to_numpy()

            C_alpha = self.molecular_orbitals.alpha_to_numpy()
            C_beta = self.molecular_orbitals.beta_to_numpy()

            E_alpha = self.molecular_orbitals.ea_to_numpy()
            E_beta = self.molecular_orbitals.eb_to_numpy()

            D_alpha = self.density.alpha_to_numpy(0)
            D_beta = self.density.beta_to_numpy(0)

            F_alpha = fock_mat.alpha_to_numpy(0)
            F_beta = fock_mat.beta_to_numpy(0)

<<<<<<< HEAD
            # Saving the xc energy to be able to compute
            # the numerical gradient.
            if self.dft:
                xc_energy = vxc_mat.get_energy()
                #vxc_mat_np = vxc_mat #.alpha_to_numpy(0)
            else:
                xc_energy = 0
                vxc_mat = None

            self.scf_tensors = {
                'C': C_alpha,
                'E': E_alpha,
                'D': (D_alpha, D_beta),
                'F': (F_alpha, F_beta),
=======
            self._scf_tensors = {
>>>>>>> 1d50d239
                'S': S,
                'C_alpha': C_alpha,
                'C_beta': C_beta,
                'E_alpha': E_alpha,
                'E_beta': E_beta,
                'D_alpha': D_alpha,
                'D_beta': D_beta,
                'F_alpha': F_alpha,
                'F_beta': F_beta,
<<<<<<< HEAD
                'xc_energy': xc_energy, # TODO: remove after analytical xc derivative works.
                'vxc_mat': vxc_mat, # TODO: remove after analytical xc derivatives work.
=======
                # for backward compatibility
                'C': C_alpha,
                'E': E_alpha,
                'D': (D_alpha, D_beta),
                'F': (F_alpha, F_beta),
>>>>>>> 1d50d239
            }

            if self.is_converged:
                self._write_final_hdf5(molecule, ao_basis)

        else:
            self._scf_tensors = None

        if self.rank == mpi_master():
            self._print_scf_finish(diis_start_time)

        profiler.check_memory_usage('End of SCF')

    def _need_graceful_exit(self, iter_in_hours):
        """
        Checks if a graceful exit is needed.

        :param iter_in_hours:
            The time spent in one iteration (in hours).

        :return:
            True if a graceful exit is needed, False otherwise.
        """

        if self.program_end_time is not None:
            remaining_hours = (self.program_end_time -
                               datetime.now()).total_seconds() / 3600
            # exit gracefully when the remaining time is not sufficient to
            # complete the next iteration (plus 25% to be on the safe side).
            if remaining_hours < iter_in_hours * 1.25:
                return True
        return False

    def _graceful_exit(self, molecule, basis):
        """
        Gracefully exits the program.

        :param molecule:
            The molecule.
        :param basis:
            The basis set.

        :return:
            The return code.
        """

        self.ostream.print_blank()
        self.ostream.print_info('Preparing for a graceful termination...')
        self.ostream.flush()

        self.write_checkpoint(molecule.elem_ids_to_numpy(), basis.get_label())

        self.ostream.print_blank()
        self.ostream.print_info('...done.')
        self.ostream.print_blank()
        self.ostream.print_info('Exiting program.')
        self.ostream.print_blank()
        self.ostream.flush()

        sys.exit(0)

    def _comp_one_ints(self, molecule, basis):
        """
        Computes one-electron integrals (overlap, kinetic energy and nuclear
        potential) using molecular data.

        :param molecule:
            The molecule.
        :param ao_basis:
            The AO basis set.

        :return:
            The one-electron integrals.
        """

        t0 = tm.time()

        ovl_drv = OverlapIntegralsDriver(self.comm)
        ovl_mat = ovl_drv.compute(molecule, basis)

        t1 = tm.time()

        kin_drv = KineticEnergyIntegralsDriver(self.comm)
        kin_mat = kin_drv.compute(molecule, basis)

        t2 = tm.time()

        if molecule.number_of_atoms() >= self.nodes and self.nodes > 1:
            npot_mat = self._comp_npot_mat_split_comm(molecule, basis)
        else:
            npot_drv = NuclearPotentialIntegralsDriver(self.comm)
            npot_mat = npot_drv.compute(molecule, basis)

        t3 = tm.time()

        if self.electric_field is not None:
            if molecule.get_charge() != 0:
                coords = molecule.get_coordinates()
                nuclear_charges = molecule.elem_ids_to_numpy()
                self._dipole_origin = np.sum(coords.T * nuclear_charges,
                                             axis=1) / np.sum(nuclear_charges)
            else:
                self._dipole_origin = np.zeros(3)
            dipole_drv = ElectricDipoleIntegralsDriver(self.comm)
            dipole_drv.origin = tuple(self._dipole_origin)
            dipole_mats = dipole_drv.compute(molecule, basis)
        else:
            dipole_mats = None

        t4 = tm.time()

        if self.rank == mpi_master() and self.print_level > 1:

            self.ostream.print_info('Overlap matrix computed in' +
                                    ' {:.2f} sec.'.format(t1 - t0))
            self.ostream.print_blank()

            self.ostream.print_info('Kinetic energy matrix computed in' +
                                    ' {:.2f} sec.'.format(t2 - t1))
            self.ostream.print_blank()

            self.ostream.print_info('Nuclear potential matrix computed in' +
                                    ' {:.2f} sec.'.format(t3 - t2))
            self.ostream.print_blank()

            if self.electric_field is not None:
                self.ostream.print_info('Electric dipole matrices computed in' +
                                        ' {:.2f} sec.'.format(t4 - t3))
                self.ostream.print_blank()

            self.ostream.flush()

        return ovl_mat, kin_mat, npot_mat, dipole_mats

    def _comp_npot_mat_split_comm(self, molecule, basis):
        """
        Computes one-electron nuclear potential integral on split
        communicators.

        :param molecule:
            The molecule.
        :param ao_basis:
            The AO basis set.

        :return:
            The one-electron nuclear potential matrix.
        """

        node_grps = [p for p in range(self.nodes)]
        subcomm = SubCommunicators(self.comm, node_grps)
        local_comm = subcomm.local_comm
        cross_comm = subcomm.cross_comm

        ave, res = divmod(molecule.number_of_atoms(), self.nodes)
        counts = [ave + 1 if p < res else ave for p in range(self.nodes)]

        start = sum(counts[:self.rank])
        end = sum(counts[:self.rank + 1])

        charges = molecule.elem_ids_to_numpy()[start:end].astype(float)
        coords = np.vstack(
            (molecule.x_to_numpy()[start:end], molecule.y_to_numpy()[start:end],
             molecule.z_to_numpy()[start:end])).T

        npot_drv = NuclearPotentialIntegralsDriver(local_comm)
        npot_mat = npot_drv.compute(molecule, basis, charges, coords)

        if local_comm.Get_rank() == mpi_master():
            npot_mat.reduce_sum(cross_comm.Get_rank(), cross_comm.Get_size(),
                                cross_comm)

        return npot_mat

    def _comp_guess_density(self, molecule, ao_basis, min_basis):
        """
        Computes initial density guess for SCF using superposition of atomic
        densities or molecular orbitals projection methods.

        :param molecule:
            The molecule.
        :param ao_basis:
            The AO basis set.
        :param min_basis:
            The minimal AO basis set.

        :return:
            The density matrix.
        """

        # guess: read from checkpoint file
        if self._den_guess.guess_type == 'RESTART':

            return self._den_guess.restart_density(molecule, self.rank,
                                                   self.ostream, self.scf_type)

        # guess: superposition of atomic densities
        if self._den_guess.guess_type == 'SAD':

            return self._den_guess.sad_density(molecule, ao_basis, min_basis,
                                               self.scf_type, self.comm,
                                               self.ostream)

        # guess: projection of molecular orbitals from reduced basis
        if self._den_guess.guess_type == 'PRCMO':

            if self.rank == mpi_master():
                return self._den_guess.prcmo_density(molecule, ao_basis,
                                                     min_basis,
                                                     self.molecular_orbitals,
                                                     self.scf_type)
            else:
                return AODensityMatrix()

        return AODensityMatrix()

    def _comp_2e_fock(self,
                      fock_mat,
                      den_mat,
                      molecule,
                      basis,
                      screening,
                      e_grad=None,
                      profiler=None):
        """
        Computes Fock/Kohn-Sham matrix (only 2e part).

        :param fock_mat:
            The AO Fock matrix (only 2e-part).
        :param den_mat:
            The AO density matrix.
        :param molecule:
            The molecule.
        :param basis:
            The basis set.
        :param screening:
            The screening container object.
        :param e_grad:
            The electronic gradient.
        :param profiler:
            The profiler.

        :return:
            The AO Kohn-Sham (Vxc) matrix.
        """

        if self.use_split_comm and not self._first_step:
            vxc_mat, e_pe, V_pe = self._comp_2e_fock_split_comm(
                fock_mat, den_mat, molecule, basis, screening, e_grad)

        else:
            vxc_mat, e_pe, V_pe = self._comp_2e_fock_single_comm(
                fock_mat, den_mat, molecule, basis, screening, e_grad, profiler)

        return vxc_mat, e_pe, V_pe

    def _comp_2e_fock_single_comm(self,
                                  fock_mat,
                                  den_mat,
                                  molecule,
                                  basis,
                                  screening,
                                  e_grad=None,
                                  profiler=None):
        """
        Computes Fock/Kohn-Sham matrix on single communicator.

        :param fock_mat:
            The AO Fock matrix (only 2e-part).
        :param den_mat:
            The AO density matrix.
        :param molecule:
            The molecule.
        :param basis:
            The basis set.
        :param screening:
            The screening container object.
        :param e_grad:
            The electronic gradient.
        :param profiler:
            The profiler.

        :return:
            The AO Kohn-Sham (Vxc) matrix.
        """

        if self.qq_dyn and e_grad is not None:
            screening.set_threshold(self._get_dyn_threshold(e_grad))

        eri_drv = ElectronRepulsionIntegralsDriver(self.comm)
        xc_drv = XCIntegrator(self.comm)

        eri_t0 = tm.time()

        eri_drv.compute(fock_mat, den_mat, molecule, basis, screening)
        fock_mat.reduce_sum(self.rank, self.nodes, self.comm)

        if self.timing:
            profiler.add_timing_info('ERI', tm.time() - eri_t0)
        vxc_t0 = tm.time()

        if self._dft and not self._first_step:
            if not self.xcfun.is_hybrid():
                if self.scf_type == 'restricted':
                    fock_mat.scale(2.0, 0)

            self._mol_grid.distribute(self.rank, self.nodes, self.comm)
            vxc_mat = xc_drv.integrate(den_mat, molecule, basis, self._mol_grid,
                                       self.xcfun.get_func_label())
            vxc_mat.reduce_sum(self.rank, self.nodes, self.comm)
        else:
            vxc_mat = None

        if self.timing and self._dft:
            profiler.add_timing_info('DFT', tm.time() - vxc_t0)
        pe_t0 = tm.time()

        if self._pe and not self._first_step:
            self._pe_drv.V_es = self._V_es.copy()
            dm = den_mat.alpha_to_numpy(0) + den_mat.beta_to_numpy(0)
            e_pe, V_pe = self._pe_drv.get_pe_contribution(dm)
            self._pe_summary = self._pe_drv.cppe_state.summary_string
        else:
            e_pe, V_pe = 0.0, None

        if self.timing and self._pe:
            profiler.add_timing_info('PE', tm.time() - pe_t0)

        return vxc_mat, e_pe, V_pe

    def _comp_2e_fock_split_comm(self,
                                 fock_mat,
                                 den_mat,
                                 molecule,
                                 basis,
                                 screening,
                                 e_grad=None):
        """
        Computes Fock/Kohn-Sham matrix on split communicators.

        :param fock_mat:
            The AO Fock matrix (only 2e-part).
        :param den_mat:
            The AO density matrix.
        :param molecule:
            The molecule.
        :param basis:
            The basis set.
        :param screening:
            The screening container object.
        :param e_grad:
            The electronic gradient.

        :return:
            The AO Kohn-Sham (Vxc) matrix.
        """

        if self._split_comm_ratio is None:
            if self._dft and self._pe:
                self._split_comm_ratio = [0.34, 0.33, 0.33]
            elif self._dft:
                self._split_comm_ratio = [0.5, 0.5, 0.0]
            elif self._pe:
                self._split_comm_ratio = [0.5, 0.0, 0.5]
            else:
                self._split_comm_ratio = [1.0, 0.0, 0.0]

        if self._dft:
            dft_nodes = int(float(self.nodes) * self._split_comm_ratio[1] + 0.5)
            dft_nodes = max(1, dft_nodes)
        else:
            dft_nodes = 0

        if self._pe:
            pe_nodes = int(float(self.nodes) * self._split_comm_ratio[2] + 0.5)
            pe_nodes = max(1, pe_nodes)
        else:
            pe_nodes = 0

        eri_nodes = max(1, self.nodes - dft_nodes - pe_nodes)

        if eri_nodes == max(eri_nodes, dft_nodes, pe_nodes):
            eri_nodes = self.nodes - dft_nodes - pe_nodes
        elif dft_nodes == max(eri_nodes, dft_nodes, pe_nodes):
            dft_nodes = self.nodes - eri_nodes - pe_nodes
        else:
            pe_nodes = self.nodes - eri_nodes - dft_nodes

        node_grps = [0] * eri_nodes + [1] * dft_nodes + [2] * pe_nodes
        eri_comm = (node_grps[self.rank] == 0)
        dft_comm = (node_grps[self.rank] == 1)
        pe_comm = (node_grps[self.rank] == 2)

        subcomms = SubCommunicators(self.comm, node_grps)
        local_comm = subcomms.local_comm
        cross_comm = subcomms.cross_comm

        # reset molecular grid for DFT and V_es for PE
        if self.rank != mpi_master():
            self._mol_grid = MolecularGrid()
            self._V_es = np.zeros(0)
        if self._dft:
            if local_comm.Get_rank() == mpi_master():
                self._mol_grid.broadcast(cross_comm.Get_rank(), cross_comm)
        if self._pe:
            if local_comm.Get_rank() == mpi_master():
                self._V_es = cross_comm.bcast(self._V_es, root=mpi_master())

        t0 = tm.time()

        # calculate Fock on ERI nodes
        if eri_comm:
            eri_drv = ElectronRepulsionIntegralsDriver(local_comm)
            local_screening = eri_drv.compute(get_qq_scheme(self.qq_type),
                                              self.eri_thresh, molecule, basis)
            if self.qq_dyn and e_grad is not None:
                local_screening.set_threshold(self._get_dyn_threshold(e_grad))
            eri_drv.compute(fock_mat, den_mat, molecule, basis, local_screening)
            fock_mat.reduce_sum(local_comm.Get_rank(), local_comm.Get_size(),
                                local_comm)
            if self._dft and (not self.xcfun.is_hybrid()):
                if self.scf_type == 'restricted':
                    fock_mat.scale(2.0, 0)

        # calculate Vxc on DFT nodes
        if dft_comm:
            xc_drv = XCIntegrator(local_comm)
            self._mol_grid.distribute(local_comm.Get_rank(),
                                      local_comm.Get_size(), local_comm)
            vxc_mat = xc_drv.integrate(den_mat, molecule, basis, self._mol_grid,
                                       self.xcfun.get_func_label())
            vxc_mat.reduce_sum(local_comm.Get_rank(), local_comm.Get_size(),
                               local_comm)
        else:
            vxc_mat = AOKohnShamMatrix()

        # calculate e_pe and V_pe on PE nodes
        if pe_comm:
            from .polembed import PolEmbed
            self._pe_drv = PolEmbed(molecule, basis, self.pe_options,
                                    local_comm)
            self._pe_drv.V_es = self._V_es.copy()
            dm = den_mat.alpha_to_numpy(0) + den_mat.beta_to_numpy(0)
            e_pe, V_pe = self._pe_drv.get_pe_contribution(dm)
            self._pe_summary = self._pe_drv.cppe_state.summary_string
        else:
            e_pe, V_pe = 0.0, None
            self._pe_summary = ''

        dt = tm.time() - t0

        # collect Vxc to master node
        if self._dft:
            if local_comm.Get_rank() == mpi_master():
                vxc_mat.collect(cross_comm.Get_rank(), cross_comm.Get_size(),
                                cross_comm, 1)

        # collect PE results to master node
        if self._pe:
            pe_root = 2 if self._dft else 1
            if local_comm.Get_rank() == mpi_master():
                e_pe = cross_comm.bcast(e_pe, root=pe_root)
                V_pe = cross_comm.bcast(V_pe, root=pe_root)
                self._pe_summary = cross_comm.bcast(self._pe_summary,
                                                    root=pe_root)

        if local_comm.Get_rank() == mpi_master():
            dt = cross_comm.gather(dt, root=mpi_master())

        if self.rank == mpi_master():
            time_eri = dt[0] * eri_nodes
            time_dft = 0.0
            if self._dft:
                time_dft = dt[1] * dft_nodes
            time_pe = 0.0
            if self._pe:
                pe_root = 2 if self._dft else 1
                time_pe = dt[pe_root] * pe_nodes
            time_sum = time_eri + time_dft + time_pe
            self._split_comm_ratio = [
                time_eri / time_sum,
                time_dft / time_sum,
                time_pe / time_sum,
            ]
        self._split_comm_ratio = self.comm.bcast(self._split_comm_ratio,
                                                 root=mpi_master())

        return vxc_mat, e_pe, V_pe

    def _comp_energy(self, fock_mat, vxc_mat, e_pe, kin_mat, npot_mat, den_mat):
        """
        Computes the sum of SCF energy components: electronic energy, kinetic
        energy, and nuclear potential energy.

        :param fock_mat:
            The Fock/Kohn-Sham matrix (only 2e-part).
        :param vxc_mat:
            The Vxc matrix.
        :param e_pe:
            The polarizable embedding energy.
        :param kin_mat:
            The kinetic energy matrix.
        :param npot_mat:
            The nuclear potential matrix.
        :param den_mat:
            The density matrix.

        :return:
            The sum of electronic energy, kinetic energy and nuclear potential
            energy.
        """

        if self.rank == mpi_master():
            # electronic, kinetic, nuclear energy
            e_ee = fock_mat.get_energy(0, den_mat, 0)
            e_kin = 2.0 * kin_mat.get_energy(den_mat, 0)
            e_en = -2.0 * npot_mat.get_energy(den_mat, 0)
            if self._dft and not self._first_step:
                e_ee += vxc_mat.get_energy()
            if self._pe and not self._first_step:
                e_ee += e_pe
            e_sum = e_ee + e_kin + e_en
        else:
            e_sum = 0.0
        e_sum = self.comm.bcast(e_sum, root=mpi_master())

        return e_sum

    def _comp_full_fock(self, fock_mat, vxc_mat, pe_mat, kin_mat, npot_mat):
        """
        Computes full Fock/Kohn-Sham matrix by adding to 2e-part of
        Fock/Kohn-Sham matrix the kinetic energy and nuclear potential
        matrices.

        :param fock_mat:
            The Fock/Kohn-Sham matrix (2e-part).
        :param vxc_mat:
            The Vxc matrix.
        :param pe_mat:
            The polarizable embedding matrix.
        :param kin_mat:
            The kinetic energy matrix.
        :param npot_mat:
            The nuclear potential matrix.
        """

        if self.rank == mpi_master():
            fock_mat.add_hcore(kin_mat, npot_mat, 0)

            if self._dft and not self._first_step:
                fock_mat.add_matrix(vxc_mat.get_matrix(), 0)
                if self.scf_type in ['unrestricted', 'restricted_openshell']:
                    fock_mat.add_matrix(vxc_mat.get_matrix(True), 0, 'beta')

            if self._pe and not self._first_step:
                fock_mat.add_matrix(DenseMatrix(pe_mat), 0)

    def _comp_gradient(self, fock_mat, ovl_mat, den_mat, oao_mat):
        """
        Computes electronic gradient using Fock/Kohn-Sham matrix.

        :param fock_mat:
            The Fock/Kohn-Sham matrix.
        :param ovl_mat:
            The overlap matrix.
        :param den_mat:
            The density matrix.
        :param oao_mat:
            The orthogonalization matrix.

        :return:
            The electronic gradient.
        """

        return 0.0

    def _comp_density_change(self, den_mat, old_den_mat):
        """
        Computes norm of density change between two density matrices.

        :param den_mat:
            The current density matrix.
        :param old_den_mat:
            The previous density matrix.

        :return:
            The norm of change between two density matrices.
        """

        return 0.0

    def _store_diis_data(self, fock_mat, den_mat):
        """
        Stores Fock/Kohn-Sham and density matrices for current iteration.

        :param fock_mat:
            The Fock/Kohn-Sham matrix.
        :param den_mat:
            The density matrix.
        :param e_grad:
            The electronic gradient.
        """

        return

    def _get_effective_fock(self, fock_mat, ovl_mat, oao_mat):
        """
        Computes effective Fock/Kohn-Sham matrix in OAO basis by applying
        Lowdin or canonical orthogonalization to AO Fock/Kohn-Sham matrix.

        :param fock_mat:
            The Fock/Kohn-Sham matrix.
        :param ovl_mat:
            The overlap matrix.
        :param oao_mat:
            The orthogonalization matrix.

        :return:
            The effective Fock/Kohn-Sham matrix.
        """

        return None

    def _gen_molecular_orbitals(self, molecule, fock_mat, oao_mat):
        """
        Generates molecular orbital by diagonalizing Fock/Kohn-Sham matrix.

        :param molecule:
            The molecule.
        :param fock_mat:
            The Fock/Kohn-Sham matrix.
        :param oao_mat:
            The orthogonalization matrix.

        :return:
            The molecular orbitals.
        """

        return MolecularOrbitals()

    def _update_mol_orbs_phase(self):
        """
        Updates phase of molecular orbitals.
        """

        if self.rank == mpi_master():
            if self._ref_mol_orbs is None:
                return

            ref_mo = self._ref_mol_orbs.alpha_to_numpy()
            mo = self.molecular_orbitals.alpha_to_numpy()
            ea = self.molecular_orbitals.ea_to_numpy()
            occa = self.molecular_orbitals.occa_to_numpy()

            for col in range(mo.shape[1]):
                if np.dot(mo[:, col], ref_mo[:, col]) < 0.0:
                    mo[:, col] *= -1.0

            if self.molecular_orbitals.get_orbitals_type() == molorb.rest:
                self._molecular_orbitals = MolecularOrbitals([mo], [ea], [occa],
                                                             molorb.rest)

            elif self.molecular_orbitals.get_orbitals_type() == molorb.unrest:
                ref_mo_b = self._ref_mol_orbs.beta_to_numpy()
                mo_b = self.molecular_orbitals.beta_to_numpy()
                eb = self.molecular_orbitals.eb_to_numpy()
                occb = self.molecular_orbitals.occb_to_numpy()

                for col in range(mo_b.shape[1]):
                    if np.dot(mo_b[:, col], ref_mo_b[:, col]) < 0.0:
                        mo_b[:, col] *= -1.0

                self._molecular_orbitals = MolecularOrbitals([mo, mo_b],
                                                             [ea, eb],
                                                             [occa, occb],
                                                             molorb.unrest)

    def _gen_new_density(self, molecule, scf_type):
        """
        Generates density matrix from current molecular orbitals.

        :param molecule:
            The molecule.
        :param scf_type:
            The type of SCF calculation (restricted, unrestricted, or
            restricted open-shell).

        :return:
            The density matrix.
        """

        if self.rank == mpi_master():
            return self.molecular_orbitals.get_density(molecule, scf_type)

        return AODensityMatrix()

    def _get_dyn_threshold(self, e_grad):
        """
        Computes screening threshold for electron repulsion integrals based on
        value of electronic gradient.

        :param e_grad:
            The electronic gradient.

        :return:
            The screening threshold.
        """

        if e_grad < 1.0e-6:
            return self.eri_thresh

        nteri = math.pow(10, math.floor(math.log10(e_grad)))

        nteri = 1.0e-10 * nteri

        if nteri > 1.0e-10:
            return 1.0e-10

        if nteri < self.eri_thresh:
            return self.eri_thresh

        return nteri

    def _check_convergence(self):
        """
        Sets SCF convergence flag by checking if convergence condition for
        electronic gradient is fullfiled.
        """

        self._is_converged = False

        if self._num_iter > 0:

            e_grad = self._iter_data['gradient_norm']

            if e_grad < self.conv_thresh:
                self._is_converged = True

    def _get_scf_range(self):
        """
        Creates range of SCF iterations from maximum number of SCF iterations.

        :return:
            The range of SCF iterations.
        """

        # set the maximum number of SCF iterations
        # (note the extra SCF cycle when starting from scratch)
        if self.restart:
            return range(self.max_iter)
        else:
            return range(self.max_iter + 1)

    def _print_scf_energy(self):
        """
        Prints SCF energy information to output stream.
        """

        valstr = self.get_scf_type_str() + ':'
        self.ostream.print_header(valstr.ljust(92))
        self.ostream.print_header(('-' * len(valstr)).ljust(92))
        self._print_energy_components()

        if self._pe:
            self.ostream.print_blank()
            for line in self._pe_summary.splitlines():
                self.ostream.print_header(line.ljust(92))
            self.ostream.flush()

    def _print_header(self):
        """
        Prints SCF calculation setup details to output stream,
        """

        self.ostream.print_blank()
        self.ostream.print_header('Self Consistent Field Driver Setup')
        self.ostream.print_header(36 * '=')
        self.ostream.print_blank()

        str_width = 84
        cur_str = 'Wave Function Model             : ' + self.get_scf_type_str()
        self.ostream.print_header(cur_str.ljust(str_width))
        cur_str = 'Initial Guess Model             : ' + self._get_guess_type()
        self.ostream.print_header(cur_str.ljust(str_width))

        cur_str = 'Convergence Accelerator         : ' + self._get_acc_type()
        self.ostream.print_header(cur_str.ljust(str_width))
        cur_str = 'Max. Number of Iterations       : ' + str(self.max_iter)
        self.ostream.print_header(cur_str.ljust(str_width))
        cur_str = 'Max. Number of Error Vectors    : ' + str(self.max_err_vecs)
        self.ostream.print_header(cur_str.ljust(str_width))
        cur_str = 'Convergence Threshold           : {:.1e}'.format(
            self.conv_thresh)
        self.ostream.print_header(cur_str.ljust(str_width))

        cur_str = 'ERI Screening Scheme            : ' + get_qq_type(
            self.qq_type)
        self.ostream.print_header(cur_str.ljust(str_width))
        cur_str = 'ERI Screening Mode              : ' + self._get_qq_dyn()
        self.ostream.print_header(cur_str.ljust(str_width))
        cur_str = 'ERI Screening Threshold         : {:.1e}'.format(
            self.eri_thresh)
        self.ostream.print_header(cur_str.ljust(str_width))
        cur_str = 'Linear Dependence Threshold     : {:.1e}'.format(
            self.ovl_thresh)
        self.ostream.print_header(cur_str.ljust(str_width))

        if self._dft:
            cur_str = 'Exchange-Correlation Functional : '
            cur_str += self.xcfun.get_func_label().upper()
            self.ostream.print_header(cur_str.ljust(str_width))
            cur_str = 'Molecular Grid Level            : ' + str(
                self.grid_level)
            self.ostream.print_header(cur_str.ljust(str_width))

        if self.electric_field is not None:
            cur_str = 'Static Electric Field           : '
            cur_str += str(self.electric_field)
            self.ostream.print_header(cur_str.ljust(str_width))

        self.ostream.print_blank()

    def _print_scf_title(self):
        """
        Prints SCF cycles header to output stream.
        """

        if self._first_step:
            self.ostream.print_info('Starting Reduced Basis SCF calculation...')

        else:
            self.ostream.print_blank()
            if self._dft:
                valstr = '{} | {} | {} | {} | {} | {}'.format(
                    'Iter.', '   Kohn-Sham Energy', 'Energy Change',
                    'Gradient Norm', 'Max. Gradient', 'Density Change')
                self.ostream.print_header(valstr)
            else:
                valstr = '{} | {} | {} | {} | {} | {}'.format(
                    'Iter.', 'Hartree-Fock Energy', 'Energy Change',
                    'Gradient Norm', 'Max. Gradient', 'Density Change')
                self.ostream.print_header(valstr)
            self.ostream.print_header(92 * '-')

    def _print_scf_finish(self, start_time):
        """
        Prints SCF calculation finish message to output stream,

        :param start_time:
            The start time of SCF calculation.
        """

        if self._first_step:
            valstr = '...done. SCF energy in reduced basis set: '
            valstr += '{:.12f}'.format(self._scf_energy)
            valstr += ' a.u. Time: '
            valstr += '{:.2f}'.format(tm.time() - start_time) + ' sec.'
            self.ostream.print_info(valstr)
            self.ostream.print_blank()

        else:
            valstr = '*** SCF '
            if self.is_converged:
                valstr += 'converged in '
            else:
                valstr += 'NOT converged in '
            valstr += str(self._num_iter)
            valstr += ' iterations. Time: '
            valstr += '{:.2f}'.format(tm.time() - start_time) + ' sec.'
            self.ostream.print_blank()
            self.ostream.print_header(valstr.ljust(92))
            self.ostream.print_blank()

        self.ostream.flush()

    def _print_iter_data(self, i):
        """
        Prints SCF iteration data to output stream,

        :param i:
            The current SCF iteration.
        """

        if self.rank == mpi_master():
            # no output for first step in two level DIIS
            if self._first_step:
                return

            # DIIS or second step in two level DIIS
            if self._num_iter > 0:

                if self._iter_data:
                    te = self._iter_data['energy']
                    diff_te = self._iter_data['diff_energy']
                    e_grad = self._iter_data['gradient_norm']
                    max_grad = self._iter_data['max_gradient']
                    diff_den = self._iter_data['diff_density']

                if self._num_iter == 1:
                    diff_te = 0.0
                    diff_den = 0.0

                valstr = ' {:3d}   {:20.12f} {:15.10f} '.format(
                    self._num_iter, te, diff_te)
                valstr += '{:15.8f} {:15.8f} {:15.8f} '.format(
                    e_grad, max_grad, diff_den)

                self.ostream.print_header(valstr)
                self.ostream.flush()

    def get_scf_energy(self):
        """
        Gets SCF energy from previous SCF iteration.

        :return:
            The SCF energy.
        """

        return self._scf_energy

    def get_scf_type_str(self):
        """
        Gets string with type of SCF calculation (defined in derrived classes).

        :return:
            The string with type of SCF calculation.
        """

        return 'Undefined'

    def _get_guess_type(self):
        """
        Gets string with type of initial guess (superposition of atomic
        densities or projection of molecular orbitals).

        :return:
            The string with type of initial guess.
        """

        if self._den_guess.guess_type == 'SAD':
            return 'Superposition of Atomic Densities'

        if self._den_guess.guess_type == 'RESTART':
            return 'Restart from Checkpoint'

        return 'Undefined'

    def _get_acc_type(self):
        """
        Gets string with type of SCF convergence accelerator (DIIS or two level
        DIIS).

        :return:
            The string with type of SCF convergence accelerator.
        """

        if self.acc_type == 'DIIS':
            return 'Direct Inversion of Iterative Subspace'

        if self.acc_type == 'L2_DIIS':
            return 'Two Level Direct Inversion of Iterative Subspace'

        return 'Undefined'

    def _get_qq_dyn(self):
        """
        Gets string with application method (static or dynamic) of electron
        repulsion integrals screening.

        :return:
            The string with application method of electron repulsion integrals
            screening.
        """

        if self.qq_dyn:
            return 'Dynamic'

        return 'Static'

    def _update_fock_type(self, fock_mat):
        """
        Updates Fock matrix to fit selected functional in Kohn-Sham
        calculations.

        :param fock_mat:
            The Fock/Kohn-Sham matrix.
        """

        return

    def _delete_mos(self, mol_orbs, mol_eigs):
        """
        Generates trimmed molecular orbital by deleting MOs with coeficients
        exceeding 1.0 / sqrt(ovl_thresh).

        :param mol_orbs:
            The molecular orbitals.
        :param mol_eigs:
            The eigenvalues of molecular orbitals.

        :return:
            The tuple (trimmed molecular orbitals, eigenvalues).
        """

        fmax = 1.0 / math.sqrt(self.ovl_thresh)

        mvec = np.amax(np.abs(mol_orbs), axis=0)

        molist = []
        for i in range(mvec.shape[0]):
            if mvec[i] < fmax:
                molist.append(i)

        return (mol_orbs[:, molist], mol_eigs[molist])

    def compute_s2(self, molecule, scf_tensors):
        """
        Computes expectation value of the S**2 operator.

        :param molecule:
            The molecule.
        :param scf_tensors:
            The dictionary of tensors from converged SCF wavefunction.

        :return:
            Expectation value <S**2>.
        """

        nalpha = molecule.number_of_alpha_electrons()
        nbeta = molecule.number_of_beta_electrons()

        smat = scf_tensors['S']
        Cocc_a = scf_tensors['C_alpha'][:, :nalpha]
        Cocc_b = scf_tensors['C_beta'][:, :nbeta]

        a_b = float(nalpha - nbeta) / 2.0
        s2_exact = a_b * (a_b + 1.0)

        ovl_a_b = np.matmul(Cocc_a.T, np.matmul(smat, Cocc_b))
        s2 = s2_exact + nbeta - np.sum(ovl_a_b**2)

        return s2

    def _print_ground_state(self, molecule, s2):
        """
        Prints ground state information to output stream.

        :param molecule:
            The molecule.
        :param s2:
            The expectation value of S**2.
        """

        self.ostream.print_blank()

        self.ostream.print_header('Ground State Information'.ljust(92))
        self.ostream.print_header('------------------------'.ljust(92))

        chg = molecule.get_charge()
        valstr = 'Charge of Molecule            :{:5.1f}'.format(chg)
        self.ostream.print_header(valstr.ljust(92))

        mult = molecule.get_multiplicity()
        if self.scf_type == 'restricted':
            valstr = 'Multiplicity (2S+1)           :{:5.1f}'.format(mult)
            self.ostream.print_header(valstr.ljust(92))

        sz = 0.5 * (mult - 1.0)
        valstr = 'Magnetic Quantum Number (M_S) :{:5.1f}'.format(sz)
        self.ostream.print_header(valstr.ljust(92))

        if self.scf_type in ['unrestricted', 'restricted_openshell']:
            valstr = 'Expectation value of S**2     :{:8.4f}'.format(s2)
            self.ostream.print_header(valstr.ljust(92))

        self.ostream.print_blank()

    def _print_energy_components(self):
        """
        Prints SCF energy components to output stream.
        """

        enuc = self._nuc_energy

        e_d4 = self._d4_energy

        e_ef_nuc = self._ef_nuc_energy

        etot = self._iter_data['energy']

        e_el = etot - enuc - e_d4 - e_ef_nuc

        valstr = f'Total Energy                       :{etot:20.10f} a.u.'
        self.ostream.print_header(valstr.ljust(92))

        valstr = f'Electronic Energy                  :{e_el:20.10f} a.u.'
        self.ostream.print_header(valstr.ljust(92))

        valstr = f'Nuclear Repulsion Energy           :{enuc:20.10f} a.u.'
        self.ostream.print_header(valstr.ljust(92))

        if self.dispersion:
            valstr = f'D4 Dispersion Correction           :{e_d4:20.10f} a.u.'
            self.ostream.print_header(valstr.ljust(92))

        if self.electric_field is not None:
            valstr = f'Nuclei in Static Electric Field    :{e_ef_nuc:20.10f} a.u.'
            self.ostream.print_header(valstr.ljust(92))

        self.ostream.print_header(
            '------------------------------------'.ljust(92))

        grad = self._iter_data['gradient_norm']
        valstr = 'Gradient Norm                      :{:20.10f} a.u.'.format(
            grad)
        self.ostream.print_header(valstr.ljust(92))

        self.ostream.print_blank()

        if self.dispersion:
            valstr = '*** Reference for D4 dispersion correction: '
            self.ostream.print_header(valstr.ljust(92))
            valstr = 'E. Caldeweyher, S. Ehlert, A. Hansen, H. Neugebauer, '
            valstr += 'S. Spicher, C. Bannwarth'
            self.ostream.print_header(valstr.ljust(92))
            valstr = 'and S. Grimme, J. Chem Phys, 2019, 150, 154122.'
            self.ostream.print_header(valstr.ljust(92))

    def _write_final_hdf5(self, molecule, ao_basis):
        """
        Writes final HDF5 that contains SCF tensors.

        :param molecule:
            The molecule.
        :param ao_basis:
            The AO basis set.
        """

        if self.checkpoint_file is None:
            return

        final_h5_fname = str(
            Path(self.checkpoint_file).with_suffix('.tensors.h5'))

        if self._dft:
            xc_label = self.xcfun.get_func_label()
        else:
            xc_label = 'HF'

        if self._pe:
            with open(str(self.pe_options['potfile']), 'r') as f_pot:
                potfile_text = '\n'.join(f_pot.readlines())
        else:
            potfile_text = ''

        create_hdf5(final_h5_fname, molecule, ao_basis, xc_label, potfile_text)
        write_scf_tensors(final_h5_fname, self.scf_tensors)

        self.ostream.print_blank()
        checkpoint_text = 'SCF tensors written to file: '
        checkpoint_text += final_h5_fname
        self.ostream.print_info(checkpoint_text)<|MERGE_RESOLUTION|>--- conflicted
+++ resolved
@@ -982,24 +982,16 @@
             F_alpha = fock_mat.alpha_to_numpy(0)
             F_beta = fock_mat.beta_to_numpy(0)
 
-<<<<<<< HEAD
             # Saving the xc energy to be able to compute
             # the numerical gradient.
-            if self.dft:
+            if self._dft:
                 xc_energy = vxc_mat.get_energy()
                 #vxc_mat_np = vxc_mat #.alpha_to_numpy(0)
             else:
                 xc_energy = 0
                 vxc_mat = None
 
-            self.scf_tensors = {
-                'C': C_alpha,
-                'E': E_alpha,
-                'D': (D_alpha, D_beta),
-                'F': (F_alpha, F_beta),
-=======
             self._scf_tensors = {
->>>>>>> 1d50d239
                 'S': S,
                 'C_alpha': C_alpha,
                 'C_beta': C_beta,
@@ -1009,16 +1001,13 @@
                 'D_beta': D_beta,
                 'F_alpha': F_alpha,
                 'F_beta': F_beta,
-<<<<<<< HEAD
                 'xc_energy': xc_energy, # TODO: remove after analytical xc derivative works.
                 'vxc_mat': vxc_mat, # TODO: remove after analytical xc derivatives work.
-=======
                 # for backward compatibility
                 'C': C_alpha,
                 'E': E_alpha,
                 'D': (D_alpha, D_beta),
                 'F': (F_alpha, F_beta),
->>>>>>> 1d50d239
             }
 
             if self.is_converged:
