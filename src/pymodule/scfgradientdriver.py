--- conflicted
+++ resolved
@@ -63,14 +63,7 @@
         self.scf_driver = scf_drv
         self.flag = 'SCF Gradient Driver'
 
-<<<<<<< HEAD
     def compute(self, molecule, ao_basis, scf_drv):
-=======
-        self.numerical = True
-        self.delta_h = 0.001
-
-    def compute(self, molecule, ao_basis):
->>>>>>> e0d82c1e
         """
         Computes the analytical or numerical nuclear gradient.
 
@@ -82,7 +75,6 @@
 
         dft_sanity_check(self, 'compute')
 
-<<<<<<< HEAD
         if self.rank == mpi_master():
             self.print_header()
 
@@ -95,12 +87,6 @@
             scf_drv.ostream.unmute()
         else:
             self.compute_analytical(molecule, ao_basis, scf_drv)
-=======
-        self.ostream.mute()
-        # Currently, only numerical gradients activated
-        self.compute_numerical(molecule, ao_basis)
-        self.ostream.unmute()
->>>>>>> e0d82c1e
 
         # print gradient
 
