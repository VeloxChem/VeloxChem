--- conflicted
+++ resolved
@@ -38,10 +38,7 @@
 from .veloxchemlib import make_matrix
 from .veloxchemlib import parse_xc_func
 from .veloxchemlib import bohr_in_angstrom, hartree_in_kjpermol
-<<<<<<< HEAD
-=======
 from .molecularbasis import MolecularBasis
->>>>>>> 94c20d9c
 from .matrices import Matrices
 from .profiler import Profiler
 from .outputstream import OutputStream
