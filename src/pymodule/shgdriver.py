#
#                           VELOXCHEM 1.0-RC2
#         ----------------------------------------------------
#                     An Electronic Structure Code
#
#  Copyright © 2018-2021 by VeloxChem developers. All rights reserved.
#  Contact: https://veloxchem.org/contact
#
#  SPDX-License-Identifier: LGPL-3.0-or-later
#
#  This file is part of VeloxChem.
#
#  VeloxChem is free software: you can redistribute it and/or modify it under
#  the terms of the GNU Lesser General Public License as published by the Free
#  Software Foundation, either version 3 of the License, or (at your option)
#  any later version.
#
#  VeloxChem is distributed in the hope that it will be useful, but WITHOUT
#  ANY WARRANTY; without even the implied warranty of MERCHANTABILITY or
#  FITNESS FOR A PARTICULAR PURPOSE. See the GNU Lesser General Public
#  License for more details.
#
#  You should have received a copy of the GNU Lesser General Public License
#  along with VeloxChem. If not, see <https://www.gnu.org/licenses/>.

from mpi4py import MPI
from pathlib import Path
import numpy as np
import time
import sys

from .veloxchemlib import ElectricDipoleIntegralsDriver
from .veloxchemlib import mpi_master, hartree_in_wavenumbers
from .profiler import Profiler
from .outputstream import OutputStream
from .cppsolver import ComplexResponse
from .linearsolver import LinearSolver
from .nonlinearsolver import NonLinearSolver
from .distributedarray import DistributedArray
from .scffirstorderprop import ScfFirstOrderProperties
<<<<<<< HEAD
from .checkpoint import check_distributed_focks
from .checkpoint import read_distributed_focks
from .checkpoint import write_distributed_focks
from .inputparser import parse_input
from pathlib import Path
from .veloxchemlib import XCFunctional
from .veloxchemlib import XCIntegrator
from .veloxchemlib import parse_xc_func
=======
from .errorhandler import assert_msg_critical
from .checkpoint import (check_distributed_focks, read_distributed_focks,
                         write_distributed_focks)
>>>>>>> 17bbbb43


class SHGDriver(NonLinearSolver):
    """
    Implements a quadratic response driver for SHG calculations

    :param comm:
        The MPI communicator.
    :param ostream:
        The output stream.

    Instance variables
        - is_converged: The flag for convergence.
        - frequencies: The frequencies.
        - comp: The list of all the gamma tensor components
        - damping: The damping parameter.
        - lindep_thresh: The threshold for removing linear dependence in the
          trial vectors.
        - conv_thresh: The convergence threshold for the solver.
        - max_iter: The maximum number of solver iterations.
        - a_operator: The A operator.
        - b_operator: The B operator.
        - c_operator: The C operator.
        - a_components: Cartesian components of the A operator.
        - b_components: Cartesian components of the B operator.
    """

    def __init__(self, comm=None, ostream=None):
        """
        Initializes the isotropic quadratic response driver for second harmonic
        generation (SHG).
        """

        if comm is None:
            comm = MPI.COMM_WORLD

<<<<<<< HEAD
        self.dft = False
        self.grid_level = 4
        self.xcfun = XCFunctional()

        # ERI settings
        self.eri_thresh = 1.0e-15
        self.qq_type = 'QQ_DEN'
        self.batch_size = None
=======
        if ostream is None:
            ostream = OutputStream(sys.stdout)

        super().__init__(comm, ostream)

        self.is_converged = False
>>>>>>> 17bbbb43

        # cpp settings
        self.frequencies = (0,)
        self.comp = None
        self.damping = 1000.0 / hartree_in_wavenumbers()
        self.lindep_thresh = 1.0e-10
        self.conv_thresh = 1.0e-4
        self.max_iter = 50

        self.a_operator = 'dipole'
        self.b_operator = 'dipole'
        self.c_operator = 'dipole'
        self.a_components = 'xyz'
        self.b_components = 'xyz'

        # input keywords
        self.input_keywords['response'].update({
            'frequencies': ('seq_range', 'frequencies'),
            'damping': ('float', 'damping parameter'),
            'a_operator': ('str_lower', 'A operator'),
            'b_operator': ('str_lower', 'B operator'),
            'c_operator': ('str_lower', 'C operator'),
        })

    def update_settings(self, rsp_dict, method_dict=None):
        """
        Updates response and method settings in SHG driver

        :param rsp_dict:
            The dictionary of response dict.
        :param method_dict:
            The dictionary of method rsp_dict.
        """

        if method_dict is None:
            method_dict = {}

<<<<<<< HEAD
        rsp_keywords = {
            'frequencies': 'seq_range',
            'damping': 'float',
            'a_operator': 'str',
            'b_operator': 'str',
            'c_operator': 'str',
            'eri_thresh': 'float',
            'qq_type': 'str_upper',
            'batch_size': 'int',
            'max_iter': 'int',
            'conv_thresh': 'float',
            'lindep_thresh': 'float',
            'restart': 'bool',
            'checkpoint_file': 'str',
            'timing': 'bool',
            'profiling': 'bool',
            'memory_profiling': 'bool',
            'memory_tracing': 'bool',
        }            

        if 'xcfun' in method_dict:
            self.dft = True
            self.xcfun = parse_xc_func(method_dict['xcfun'].upper())

            assert_msg_critical(not self.xcfun.is_undefined(),
                                'Nonlinear solver: Undefined XC functional')

        parse_input(self, rsp_keywords, rsp_dict)

        if 'program_start_time' in rsp_dict:
            self.program_start_time = rsp_dict['program_start_time']
        if 'maximum_hours' in rsp_dict:
            self.maximum_hours = rsp_dict['maximum_hours']

        if 'potfile' in method_dict:
            errmsg = 'ShgDriver: The \'potfile\' keyword is not supported in '
            errmsg += 'SHG calculation.'
            if self.rank == mpi_master():
                assert_msg_critical(False, errmsg)

        if 'electric_field' in method_dict:
            errmsg = 'ShgDriver: The \'electric field\' keyword is not '
            errmsg += 'supported in SHG calculation.'
            if self.rank == mpi_master():
                assert_msg_critical(False, errmsg)
=======
        super().update_settings(rsp_dict, method_dict)
>>>>>>> 17bbbb43

    def compute(self, molecule, ao_basis, scf_tensors,method_settings):
        """
        Computes the isotropic quadratic response function for second-harmonic
        generation.

        :param molecule:
            The molecule.
        :param basis:
            The AO basis.
        :param scf_tensors:
            The dictionary of tensors from converged SCF wavefunction.

        :return:
              A dictonary containing the E[3], X[2], A[2] contractions
        """

        profiler = Profiler({
            'timing': False,
            'profiling': self.profiling,
            'memory_profiling': self.memory_profiling,
            'memory_tracing': self.memory_tracing,
        })

        if self.rank == mpi_master():
            self.print_header()

        start_time = time.time()

        # sanity check
        nalpha = molecule.number_of_alpha_electrons()
        nbeta = molecule.number_of_beta_electrons()
        assert_msg_critical(
            nalpha == nbeta,
            'SHG Driver: not implemented for unrestricted case')

        if self.rank == mpi_master():
            S = scf_tensors['S']
            da = scf_tensors['D'][0]
            mo = scf_tensors['C']
            d_a_mo = np.linalg.multi_dot([mo.T, S, da, S, mo])
            norb = mo.shape[1]
        else:
            d_a_mo = None
            norb = None
        d_a_mo = self.comm.bcast(d_a_mo, root=mpi_master())
        norb = self.comm.bcast(norb, root=mpi_master())

        # Computing first-order gradient vectors
        dipole_drv = ElectricDipoleIntegralsDriver(self.comm)
        dipole_mats = dipole_drv.compute(molecule, ao_basis)

        linear_solver = LinearSolver(self.comm, self.ostream)
        a_rhs = linear_solver.get_complex_prop_grad(self.a_operator,
                                                    self.a_components, molecule,
                                                    ao_basis, scf_tensors)
        b_rhs = linear_solver.get_complex_prop_grad(self.b_operator,
                                                    self.b_components, molecule,
                                                    ao_basis, scf_tensors)

        if self.rank == mpi_master():
            inv_sqrt_2 = 1.0 / np.sqrt(2.0)

            a_rhs = list(a_rhs)
            for ind in range(len(a_rhs)):
                a_rhs[ind] *= inv_sqrt_2

            b_rhs = list(b_rhs)
            for ind in range(len(b_rhs)):
                b_rhs[ind] *= inv_sqrt_2

        # Storing the dipole integral matrices used for the X[3],X[2],A[3] and
        # A[2] contractions in MO basis
        wa = [sum(x) for x in zip(self.frequencies, self.frequencies)]

        freqpairs = [wl for wl in zip(self.frequencies, self.frequencies)]

        AB = {}

        if self.rank == mpi_master():
            A = {(op, w): v for op, v in zip('xyz', a_rhs) for w in wa}
            B = {(op, w): v for op, v in zip('xyz', b_rhs)
                 for w in self.frequencies}

            AB.update(A)
            AB.update(B)

            X = {
                'x': 2 * self.ao2mo(mo, dipole_mats.x_to_numpy()),
                'y': 2 * self.ao2mo(mo, dipole_mats.y_to_numpy()),
                'z': 2 * self.ao2mo(mo, dipole_mats.z_to_numpy())
            }
        else:
            X = None
            self.comp = None

        # Computing the first-order response vectors (3 per frequency)
        N_drv = ComplexResponse(self.comm, self.ostream)

<<<<<<< HEAD
        N_drv.update_settings({
            'damping': self.damping,
            'lindep_thresh': self.lindep_thresh,
            'conv_thresh': self.conv_thresh,
            'max_iter': self.max_iter,
            'eri_thresh': self.eri_thresh,
            'qq_type': self.qq_type,
        },method_settings)
=======
        cpp_keywords = {
            'damping', 'lindep_thresh', 'conv_thresh', 'max_iter', 'eri_thresh',
            'qq_type', 'timing', 'memory_profiling', 'batch_size', 'restart',
            'program_end_time'
        }

        for key in cpp_keywords:
            setattr(N_drv, key, getattr(self, key))
>>>>>>> 17bbbb43

        if self.checkpoint_file is not None:
            N_drv.checkpoint_file = str(
                Path(self.checkpoint_file).with_suffix('.shg.h5'))

        N_results = N_drv.compute(molecule, ao_basis, scf_tensors, AB)

        kX = N_results['kappas']
        Focks = N_results['focks']

        profiler.check_memory_usage('CPP')

        # Compute the isotropic parallel beta vector

        beta = self.compute_quad_components(Focks, freqpairs, X, d_a_mo, kX,
                                            self.comp, scf_tensors, molecule,
                                            ao_basis, profiler)

        # Compute dipole vector
        scf_prop = ScfFirstOrderProperties(self.comm, self.ostream)
        scf_prop.compute(molecule, ao_basis, scf_tensors)

        if self.rank == mpi_master():

            dip = list(scf_prop.get_property('dipole moment'))
            # Norm of dipole
            dip_norm = np.linalg.norm(scf_prop.get_property('dipole moment'))

            # Compute isotropic beta along molecular dipole

            self.ostream.print_blank()
            w_str = 'Electronic dipole moment'
            self.ostream.print_header(w_str)
            self.ostream.print_header('=' * (len(w_str) + 2))

            self.ostream.print_blank()
            title = '{:<9s} {:>12s} {:>20s} {:>21s}'.format(
                'Component', 'Frequency', 'Real', 'Imaginary')
            width = len(title)
            self.ostream.print_header(title.ljust(width))
            self.ostream.print_header(('-' * len(title)).ljust(width))
            self.print_component('mu_x', 0, dip[0], width)
            self.print_component('mu_y', 0, dip[1], width)
            self.print_component('mu_z', 0, dip[2], width)
            self.print_component('|mu|', 0, dip_norm, width)
            self.ostream.print_blank()

            w_str = 'Averaged first-order hyperpolarizability'
            self.ostream.print_header(w_str)
            self.ostream.print_header('=' * (len(w_str) + 2))

            # beta_bar = {}

            for key in beta.keys():
                betaa = 0
                for a in range(len(beta[key])):
                    betaa += 1 / dip_norm * dip[a] * beta[key][a]

                self.ostream.print_blank()
                self.ostream.print_header(title.ljust(width))
                self.ostream.print_header(('-' * len(title)).ljust(width))
                self.print_component('beta_x', key, beta[key][0], width)
                self.print_component('beta_y', key, beta[key][1], width)
                self.print_component('beta_z', key, beta[key][2], width)
                self.print_component('beta ||', key, 1 / 5 * betaa, width)

                # beta_bar = {key: betaa}

            self.ostream.print_blank()
            valstr = '*** Time spent in SHG calculation: '
            valstr += '{:.2f} sec ***'.format(time.time() - start_time)
            self.ostream.print_header(valstr)
            self.ostream.print_blank()
            self.ostream.flush()

        profiler.end(self.ostream)

        self.is_converged = True

        return beta

    def compute_quad_components(self, Focks, freqpairs, X, d_a_mo, kX, track,
                                scf_tensors, molecule, ao_basis, profiler):
        """
        Computes all the relevent terms to compute the isotropic quadratic
        response function used for SHG.

        :param w:
            A list of all the frequencies
        :param X:
            A dictonary of matricies containing all the dipole integrals
        :param d_a_mo:
            The SCF density in MO basis
        :param kX:
            A dictonary containing all the response matricies
        :param scf_tensors:
            The dictionary of tensors from converged SCF wavefunction.
        :param molecule:
            The molecule.
        :param basis:
            The AO basis.
        :param profiler:
            The profiler.

        :return:
            A dictionary containing all the relevent terms for SHG
        """

        if self.rank == mpi_master():
            S = scf_tensors['S']
            D0 = scf_tensors['D'][0]
            mo = scf_tensors['C']
            F0 = np.linalg.multi_dot([mo.T, scf_tensors['F'][0], mo])
            norb = mo.shape[1]
        else:
            S = None
            D0 = None
            mo = None
            F0 = None
            norb = None
        F0 = self.comm.bcast(F0, root=mpi_master())
        norb = self.comm.bcast(norb, root=mpi_master())

        nocc = molecule.number_of_alpha_electrons()

        # computing all compounded first-order densities
        if self.rank == mpi_master():
            d_dft1,d_dft2 = self.get_densities(freqpairs, kX, S, D0, mo)
            dft_dict = self.init_dft(molecule, scf_tensors)
        else:
            d_dft1 = None
            d_dft2 = None

        profiler.check_memory_usage('Densities')

        #  computing the compounded first-order Fock matrices
        fock_dict = self.get_fock_dict(freqpairs, d_dft1,d_dft2, F0, mo,
                                       molecule, ao_basis,dft_dict)

        profiler.check_memory_usage('Focks')

        e3_dict = self.get_e3(freqpairs, kX, fock_dict, Focks, nocc, norb)

        profiler.check_memory_usage('E[3]')

        beta = {}

        if self.rank == mpi_master():

            for (wb, wc) in freqpairs:

                Na = {
                    'x': self.complex_lrmat2vec(kX[('x', wb + wc)], nocc, norb),
                    'y': self.complex_lrmat2vec(kX[('y', wb + wc)], nocc, norb),
                    'z': self.complex_lrmat2vec(kX[('z', wb + wc)], nocc, norb),
                }

                Nb = {
                    'x': self.complex_lrmat2vec(kX[('x', wb)], nocc, norb),
                    'y': self.complex_lrmat2vec(kX[('y', wb)], nocc, norb),
                    'z': self.complex_lrmat2vec(kX[('z', wb)], nocc, norb),
                }

                NaE3NbNc = {'x': 0.0, 'y': 0.0, 'z': 0.0}

                NaE3NbNc['x'] += np.dot(Na['x'].T, e3_dict[('sig_x', wb)])
                NaE3NbNc['x'] += 2 * np.dot(Na['y'].T, e3_dict[('lam_xy', wb)])
                NaE3NbNc['x'] += 2 * np.dot(Na['z'].T, e3_dict[('lam_xz', wb)])

                NaE3NbNc['y'] += np.dot(Na['y'].T, e3_dict[('sig_y', wb)])
                NaE3NbNc['y'] += 2 * np.dot(Na['z'].T, e3_dict[('lam_yz', wb)])
                NaE3NbNc['y'] += 2 * np.dot(Na['x'].T, e3_dict[('lam_xy', wb)])

                NaE3NbNc['z'] += np.dot(Na['z'].T, e3_dict[('sig_z', wb)])
                NaE3NbNc['z'] += 2 * np.dot(Na['x'].T, e3_dict[('lam_xz', wb)])
                NaE3NbNc['z'] += 2 * np.dot(Na['y'].T, e3_dict[('lam_yz', wb)])

                A2 = {'x': 0.0, 'y': 0.0, 'z': 0.0}
                X2 = {'x': 0.0, 'y': 0.0, 'z': 0.0}

                # pre-compute terms for A2 and X2
                a2_kX_X = {}
                x2_kX_X = {}
                for cart_1 in 'xyz':
                    for cart_2 in 'xyz':
                        a2_kX_X[cart_1 + cart_2] = self.a2_contract(
                            kX[(cart_1, wb)], X[cart_2], d_a_mo, nocc, norb)
                        x2_kX_X[cart_1 + cart_2] = self.x2_contract(
                            kX[(cart_1, wb)], X[cart_2], d_a_mo, nocc, norb)

                for eta in 'xyz':
                    for cart in 'xyz':
                        # A2 contractions
                        A2[cart] -= 2 * np.dot(Nb[eta].T, a2_kX_X[eta + cart])
                        A2[cart] -= 2 * np.dot(Nb[cart].T, a2_kX_X[eta + eta])
                        A2[cart] -= 2 * np.dot(Nb[eta].T, a2_kX_X[cart + eta])
                        # X2 contractions
                        X2[cart] -= 2 * np.dot(Na[eta].T, x2_kX_X[eta + cart])
                        X2[cart] -= 2 * np.dot(Na[cart].T, x2_kX_X[eta + eta])
                        X2[cart] -= 2 * np.dot(Na[eta].T, x2_kX_X[cart + eta])

                beta[wb] = (
                    NaE3NbNc['x'] + A2['x'] + X2['x'],
                    NaE3NbNc['y'] + A2['y'] + X2['y'],
                    NaE3NbNc['z'] + A2['z'] + X2['z'],
                )

        profiler.check_memory_usage('End of SHG')

        return beta

    def get_densities(self, freqpairs, kX, S, D0, mo):
        """

        :param freqpairs:
            A list of the frequencies
        :param kX:
            A dictonary with all the first-order response matrices
        :param S:
            The overlap matrix
        :param D0:
            The SCF density matrix in AO basis
        :param mo:
            A matrix containing the MO coefficents

        :return:
            A list of tranformed compounded densities
        """

        d_dft1 = []
        d_dft2 = []  

        for (wb, wc) in freqpairs:

            # convert response matrix to ao basis #

            k_x = self.mo2ao(mo, kX[('x', wb)])
            k_y = self.mo2ao(mo, kX[('y', wb)])
            k_z = self.mo2ao(mo, kX[('z', wb)])

            # create the first order single indexed densiteies #

            D_x = self.transform_dens(k_x, D0, S)
            D_y = self.transform_dens(k_y, D0, S)
            D_z = self.transform_dens(k_z, D0, S)

            # create the first order two indexed densities #

            D_sig_x = 4 * self.transform_dens(k_x, D_x, S)
            D_sig_x += 2 * (self.transform_dens(k_x, D_x, S) +
                            self.transform_dens(k_y, D_y, S) +
                            self.transform_dens(k_z, D_z, S))

            D_sig_y = 4 * self.transform_dens(k_y, D_y, S)
            D_sig_y += 2 * (self.transform_dens(k_x, D_x, S) +
                            self.transform_dens(k_y, D_y, S) +
                            self.transform_dens(k_z, D_z, S))

            D_sig_z = 4 * self.transform_dens(k_z, D_z, S)
            D_sig_z += 2 * (self.transform_dens(k_x, D_x, S) +
                            self.transform_dens(k_y, D_y, S) +
                            self.transform_dens(k_z, D_z, S))

            D_lam_xy = (self.transform_dens(k_x, D_y, S) +
                        self.transform_dens(k_y, D_x, S))
            D_lam_xz = (self.transform_dens(k_x, D_z, S) +
                        self.transform_dens(k_z, D_x, S))
            D_lam_yz = (self.transform_dens(k_y, D_z, S) +
                        self.transform_dens(k_z, D_y, S))

            d_dft1.append(D_x.real)
            d_dft1.append(D_x.imag)
            d_dft1.append(D_y.real)
            d_dft1.append(D_y.imag)
            d_dft1.append(D_z.real)
            d_dft1.append(D_z.imag)

            d_dft2.append(D_sig_x.real)
            d_dft2.append(D_sig_x.imag)
            d_dft2.append(D_sig_y.real)
            d_dft2.append(D_sig_y.imag)
            d_dft2.append(D_sig_z.real)
            d_dft2.append(D_sig_z.imag)
            d_dft2.append(D_lam_xy.real)
            d_dft2.append(D_lam_xy.imag)
            d_dft2.append(D_lam_xz.real)
            d_dft2.append(D_lam_xz.imag)
            d_dft2.append(D_lam_yz.real)
            d_dft2.append(D_lam_yz.imag)

        return d_dft1,d_dft2

    def get_fock_dict(self, wi, d_dft1, d_dft2, F0, mo, molecule, ao_basis,dft_dict = None):
        """
        Computes the compounded Fock matrices used for the
        isotropic quadratic response function used for SHG

        :param wi:
            A list of the frequencies
        :param density_list:
            A list of tranformed compounded densities
        :param F0:
            The Fock matrix in MO basis
        :param mo:
            A matrix containing the MO coefficents
        :param molecule:
            The molecule
        :param ao_basis:
            The AO basis set

        :return:
            A dictonary of compounded first-order Fock-matrices
        """

        if self.rank == mpi_master():
            self.print_fock_header()

<<<<<<< HEAD
        ww = []

        for (wb, wc) in wi:
            ww.append(wb)
=======
        ww = [wb for (wb, wc) in wi]
>>>>>>> 17bbbb43

        keys = [
            'F_sig_x',
            'F_sig_y',
            'F_sig_z',
            'F_lam_xy',
            'F_lam_xz',
            'F_lam_yz',
        ]

        if self.checkpoint_file is not None:
            fock_file = str(
                Path(self.checkpoint_file).with_suffix('.shg_fock.h5'))
        else:
            fock_file = None

        if self.restart:
            if self.rank == mpi_master():
                self.restart = check_distributed_focks(fock_file, keys, ww)
            self.restart = self.comm.bcast(self.restart, mpi_master())

        if self.restart:
            focks = read_distributed_focks(fock_file, keys, ww, self.comm,
                                           self.ostream)
            focks['F0'] = F0
            return focks

        time_start_fock = time.time()
        dist_focks = self.comp_nlr_fock(mo, molecule, ao_basis,
                                        'real_and_imag',dft_dict,d_dft1, d_dft2,'shg')
        time_end_fock = time.time()

        total_time_fock = time_end_fock - time_start_fock
        self.print_fock_time(total_time_fock)

        focks = {'F0': F0}
        for key in keys:
            focks[key] = {}

        fock_index = 0

        for (wb, wc) in wi:
            for key in keys:
                focks[key][wb] = DistributedArray(dist_focks.data[:,
                                                                  fock_index],
                                                  self.comm,
                                                  distribute=False)
                fock_index += 1

        write_distributed_focks(fock_file, focks, keys, ww, self.comm,
                                self.ostream)

        return focks

    def get_e3(self, wi, kX, fo, fo2, nocc, norb):
        """
        Contracts E[3]

        :param wi:
            A list of freqs
        :param kX:
            A dict of the single index response matricies
        :param fo:
            A dictonary of transformed Fock matricies from fock_dict
        :param fo2:
            A dictonarty of transfromed Fock matricies from subspace of response solver
        :param nocc:
            The number of occupied orbitals
        :param norb:
            The total number of orbitals

        :return:
            A dictonary of compounded E[3] tensors for the isotropic cubic
            response function for SHG
        """

        e3vec = {}

        for (wb, wc) in wi:

            vec_pack = np.array([
                fo2[('x', wb)].data,
                fo2[('y', wb)].data,
                fo2[('z', wb)].data,
                fo['F_sig_x'][wb].data,
                fo['F_sig_y'][wb].data,
                fo['F_sig_z'][wb].data,
                fo['F_lam_xy'][wb].data,
                fo['F_lam_xz'][wb].data,
                fo['F_lam_yz'][wb].data,
            ]).T.copy()

            vec_pack = self.collect_vectors_in_columns(vec_pack)

            if self.rank != mpi_master():
                continue

            vec_pack = vec_pack.T.copy().reshape(-1, norb, norb)

            (F_x, F_y, F_z, F_sig_x, F_sig_y, F_sig_z, F_lam_xy, F_lam_xz,
             F_lam_yz) = vec_pack

            F_x = np.conjugate(F_x).T
            F_y = np.conjugate(F_y).T
            F_z = np.conjugate(F_z).T

            F0_a = fo['F0']

            # Response

            k_x = kX[('x', wb)].T
            k_y = kX[('y', wb)].T
            k_z = kX[('z', wb)].T

            # Make all Xi terms

            xi_sig_x = 3 * self.xi(k_x, k_x, F_x, F_x, F0_a)
            xi_sig_x += self.xi(k_y, k_y, F_y, F_y, F0_a)
            xi_sig_x += self.xi(k_z, k_z, F_z, F_z, F0_a)

            xi_sig_y = 3 * self.xi(k_y, k_y, F_y, F_y, F0_a)
            xi_sig_y += self.xi(k_z, k_z, F_z, F_z, F0_a)
            xi_sig_y += self.xi(k_x, k_x, F_x, F_x, F0_a)

            xi_sig_z = 3 * self.xi(k_z, k_z, F_z, F_z, F0_a)
            xi_sig_z += self.xi(k_x, k_x, F_x, F_x, F0_a)
            xi_sig_z += self.xi(k_y, k_y, F_y, F_y, F0_a)

            xi_lam_xy = self.xi(k_x, k_y, F_x, F_y, F0_a)
            xi_lam_xz = self.xi(k_x, k_z, F_x, F_z, F0_a)
            xi_lam_yz = self.xi(k_y, k_z, F_y, F_z, F0_a)

            # Store Transformed Fock Matrices

            e3fock_sig_x = xi_sig_x.T + (0.5 * F_sig_x).T
            e3fock_sig_y = xi_sig_y.T + (0.5 * F_sig_y).T
            e3fock_sig_z = xi_sig_z.T + (0.5 * F_sig_z).T

            e3fock_lam_xy = xi_lam_xy.T + (0.5 * F_lam_xy).T
            e3fock_lam_xz = xi_lam_xz.T + (0.5 * F_lam_xz).T
            e3fock_lam_yz = xi_lam_yz.T + (0.5 * F_lam_yz).T

            # Anti sym the Fock matrices and convert them to vectors

            e3vec[('sig_x', wb)] = self.anti_sym(
                -2 * LinearSolver.lrmat2vec(e3fock_sig_x, nocc, norb))
            e3vec[('sig_y', wb)] = self.anti_sym(
                -2 * LinearSolver.lrmat2vec(e3fock_sig_y, nocc, norb))
            e3vec[('sig_z', wb)] = self.anti_sym(
                -2 * LinearSolver.lrmat2vec(e3fock_sig_z, nocc, norb))

            e3vec[('lam_xy', wb)] = self.anti_sym(
                -2 * LinearSolver.lrmat2vec(e3fock_lam_xy, nocc, norb))
            e3vec[('lam_xz', wb)] = self.anti_sym(
                -2 * LinearSolver.lrmat2vec(e3fock_lam_xz, nocc, norb))
            e3vec[('lam_yz', wb)] = self.anti_sym(
                -2 * LinearSolver.lrmat2vec(e3fock_lam_yz, nocc, norb))

        return e3vec

    def print_header(self):
        """
        Prints SHG setup header to output stream.
        """

        self.ostream.print_blank()

        title = 'SHG Driver Setup'
        self.ostream.print_header(title)
        self.ostream.print_header('=' * (len(title) + 2))
        self.ostream.print_blank()

        width = 50

        cur_str = 'ERI Screening Threshold         : {:.1e}'.format(
            self.eri_thresh)
        self.ostream.print_header(cur_str.ljust(width))
        cur_str = 'Convergance Threshold           : {:.1e}'.format(
            self.conv_thresh)
        self.ostream.print_header(cur_str.ljust(width))
        cur_str = 'Max. Number of Iterations       : {:d}'.format(self.max_iter)
        self.ostream.print_header(cur_str.ljust(width))
        cur_str = 'Damping Parameter               : {:.6e}'.format(
            self.damping)
        self.ostream.print_header(cur_str.ljust(width))

        self.ostream.print_blank()
        self.ostream.flush()

    def print_component(self, label, freq, value, width):
        """
        Prints SHG component.

        :param label:
            The label
        :param freq:
            The frequency
        :param value:
            The complex value
        :param width:
            The width for the output
        """

        w_str = '{:<9s} {:12.4f} {:20.8f} {:20.8f}j'.format(
            label, freq, value.real, value.imag)
        self.ostream.print_header(w_str.ljust(width))<|MERGE_RESOLUTION|>--- conflicted
+++ resolved
@@ -38,20 +38,9 @@
 from .nonlinearsolver import NonLinearSolver
 from .distributedarray import DistributedArray
 from .scffirstorderprop import ScfFirstOrderProperties
-<<<<<<< HEAD
-from .checkpoint import check_distributed_focks
-from .checkpoint import read_distributed_focks
-from .checkpoint import write_distributed_focks
-from .inputparser import parse_input
-from pathlib import Path
-from .veloxchemlib import XCFunctional
-from .veloxchemlib import XCIntegrator
-from .veloxchemlib import parse_xc_func
-=======
 from .errorhandler import assert_msg_critical
 from .checkpoint import (check_distributed_focks, read_distributed_focks,
                          write_distributed_focks)
->>>>>>> 17bbbb43
 
 
 class SHGDriver(NonLinearSolver):
@@ -88,23 +77,12 @@
         if comm is None:
             comm = MPI.COMM_WORLD
 
-<<<<<<< HEAD
-        self.dft = False
-        self.grid_level = 4
-        self.xcfun = XCFunctional()
-
-        # ERI settings
-        self.eri_thresh = 1.0e-15
-        self.qq_type = 'QQ_DEN'
-        self.batch_size = None
-=======
         if ostream is None:
             ostream = OutputStream(sys.stdout)
 
         super().__init__(comm, ostream)
 
         self.is_converged = False
->>>>>>> 17bbbb43
 
         # cpp settings
         self.frequencies = (0,)
@@ -142,57 +120,9 @@
         if method_dict is None:
             method_dict = {}
 
-<<<<<<< HEAD
-        rsp_keywords = {
-            'frequencies': 'seq_range',
-            'damping': 'float',
-            'a_operator': 'str',
-            'b_operator': 'str',
-            'c_operator': 'str',
-            'eri_thresh': 'float',
-            'qq_type': 'str_upper',
-            'batch_size': 'int',
-            'max_iter': 'int',
-            'conv_thresh': 'float',
-            'lindep_thresh': 'float',
-            'restart': 'bool',
-            'checkpoint_file': 'str',
-            'timing': 'bool',
-            'profiling': 'bool',
-            'memory_profiling': 'bool',
-            'memory_tracing': 'bool',
-        }            
-
-        if 'xcfun' in method_dict:
-            self.dft = True
-            self.xcfun = parse_xc_func(method_dict['xcfun'].upper())
-
-            assert_msg_critical(not self.xcfun.is_undefined(),
-                                'Nonlinear solver: Undefined XC functional')
-
-        parse_input(self, rsp_keywords, rsp_dict)
-
-        if 'program_start_time' in rsp_dict:
-            self.program_start_time = rsp_dict['program_start_time']
-        if 'maximum_hours' in rsp_dict:
-            self.maximum_hours = rsp_dict['maximum_hours']
-
-        if 'potfile' in method_dict:
-            errmsg = 'ShgDriver: The \'potfile\' keyword is not supported in '
-            errmsg += 'SHG calculation.'
-            if self.rank == mpi_master():
-                assert_msg_critical(False, errmsg)
-
-        if 'electric_field' in method_dict:
-            errmsg = 'ShgDriver: The \'electric field\' keyword is not '
-            errmsg += 'supported in SHG calculation.'
-            if self.rank == mpi_master():
-                assert_msg_critical(False, errmsg)
-=======
         super().update_settings(rsp_dict, method_dict)
->>>>>>> 17bbbb43
-
-    def compute(self, molecule, ao_basis, scf_tensors,method_settings):
+
+    def compute(self, molecule, ao_basis, scf_tensors):
         """
         Computes the isotropic quadratic response function for second-harmonic
         generation.
@@ -219,6 +149,8 @@
             self.print_header()
 
         start_time = time.time()
+
+        dft_dict = self.init_dft(molecule, scf_tensors)
 
         # sanity check
         nalpha = molecule.number_of_alpha_electrons()
@@ -288,18 +220,15 @@
             self.comp = None
 
         # Computing the first-order response vectors (3 per frequency)
+
+
         N_drv = ComplexResponse(self.comm, self.ostream)
 
-<<<<<<< HEAD
-        N_drv.update_settings({
-            'damping': self.damping,
-            'lindep_thresh': self.lindep_thresh,
-            'conv_thresh': self.conv_thresh,
-            'max_iter': self.max_iter,
-            'eri_thresh': self.eri_thresh,
-            'qq_type': self.qq_type,
-        },method_settings)
-=======
+        if self.dft:
+            method_settings = {'xcfun': dft_dict['dft_func_label'], 'grid_level': self.grid_level}
+            N_drv.update_settings({},method_settings)
+
+       
         cpp_keywords = {
             'damping', 'lindep_thresh', 'conv_thresh', 'max_iter', 'eri_thresh',
             'qq_type', 'timing', 'memory_profiling', 'batch_size', 'restart',
@@ -308,7 +237,6 @@
 
         for key in cpp_keywords:
             setattr(N_drv, key, getattr(self, key))
->>>>>>> 17bbbb43
 
         if self.checkpoint_file is not None:
             N_drv.checkpoint_file = str(
@@ -626,14 +554,7 @@
         if self.rank == mpi_master():
             self.print_fock_header()
 
-<<<<<<< HEAD
-        ww = []
-
-        for (wb, wc) in wi:
-            ww.append(wb)
-=======
         ww = [wb for (wb, wc) in wi]
->>>>>>> 17bbbb43
 
         keys = [
             'F_sig_x',
