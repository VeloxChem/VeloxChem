--- conflicted
+++ resolved
@@ -87,15 +87,11 @@
 #pragma omp simd aligned(pc_x, pc_y, pc_z, ta1_x_0_0_0, ta1_y_0_0_0, ta1_z_0_0_0, ta_0_0_1, b_exps : 64)
     for (size_t i = 0; i < nelems; i++)
     {
-<<<<<<< HEAD
-        const double fact = 2.0 * (a_exp + b_exps[i]) * ta_0_0_1[i];
-=======
         const double frho = a_exp + b_exps[i];
 
         const double fact = 2.0 * omega * omega * frho * ta_0_0_1[i] / (omega * omega + frho);
         
         //const double fact = 2.0 * (a_exp + b_exps[i]) * ta_0_0_1[i];
->>>>>>> 98ec0cde
 
         ta1_x_0_0_0[i] = fact * pc_x[i];
 
