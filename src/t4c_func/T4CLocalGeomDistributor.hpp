#ifndef T4CLocalGeomDistributor_hpp
#define T4CLocalGeomDistributor_hpp

#include <array>
#include <cstddef>

#include "Matrices.hpp"
#include "Matrix.hpp"
#include "SimdArray.hpp"

namespace t4cfunc {  // t2cfunc namespace

/// Distributes buffer of integrals into Fock matrix: restricted  2J - K.
/// @param focks  The local Fock matrices.
/// @param suffix The suffix of Fock matrix identifier.
/// @param density  The pointer to AO density matrix.
/// @param buffer  The integrals buffer.
/// @param offset  The intgeral buffer offset.
/// @param a_indices The compressed contracted GTOs indexes on center A.
/// @param b_indices The compressed contracted GTOs indexes on center B.
/// @param c_indices The compressed contracted GTOs indexes on center C.
/// @param d_indices The compressed contracted GTOs indexes on center D.
/// @param a_loc_indices The compressed local contracted GTOs indexes on center A.
/// @param b_loc_indices The compressed local contracted GTOs indexes on center B.
/// @param c_loc_indices The compressed local contracted GTOs indexes on center C.
/// @param d_loc_indices The compressed local contracted GTOs indexes on center D.
/// @param a_angmom The angular momentum of integrals buffer on center A.
/// @param b_angmom The angular momentum of integrals buffer on center B.
/// @param c_angmom The angular momentum of integrals buffer on center C.
/// @param d_angmom The angular momentum of integrals buffer on center D.
/// @param bra_igto The index of GTO on bra side.
/// @param ket_range The index of the range [ket_first, ket_last) of GTOs on ket side.
auto local_distribute_jk_geom_ket_symm_den_symm(CMatrices&                       focks,
                                                const std::string&               suffix,
                                                const CMatrix*                   density,
                                                const CSimdArray<double>&        buffer,
                                                const size_t                     offset,
                                                const std::vector<size_t>&       a_indices,
                                                const std::vector<size_t>&       b_indices,
                                                const std::vector<size_t>&       c_indices,
                                                const std::vector<size_t>&       d_indices,
                                                const std::vector<size_t>&       a_loc_indices,
                                                const std::vector<size_t>&       b_loc_indices,
                                                const std::vector<size_t>&       c_loc_indices,
                                                const std::vector<size_t>&       d_loc_indices,
                                                const int                        a_angmom,
                                                const int                        b_angmom,
                                                const int                        c_angmom,
                                                const int                        d_angmom,
                                                const size_t                     bra_igto,
                                                const std::pair<size_t, size_t>& ket_range) -> void;

/// Distributes buffer of integrals into Fock matrix: restricted  2J - Kx.
/// @param focks  The local Fock matrices.
/// @param suffix The suffix of Fock matrix identifier.
/// @param density  The pointer to AO density matrix.
/// @param buffer  The integrals buffer.
/// @param offset  The intgeral buffer offset.
/// @param factor The exchange contribution scaling factor.
/// @param a_indices The compressed contracted GTOs indexes on center A.
/// @param b_indices The compressed contracted GTOs indexes on center B.
/// @param c_indices The compressed contracted GTOs indexes on center C.
/// @param d_indices The compressed contracted GTOs indexes on center D.
/// @param a_loc_indices The compressed local contracted GTOs indexes on center A.
/// @param b_loc_indices The compressed local contracted GTOs indexes on center B.
/// @param c_loc_indices The compressed local contracted GTOs indexes on center C.
/// @param d_loc_indices The compressed local contracted GTOs indexes on center D.
/// @param a_angmom The angular momentum of integrals buffer on center A.
/// @param b_angmom The angular momentum of integrals buffer on center B.
/// @param c_angmom The angular momentum of integrals buffer on center C.
/// @param d_angmom The angular momentum of integrals buffer on center D.
/// @param bra_igto The index of GTO on bra side.
/// @param ket_range The index of the range [ket_first, ket_last) of GTOs on ket side.
auto local_distribute_jkx_geom_ket_symm_den_symm(CMatrices&                       focks,
                                                 const std::string&               suffix,
                                                 const CMatrix*                   density,
                                                 const CSimdArray<double>&        buffer,
                                                 const size_t                     offset,
                                                 const double                     factor,
                                                 const std::vector<size_t>&       a_indices,
                                                 const std::vector<size_t>&       b_indices,
                                                 const std::vector<size_t>&       c_indices,
                                                 const std::vector<size_t>&       d_indices,
                                                 const std::vector<size_t>&       a_loc_indices,
                                                 const std::vector<size_t>&       b_loc_indices,
                                                 const std::vector<size_t>&       c_loc_indices,
                                                 const std::vector<size_t>&       d_loc_indices,
                                                 const int                        a_angmom,
                                                 const int                        b_angmom,
                                                 const int                        c_angmom,
                                                 const int                        d_angmom,
                                                 const size_t                     bra_igto,
                                                 const std::pair<size_t, size_t>& ket_range) -> void;

/// Distributes buffer of integrals into Fock matrix: restricted  J.
/// @param focks  The local Fock matrices.
/// @param suffix The suffix of Fock matrix identifier.
/// @param density  The pointer to AO density matrix.
/// @param buffer  The integrals buffer.
/// @param offset  The intgeral buffer offset.
/// @param a_indices The compressed contracted GTOs indexes on center A.
/// @param b_indices The compressed contracted GTOs indexes on center B.
/// @param c_indices The compressed contracted GTOs indexes on center C.
/// @param d_indices The compressed contracted GTOs indexes on center D.
/// @param a_loc_indices The compressed local contracted GTOs indexes on center A.
/// @param b_loc_indices The compressed local contracted GTOs indexes on center B.
/// @param c_loc_indices The compressed local contracted GTOs indexes on center C.
/// @param d_loc_indices The compressed local contracted GTOs indexes on center D.
/// @param a_angmom The angular momentum of integrals buffer on center A.
/// @param b_angmom The angular momentum of integrals buffer on center B.
/// @param c_angmom The angular momentum of integrals buffer on center C.
/// @param d_angmom The angular momentum of integrals buffer on center D.
/// @param bra_igto The index of GTO on bra side.
/// @param ket_range The index of the range [ket_first, ket_last) of GTOs on ket side.
auto local_distribute_j_geom_ket_symm_den_symm(CMatrices&                       focks,
                                               const std::string&               suffix,
                                               const CMatrix*                   density,
                                               const CSimdArray<double>&        buffer,
                                               const size_t                     offset,
                                               const std::vector<size_t>&       a_indices,
                                               const std::vector<size_t>&       b_indices,
                                               const std::vector<size_t>&       c_indices,
                                               const std::vector<size_t>&       d_indices,
                                               const std::vector<size_t>&       a_loc_indices,
                                               const std::vector<size_t>&       b_loc_indices,
                                               const std::vector<size_t>&       c_loc_indices,
                                               const std::vector<size_t>&       d_loc_indices,
                                               const int                        a_angmom,
                                               const int                        b_angmom,
                                               const int                        c_angmom,
                                               const int                        d_angmom,
                                               const size_t                     bra_igto,
                                               const std::pair<size_t, size_t>& ket_range) -> void;

/// Distributes buffer of integrals into Fock matrix: restricted  K.
/// @param focks  The local Fock matrices.
/// @param suffix The suffix of Fock matrix identifier.
/// @param density  The pointer to AO density matrix.
/// @param buffer  The integrals buffer.
/// @param offset  The intgeral buffer offset.
/// @param a_indices The compressed contracted GTOs indexes on center A.
/// @param b_indices The compressed contracted GTOs indexes on center B.
/// @param c_indices The compressed contracted GTOs indexes on center C.
/// @param d_indices The compressed contracted GTOs indexes on center D.
/// @param a_loc_indices The compressed local contracted GTOs indexes on center A.
/// @param b_loc_indices The compressed local contracted GTOs indexes on center B.
/// @param c_loc_indices The compressed local contracted GTOs indexes on center C.
/// @param d_loc_indices The compressed local contracted GTOs indexes on center D.
/// @param a_angmom The angular momentum of integrals buffer on center A.
/// @param b_angmom The angular momentum of integrals buffer on center B.
/// @param c_angmom The angular momentum of integrals buffer on center C.
/// @param d_angmom The angular momentum of integrals buffer on center D.
/// @param bra_igto The index of GTO on bra side.
/// @param ket_range The index of the range [ket_first, ket_last) of GTOs on ket side.
auto local_distribute_k_geom_ket_symm_den_symm(CMatrices&                       focks,
                                               const std::string&               suffix,
                                               const CMatrix*                   density,
                                               const CSimdArray<double>&        buffer,
                                               const size_t                     offset,
                                               const std::vector<size_t>&       a_indices,
                                               const std::vector<size_t>&       b_indices,
                                               const std::vector<size_t>&       c_indices,
                                               const std::vector<size_t>&       d_indices,
                                               const std::vector<size_t>&       a_loc_indices,
                                               const std::vector<size_t>&       b_loc_indices,
                                               const std::vector<size_t>&       c_loc_indices,
                                               const std::vector<size_t>&       d_loc_indices,
                                               const int                        a_angmom,
                                               const int                        b_angmom,
                                               const int                        c_angmom,
                                               const int                        d_angmom,
                                               const size_t                     bra_igto,
                                               const std::pair<size_t, size_t>& ket_range) -> void;

/// Distributes buffer of integrals into Fock matrix: restricted  Kx.
/// @param focks  The local Fock matrices.
/// @param suffix The suffix of Fock matrix identifier.
/// @param density  The pointer to AO density matrix.
/// @param buffer  The integrals buffer.
/// @param offset  The intgeral buffer offset.
/// @param factor The exchange contribution scaling factor.
/// @param a_indices The compressed contracted GTOs indexes on center A.
/// @param b_indices The compressed contracted GTOs indexes on center B.
/// @param c_indices The compressed contracted GTOs indexes on center C.
/// @param d_indices The compressed contracted GTOs indexes on center D.
/// @param a_loc_indices The compressed local contracted GTOs indexes on center A.
/// @param b_loc_indices The compressed local contracted GTOs indexes on center B.
/// @param c_loc_indices The compressed local contracted GTOs indexes on center C.
/// @param d_loc_indices The compressed local contracted GTOs indexes on center D.
/// @param a_angmom The angular momentum of integrals buffer on center A.
/// @param b_angmom The angular momentum of integrals buffer on center B.
/// @param c_angmom The angular momentum of integrals buffer on center C.
/// @param d_angmom The angular momentum of integrals buffer on center D.
/// @param bra_igto The index of GTO on bra side.
/// @param ket_range The index of the range [ket_first, ket_last) of GTOs on ket side.
auto local_distribute_kx_geom_ket_symm_den_symm(CMatrices&                       focks,
                                                const std::string&               suffix,
                                                const CMatrix*                   density,
                                                const CSimdArray<double>&        buffer,
                                                const size_t                     offset,
                                                const double                     factor,
                                                const std::vector<size_t>&       a_indices,
                                                const std::vector<size_t>&       b_indices,
                                                const std::vector<size_t>&       c_indices,
                                                const std::vector<size_t>&       d_indices,
                                                const std::vector<size_t>&       a_loc_indices,
                                                const std::vector<size_t>&       b_loc_indices,
                                                const std::vector<size_t>&       c_loc_indices,
                                                const std::vector<size_t>&       d_loc_indices,
                                                const int                        a_angmom,
                                                const int                        b_angmom,
                                                const int                        c_angmom,
                                                const int                        d_angmom,
                                                const size_t                     bra_igto,
                                                const std::pair<size_t, size_t>& ket_range) -> void;

<<<<<<< HEAD
auto local_distribute_jk_geom_ket_gen(CMatrices&                       focks,
                                      const std::string&               suffix,
                                      const CMatrix*                   density,
                                      const CSimdArray<double>&        buffer,
                                      const size_t                     offset,
                                      const std::vector<size_t>&       a_indices,
                                      const std::vector<size_t>&       b_indices,
                                      const std::vector<size_t>&       c_indices,
                                      const std::vector<size_t>&       d_indices,
                                      const std::vector<size_t>&       a_loc_indices,
                                      const std::vector<size_t>&       b_loc_indices,
                                      const std::vector<size_t>&       c_loc_indices,
                                      const std::vector<size_t>&       d_loc_indices,
                                      const int                        a_angmom,
                                      const int                        b_angmom,
                                      const int                        c_angmom,
                                      const int                        d_angmom,
                                      const size_t                     bra_igto,
                                      const std::pair<size_t, size_t>& ket_range) -> void;

auto local_distribute_jkx_geom_ket_gen(CMatrices&                       focks,
                                       const std::string&               suffix,
                                       const CMatrix*                   density,
                                       const CSimdArray<double>&        buffer,
                                       const size_t                     offset,
                                       const double                     factor,
                                       const std::vector<size_t>&       a_indices,
                                       const std::vector<size_t>&       b_indices,
                                       const std::vector<size_t>&       c_indices,
                                       const std::vector<size_t>&       d_indices,
                                       const std::vector<size_t>&       a_loc_indices,
                                       const std::vector<size_t>&       b_loc_indices,
                                       const std::vector<size_t>&       c_loc_indices,
                                       const std::vector<size_t>&       d_loc_indices,
                                       const int                        a_angmom,
                                       const int                        b_angmom,
                                       const int                        c_angmom,
                                       const int                        d_angmom,
                                       const size_t                     bra_igto,
                                       const std::pair<size_t, size_t>& ket_range) -> void;

auto local_distribute_j_geom_ket_gen(CMatrices&                       focks,
                                     const std::string&               suffix,
                                     const CMatrix*                   density,
                                     const CSimdArray<double>&        buffer,
                                     const size_t                     offset,
                                     const std::vector<size_t>&       a_indices,
                                     const std::vector<size_t>&       b_indices,
                                     const std::vector<size_t>&       c_indices,
                                     const std::vector<size_t>&       d_indices,
                                     const std::vector<size_t>&       a_loc_indices,
                                     const std::vector<size_t>&       b_loc_indices,
                                     const std::vector<size_t>&       c_loc_indices,
                                     const std::vector<size_t>&       d_loc_indices,
                                     const int                        a_angmom,
                                     const int                        b_angmom,
                                     const int                        c_angmom,
                                     const int                        d_angmom,
                                     const size_t                     bra_igto,
                                     const std::pair<size_t, size_t>& ket_range) -> void;

auto local_distribute_k_geom_ket_gen(CMatrices&                       focks,
                                     const std::string&               suffix,
                                     const CMatrix*                   density,
                                     const CSimdArray<double>&        buffer,
                                     const size_t                     offset,
                                     const std::vector<size_t>&       a_indices,
                                     const std::vector<size_t>&       b_indices,
                                     const std::vector<size_t>&       c_indices,
                                     const std::vector<size_t>&       d_indices,
                                     const std::vector<size_t>&       a_loc_indices,
                                     const std::vector<size_t>&       b_loc_indices,
                                     const std::vector<size_t>&       c_loc_indices,
                                     const std::vector<size_t>&       d_loc_indices,
                                     const int                        a_angmom,
                                     const int                        b_angmom,
                                     const int                        c_angmom,
                                     const int                        d_angmom,
                                     const size_t                     bra_igto,
                                     const std::pair<size_t, size_t>& ket_range) -> void;

auto local_distribute_kx_geom_ket_gen(CMatrices&                       focks,
                                      const std::string&               suffix,
                                      const CMatrix*                   density,
                                      const CSimdArray<double>&        buffer,
                                      const size_t                     offset,
                                      const double                     factor,
                                      const std::vector<size_t>&       a_indices,
                                      const std::vector<size_t>&       b_indices,
                                      const std::vector<size_t>&       c_indices,
                                      const std::vector<size_t>&       d_indices,
                                      const std::vector<size_t>&       a_loc_indices,
                                      const std::vector<size_t>&       b_loc_indices,
                                      const std::vector<size_t>&       c_loc_indices,
                                      const std::vector<size_t>&       d_loc_indices,
                                      const int                        a_angmom,
                                      const int                        b_angmom,
                                      const int                        c_angmom,
                                      const int                        d_angmom,
                                      const size_t                     bra_igto,
                                      const std::pair<size_t, size_t>& ket_range) -> void;

auto local_distribute_jk_geom_sym(std::vector<double>&             values,
                                  const int                        cart_ind,
                                  const CMatrix*                   density,
                                  const CMatrix*                   density_2,
                                  const CSimdArray<double>&        buffer,
                                  const size_t                     offset,
                                  const std::vector<size_t>&       a_indices,
                                  const std::vector<size_t>&       b_indices,
                                  const std::vector<size_t>&       c_indices,
                                  const std::vector<size_t>&       d_indices,
                                  const int                        a_angmom,
                                  const int                        b_angmom,
                                  const int                        c_angmom,
                                  const int                        d_angmom,
                                  const size_t                     bra_igto,
                                  const std::pair<size_t, size_t>& ket_range) -> void;

auto local_distribute_jkx_geom_sym(std::vector<double>&             values,            
                                   const int                        cart_ind,
                                   const CMatrix*                   density,
                                   const CMatrix*                   density_2,
                                   const CSimdArray<double>&        buffer,
                                   const size_t                     offset,
                                   const double                     factor,
                                   const std::vector<size_t>&       a_indices,
                                   const std::vector<size_t>&       b_indices,
                                   const std::vector<size_t>&       c_indices,
                                   const std::vector<size_t>&       d_indices,
                                   const int                        a_angmom,
                                   const int                        b_angmom,
                                   const int                        c_angmom,
                                   const int                        d_angmom,
                                   const size_t                     bra_igto,
                                   const std::pair<size_t, size_t>& ket_range) -> void;

auto local_distribute_j_geom_sym(std::vector<double>&             values,            
                                 const int                        cart_ind,
                                 const CMatrix*                   density,
                                 const CMatrix*                   density_2,
                                 const CSimdArray<double>&        buffer,
                                 const size_t                     offset,
                                 const std::vector<size_t>&       a_indices,
                                 const std::vector<size_t>&       b_indices,
                                 const std::vector<size_t>&       c_indices,
                                 const std::vector<size_t>&       d_indices,
                                 const int                        a_angmom,
                                 const int                        b_angmom,
                                 const int                        c_angmom,
                                 const int                        d_angmom,
                                 const size_t                     bra_igto,
                                 const std::pair<size_t, size_t>& ket_range) -> void;

auto local_distribute_k_geom_sym(std::vector<double>&             values,            
                                 const int                        cart_ind,
                                 const CMatrix*                   density,
                                 const CMatrix*                   density_2,
                                 const CSimdArray<double>&        buffer,
                                 const size_t                     offset,
                                 const std::vector<size_t>&       a_indices,
                                 const std::vector<size_t>&       b_indices,
                                 const std::vector<size_t>&       c_indices,
                                 const std::vector<size_t>&       d_indices,
                                 const int                        a_angmom,
                                 const int                        b_angmom,
                                 const int                        c_angmom,
                                 const int                        d_angmom,
                                 const size_t                     bra_igto,
                                 const std::pair<size_t, size_t>& ket_range) -> void;

auto local_distribute_kx_geom_sym(std::vector<double>&             values,            
                                  const int                        cart_ind,
                                  const CMatrix*                   density,
                                  const CMatrix*                   density_2,
                                  const CSimdArray<double>&        buffer,
                                  const size_t                     offset,
                                  const double                     factor,
                                  const std::vector<size_t>&       a_indices,
                                  const std::vector<size_t>&       b_indices,
                                  const std::vector<size_t>&       c_indices,
                                  const std::vector<size_t>&       d_indices,
                                  const int                        a_angmom,
                                  const int                        b_angmom,
                                  const int                        c_angmom,
                                  const int                        d_angmom,
                                  const size_t                     bra_igto,
                                  const std::pair<size_t, size_t>& ket_range) -> void;

auto local_distribute_jk_geom_gen(std::vector<double>&             values,            
                                  const int                        cart_ind,
                                  const CMatrix*                   density,
                                  const CMatrix*                   density_2,
                                  const CSimdArray<double>&        buffer,
                                  const size_t                     offset,
                                  const std::vector<size_t>&       a_indices,
                                  const std::vector<size_t>&       b_indices,
                                  const std::vector<size_t>&       c_indices,
                                  const std::vector<size_t>&       d_indices,
                                  const int                        a_angmom,
                                  const int                        b_angmom,
                                  const int                        c_angmom,
                                  const int                        d_angmom,
                                  const size_t                     bra_igto,
                                  const std::pair<size_t, size_t>& ket_range) -> void;

auto local_distribute_jkx_geom_gen(std::vector<double>&             values,            
                                   const int                        cart_ind,
                                   const CMatrix*                   density,
                                   const CMatrix*                   density_2,
                                   const CSimdArray<double>&        buffer,
                                   const size_t                     offset,
                                   const double                     factor,
                                   const std::vector<size_t>&       a_indices,
                                   const std::vector<size_t>&       b_indices,
                                   const std::vector<size_t>&       c_indices,
                                   const std::vector<size_t>&       d_indices,
                                   const int                        a_angmom,
                                   const int                        b_angmom,
                                   const int                        c_angmom,
                                   const int                        d_angmom,
                                   const size_t                     bra_igto,
                                   const std::pair<size_t, size_t>& ket_range) -> void;

auto local_distribute_j_geom_gen(std::vector<double>&             values,            
                                 const int                        cart_ind,
                                 const CMatrix*                   density,
                                 const CMatrix*                   density_2,
                                 const CSimdArray<double>&        buffer,
                                 const size_t                     offset,
                                 const std::vector<size_t>&       a_indices,
                                 const std::vector<size_t>&       b_indices,
                                 const std::vector<size_t>&       c_indices,
                                 const std::vector<size_t>&       d_indices,
                                 const int                        a_angmom,
                                 const int                        b_angmom,
                                 const int                        c_angmom,
                                 const int                        d_angmom,
                                 const size_t                     bra_igto,
                                 const std::pair<size_t, size_t>& ket_range) -> void;

auto local_distribute_k_geom_gen(std::vector<double>&             values,            
                                 const int                        cart_ind,
                                 const CMatrix*                   density,
                                 const CMatrix*                   density_2,
                                 const CSimdArray<double>&        buffer,
                                 const size_t                     offset,
                                 const std::vector<size_t>&       a_indices,
                                 const std::vector<size_t>&       b_indices,
                                 const std::vector<size_t>&       c_indices,
                                 const std::vector<size_t>&       d_indices,
                                 const int                        a_angmom,
                                 const int                        b_angmom,
                                 const int                        c_angmom,
                                 const int                        d_angmom,
                                 const size_t                     bra_igto,
                                 const std::pair<size_t, size_t>& ket_range) -> void;

auto local_distribute_kx_geom_gen(std::vector<double>&             values,            
                                  const int                        cart_ind,
                                  const CMatrix*                   density,
                                  const CMatrix*                   density_2,
                                  const CSimdArray<double>&        buffer,
                                  const size_t                     offset,
                                  const double                     factor,
                                  const std::vector<size_t>&       a_indices,
                                  const std::vector<size_t>&       b_indices,
                                  const std::vector<size_t>&       c_indices,
                                  const std::vector<size_t>&       d_indices,
                                  const int                        a_angmom,
                                  const int                        b_angmom,
                                  const int                        c_angmom,
                                  const int                        d_angmom,
                                  const size_t                     bra_igto,
                                  const std::pair<size_t, size_t>& ket_range) -> void;
=======
/// Distributes buffer of integrals into Fock matrix: restricted  2J - K.
/// @param focks  The local Fock matrices.
/// @param suffix The suffix of Fock matrix identifier.
/// @param density  The pointer to AO density matrix.
/// @param buffer  The integrals buffer.
/// @param offset  The intgeral buffer offset.
/// @param a_indices The compressed contracted GTOs indexes on center A.
/// @param b_indices The compressed contracted GTOs indexes on center B.
/// @param c_indices The compressed contracted GTOs indexes on center C.
/// @param d_indices The compressed contracted GTOs indexes on center D.
/// @param a_loc_indices The compressed local contracted GTOs indexes on center A.
/// @param b_loc_indices The compressed local contracted GTOs indexes on center B.
/// @param c_loc_indices The compressed local contracted GTOs indexes on center C.
/// @param d_loc_indices The compressed local contracted GTOs indexes on center D.
/// @param a_angmom The angular momentum of integrals buffer on center A.
/// @param b_angmom The angular momentum of integrals buffer on center B.
/// @param c_angmom The angular momentum of integrals buffer on center C.
/// @param d_angmom The angular momentum of integrals buffer on center D.
/// @param bra_igto The index of GTO on bra side.
/// @param ket_range The index of the range [ket_first, ket_last) of GTOs on ket side.
auto local_distribute_jk_geom_ket_no_symm_den_symm(CMatrices&                       focks,
                                                   const std::string&               suffix,
                                                   const CMatrix*                   density,
                                                   const CSimdArray<double>&        buffer,
                                                   const size_t                     offset,
                                                   const std::vector<size_t>&       a_indices,
                                                   const std::vector<size_t>&       b_indices,
                                                   const std::vector<size_t>&       c_indices,
                                                   const std::vector<size_t>&       d_indices,
                                                   const std::vector<size_t>&       a_loc_indices,
                                                   const std::vector<size_t>&       b_loc_indices,
                                                   const std::vector<size_t>&       c_loc_indices,
                                                   const std::vector<size_t>&       d_loc_indices,
                                                   const int                        a_angmom,
                                                   const int                        b_angmom,
                                                   const int                        c_angmom,
                                                   const int                        d_angmom,
                                                   const size_t                     bra_igto,
                                                   const std::pair<size_t, size_t>& ket_range) -> void;

/// Distributes buffer of integrals into Fock matrix: restricted  2J - Kx.
/// @param focks  The local Fock matrices.
/// @param suffix The suffix of Fock matrix identifier.
/// @param density  The pointer to AO density matrix.
/// @param buffer  The integrals buffer.
/// @param offset  The intgeral buffer offset.
/// @param factor The exchange contribution scaling factor.
/// @param a_indices The compressed contracted GTOs indexes on center A.
/// @param b_indices The compressed contracted GTOs indexes on center B.
/// @param c_indices The compressed contracted GTOs indexes on center C.
/// @param d_indices The compressed contracted GTOs indexes on center D.
/// @param a_loc_indices The compressed local contracted GTOs indexes on center A.
/// @param b_loc_indices The compressed local contracted GTOs indexes on center B.
/// @param c_loc_indices The compressed local contracted GTOs indexes on center C.
/// @param d_loc_indices The compressed local contracted GTOs indexes on center D.
/// @param a_angmom The angular momentum of integrals buffer on center A.
/// @param b_angmom The angular momentum of integrals buffer on center B.
/// @param c_angmom The angular momentum of integrals buffer on center C.
/// @param d_angmom The angular momentum of integrals buffer on center D.
/// @param bra_igto The index of GTO on bra side.
/// @param ket_range The index of the range [ket_first, ket_last) of GTOs on ket side.
auto local_distribute_jkx_geom_ket_no_symm_den_symm(CMatrices&                       focks,
                                                    const std::string&               suffix,
                                                    const CMatrix*                   density,
                                                    const CSimdArray<double>&        buffer,
                                                    const size_t                     offset,
                                                    const double                     factor,
                                                    const std::vector<size_t>&       a_indices,
                                                    const std::vector<size_t>&       b_indices,
                                                    const std::vector<size_t>&       c_indices,
                                                    const std::vector<size_t>&       d_indices,
                                                    const std::vector<size_t>&       a_loc_indices,
                                                    const std::vector<size_t>&       b_loc_indices,
                                                    const std::vector<size_t>&       c_loc_indices,
                                                    const std::vector<size_t>&       d_loc_indices,
                                                    const int                        a_angmom,
                                                    const int                        b_angmom,
                                                    const int                        c_angmom,
                                                    const int                        d_angmom,
                                                    const size_t                     bra_igto,
                                                    const std::pair<size_t, size_t>& ket_range) -> void;

/// Distributes buffer of integrals into Fock matrix: restricted  J.
/// @param focks  The local Fock matrices.
/// @param suffix The suffix of Fock matrix identifier.
/// @param density  The pointer to AO density matrix.
/// @param buffer  The integrals buffer.
/// @param offset  The intgeral buffer offset.
/// @param a_indices The compressed contracted GTOs indexes on center A.
/// @param b_indices The compressed contracted GTOs indexes on center B.
/// @param c_indices The compressed contracted GTOs indexes on center C.
/// @param d_indices The compressed contracted GTOs indexes on center D.
/// @param a_loc_indices The compressed local contracted GTOs indexes on center A.
/// @param b_loc_indices The compressed local contracted GTOs indexes on center B.
/// @param c_loc_indices The compressed local contracted GTOs indexes on center C.
/// @param d_loc_indices The compressed local contracted GTOs indexes on center D.
/// @param a_angmom The angular momentum of integrals buffer on center A.
/// @param b_angmom The angular momentum of integrals buffer on center B.
/// @param c_angmom The angular momentum of integrals buffer on center C.
/// @param d_angmom The angular momentum of integrals buffer on center D.
/// @param bra_igto The index of GTO on bra side.
/// @param ket_range The index of the range [ket_first, ket_last) of GTOs on ket side.
auto local_distribute_j_geom_ket_no_symm_den_symm(CMatrices&                       focks,
                                                  const std::string&               suffix,
                                                  const CMatrix*                   density,
                                                  const CSimdArray<double>&        buffer,
                                                  const size_t                     offset,
                                                  const std::vector<size_t>&       a_indices,
                                                  const std::vector<size_t>&       b_indices,
                                                  const std::vector<size_t>&       c_indices,
                                                  const std::vector<size_t>&       d_indices,
                                                  const std::vector<size_t>&       a_loc_indices,
                                                  const std::vector<size_t>&       b_loc_indices,
                                                  const std::vector<size_t>&       c_loc_indices,
                                                  const std::vector<size_t>&       d_loc_indices,
                                                  const int                        a_angmom,
                                                  const int                        b_angmom,
                                                  const int                        c_angmom,
                                                  const int                        d_angmom,
                                                  const size_t                     bra_igto,
                                                  const std::pair<size_t, size_t>& ket_range) -> void;

/// Distributes buffer of integrals into Fock matrix: restricted  K.
/// @param focks  The local Fock matrices.
/// @param suffix The suffix of Fock matrix identifier.
/// @param density  The pointer to AO density matrix.
/// @param buffer  The integrals buffer.
/// @param offset  The intgeral buffer offset.
/// @param a_indices The compressed contracted GTOs indexes on center A.
/// @param b_indices The compressed contracted GTOs indexes on center B.
/// @param c_indices The compressed contracted GTOs indexes on center C.
/// @param d_indices The compressed contracted GTOs indexes on center D.
/// @param a_loc_indices The compressed local contracted GTOs indexes on center A.
/// @param b_loc_indices The compressed local contracted GTOs indexes on center B.
/// @param c_loc_indices The compressed local contracted GTOs indexes on center C.
/// @param d_loc_indices The compressed local contracted GTOs indexes on center D.
/// @param a_angmom The angular momentum of integrals buffer on center A.
/// @param b_angmom The angular momentum of integrals buffer on center B.
/// @param c_angmom The angular momentum of integrals buffer on center C.
/// @param d_angmom The angular momentum of integrals buffer on center D.
/// @param bra_igto The index of GTO on bra side.
/// @param ket_range The index of the range [ket_first, ket_last) of GTOs on ket side.
auto local_distribute_k_geom_ket_no_symm_den_symm(CMatrices&                       focks,
                                                  const std::string&               suffix,
                                                  const CMatrix*                   density,
                                                  const CSimdArray<double>&        buffer,
                                                  const size_t                     offset,
                                                  const std::vector<size_t>&       a_indices,
                                                  const std::vector<size_t>&       b_indices,
                                                  const std::vector<size_t>&       c_indices,
                                                  const std::vector<size_t>&       d_indices,
                                                  const std::vector<size_t>&       a_loc_indices,
                                                  const std::vector<size_t>&       b_loc_indices,
                                                  const std::vector<size_t>&       c_loc_indices,
                                                  const std::vector<size_t>&       d_loc_indices,
                                                  const int                        a_angmom,
                                                  const int                        b_angmom,
                                                  const int                        c_angmom,
                                                  const int                        d_angmom,
                                                  const size_t                     bra_igto,
                                                  const std::pair<size_t, size_t>& ket_range) -> void;

/// Distributes buffer of integrals into Fock matrix: restricted  Kx.
/// @param focks  The local Fock matrices.
/// @param suffix The suffix of Fock matrix identifier.
/// @param density  The pointer to AO density matrix.
/// @param buffer  The integrals buffer.
/// @param offset  The intgeral buffer offset.
/// @param factor The exchange contribution scaling factor.
/// @param a_indices The compressed contracted GTOs indexes on center A.
/// @param b_indices The compressed contracted GTOs indexes on center B.
/// @param c_indices The compressed contracted GTOs indexes on center C.
/// @param d_indices The compressed contracted GTOs indexes on center D.
/// @param a_loc_indices The compressed local contracted GTOs indexes on center A.
/// @param b_loc_indices The compressed local contracted GTOs indexes on center B.
/// @param c_loc_indices The compressed local contracted GTOs indexes on center C.
/// @param d_loc_indices The compressed local contracted GTOs indexes on center D.
/// @param a_angmom The angular momentum of integrals buffer on center A.
/// @param b_angmom The angular momentum of integrals buffer on center B.
/// @param c_angmom The angular momentum of integrals buffer on center C.
/// @param d_angmom The angular momentum of integrals buffer on center D.
/// @param bra_igto The index of GTO on bra side.
/// @param ket_range The index of the range [ket_first, ket_last) of GTOs on ket side.
auto local_distribute_kx_geom_ket_no_symm_den_symm(CMatrices&                       focks,
                                                   const std::string&               suffix,
                                                   const CMatrix*                   density,
                                                   const CSimdArray<double>&        buffer,
                                                   const size_t                     offset,
                                                   const double                     factor,
                                                   const std::vector<size_t>&       a_indices,
                                                   const std::vector<size_t>&       b_indices,
                                                   const std::vector<size_t>&       c_indices,
                                                   const std::vector<size_t>&       d_indices,
                                                   const std::vector<size_t>&       a_loc_indices,
                                                   const std::vector<size_t>&       b_loc_indices,
                                                   const std::vector<size_t>&       c_loc_indices,
                                                   const std::vector<size_t>&       d_loc_indices,
                                                   const int                        a_angmom,
                                                   const int                        b_angmom,
                                                   const int                        c_angmom,
                                                   const int                        d_angmom,
                                                   const size_t                     bra_igto,
                                                   const std::pair<size_t, size_t>& ket_range) -> void;
>>>>>>> 530db86a

}  // namespace t4cfunc

#endif /* T4CLocalGeomDistributor_hpp */<|MERGE_RESOLUTION|>--- conflicted
+++ resolved
@@ -214,7 +214,210 @@
                                                 const size_t                     bra_igto,
                                                 const std::pair<size_t, size_t>& ket_range) -> void;
 
-<<<<<<< HEAD
+/// Distributes buffer of integrals into Fock matrix: restricted  2J - K.
+/// @param focks  The local Fock matrices.
+/// @param suffix The suffix of Fock matrix identifier.
+/// @param density  The pointer to AO density matrix.
+/// @param buffer  The integrals buffer.
+/// @param offset  The intgeral buffer offset.
+/// @param a_indices The compressed contracted GTOs indexes on center A.
+/// @param b_indices The compressed contracted GTOs indexes on center B.
+/// @param c_indices The compressed contracted GTOs indexes on center C.
+/// @param d_indices The compressed contracted GTOs indexes on center D.
+/// @param a_loc_indices The compressed local contracted GTOs indexes on center A.
+/// @param b_loc_indices The compressed local contracted GTOs indexes on center B.
+/// @param c_loc_indices The compressed local contracted GTOs indexes on center C.
+/// @param d_loc_indices The compressed local contracted GTOs indexes on center D.
+/// @param a_angmom The angular momentum of integrals buffer on center A.
+/// @param b_angmom The angular momentum of integrals buffer on center B.
+/// @param c_angmom The angular momentum of integrals buffer on center C.
+/// @param d_angmom The angular momentum of integrals buffer on center D.
+/// @param bra_igto The index of GTO on bra side.
+/// @param ket_range The index of the range [ket_first, ket_last) of GTOs on ket side.
+auto local_distribute_jk_geom_ket_no_symm_den_symm(CMatrices&                       focks,
+                                                   const std::string&               suffix,
+                                                   const CMatrix*                   density,
+                                                   const CSimdArray<double>&        buffer,
+                                                   const size_t                     offset,
+                                                   const std::vector<size_t>&       a_indices,
+                                                   const std::vector<size_t>&       b_indices,
+                                                   const std::vector<size_t>&       c_indices,
+                                                   const std::vector<size_t>&       d_indices,
+                                                   const std::vector<size_t>&       a_loc_indices,
+                                                   const std::vector<size_t>&       b_loc_indices,
+                                                   const std::vector<size_t>&       c_loc_indices,
+                                                   const std::vector<size_t>&       d_loc_indices,
+                                                   const int                        a_angmom,
+                                                   const int                        b_angmom,
+                                                   const int                        c_angmom,
+                                                   const int                        d_angmom,
+                                                   const size_t                     bra_igto,
+                                                   const std::pair<size_t, size_t>& ket_range) -> void;
+
+/// Distributes buffer of integrals into Fock matrix: restricted  2J - Kx.
+/// @param focks  The local Fock matrices.
+/// @param suffix The suffix of Fock matrix identifier.
+/// @param density  The pointer to AO density matrix.
+/// @param buffer  The integrals buffer.
+/// @param offset  The intgeral buffer offset.
+/// @param factor The exchange contribution scaling factor.
+/// @param a_indices The compressed contracted GTOs indexes on center A.
+/// @param b_indices The compressed contracted GTOs indexes on center B.
+/// @param c_indices The compressed contracted GTOs indexes on center C.
+/// @param d_indices The compressed contracted GTOs indexes on center D.
+/// @param a_loc_indices The compressed local contracted GTOs indexes on center A.
+/// @param b_loc_indices The compressed local contracted GTOs indexes on center B.
+/// @param c_loc_indices The compressed local contracted GTOs indexes on center C.
+/// @param d_loc_indices The compressed local contracted GTOs indexes on center D.
+/// @param a_angmom The angular momentum of integrals buffer on center A.
+/// @param b_angmom The angular momentum of integrals buffer on center B.
+/// @param c_angmom The angular momentum of integrals buffer on center C.
+/// @param d_angmom The angular momentum of integrals buffer on center D.
+/// @param bra_igto The index of GTO on bra side.
+/// @param ket_range The index of the range [ket_first, ket_last) of GTOs on ket side.
+auto local_distribute_jkx_geom_ket_no_symm_den_symm(CMatrices&                       focks,
+                                                    const std::string&               suffix,
+                                                    const CMatrix*                   density,
+                                                    const CSimdArray<double>&        buffer,
+                                                    const size_t                     offset,
+                                                    const double                     factor,
+                                                    const std::vector<size_t>&       a_indices,
+                                                    const std::vector<size_t>&       b_indices,
+                                                    const std::vector<size_t>&       c_indices,
+                                                    const std::vector<size_t>&       d_indices,
+                                                    const std::vector<size_t>&       a_loc_indices,
+                                                    const std::vector<size_t>&       b_loc_indices,
+                                                    const std::vector<size_t>&       c_loc_indices,
+                                                    const std::vector<size_t>&       d_loc_indices,
+                                                    const int                        a_angmom,
+                                                    const int                        b_angmom,
+                                                    const int                        c_angmom,
+                                                    const int                        d_angmom,
+                                                    const size_t                     bra_igto,
+                                                    const std::pair<size_t, size_t>& ket_range) -> void;
+
+/// Distributes buffer of integrals into Fock matrix: restricted  J.
+/// @param focks  The local Fock matrices.
+/// @param suffix The suffix of Fock matrix identifier.
+/// @param density  The pointer to AO density matrix.
+/// @param buffer  The integrals buffer.
+/// @param offset  The intgeral buffer offset.
+/// @param a_indices The compressed contracted GTOs indexes on center A.
+/// @param b_indices The compressed contracted GTOs indexes on center B.
+/// @param c_indices The compressed contracted GTOs indexes on center C.
+/// @param d_indices The compressed contracted GTOs indexes on center D.
+/// @param a_loc_indices The compressed local contracted GTOs indexes on center A.
+/// @param b_loc_indices The compressed local contracted GTOs indexes on center B.
+/// @param c_loc_indices The compressed local contracted GTOs indexes on center C.
+/// @param d_loc_indices The compressed local contracted GTOs indexes on center D.
+/// @param a_angmom The angular momentum of integrals buffer on center A.
+/// @param b_angmom The angular momentum of integrals buffer on center B.
+/// @param c_angmom The angular momentum of integrals buffer on center C.
+/// @param d_angmom The angular momentum of integrals buffer on center D.
+/// @param bra_igto The index of GTO on bra side.
+/// @param ket_range The index of the range [ket_first, ket_last) of GTOs on ket side.
+auto local_distribute_j_geom_ket_no_symm_den_symm(CMatrices&                       focks,
+                                                  const std::string&               suffix,
+                                                  const CMatrix*                   density,
+                                                  const CSimdArray<double>&        buffer,
+                                                  const size_t                     offset,
+                                                  const std::vector<size_t>&       a_indices,
+                                                  const std::vector<size_t>&       b_indices,
+                                                  const std::vector<size_t>&       c_indices,
+                                                  const std::vector<size_t>&       d_indices,
+                                                  const std::vector<size_t>&       a_loc_indices,
+                                                  const std::vector<size_t>&       b_loc_indices,
+                                                  const std::vector<size_t>&       c_loc_indices,
+                                                  const std::vector<size_t>&       d_loc_indices,
+                                                  const int                        a_angmom,
+                                                  const int                        b_angmom,
+                                                  const int                        c_angmom,
+                                                  const int                        d_angmom,
+                                                  const size_t                     bra_igto,
+                                                  const std::pair<size_t, size_t>& ket_range) -> void;
+
+/// Distributes buffer of integrals into Fock matrix: restricted  K.
+/// @param focks  The local Fock matrices.
+/// @param suffix The suffix of Fock matrix identifier.
+/// @param density  The pointer to AO density matrix.
+/// @param buffer  The integrals buffer.
+/// @param offset  The intgeral buffer offset.
+/// @param a_indices The compressed contracted GTOs indexes on center A.
+/// @param b_indices The compressed contracted GTOs indexes on center B.
+/// @param c_indices The compressed contracted GTOs indexes on center C.
+/// @param d_indices The compressed contracted GTOs indexes on center D.
+/// @param a_loc_indices The compressed local contracted GTOs indexes on center A.
+/// @param b_loc_indices The compressed local contracted GTOs indexes on center B.
+/// @param c_loc_indices The compressed local contracted GTOs indexes on center C.
+/// @param d_loc_indices The compressed local contracted GTOs indexes on center D.
+/// @param a_angmom The angular momentum of integrals buffer on center A.
+/// @param b_angmom The angular momentum of integrals buffer on center B.
+/// @param c_angmom The angular momentum of integrals buffer on center C.
+/// @param d_angmom The angular momentum of integrals buffer on center D.
+/// @param bra_igto The index of GTO on bra side.
+/// @param ket_range The index of the range [ket_first, ket_last) of GTOs on ket side.
+auto local_distribute_k_geom_ket_no_symm_den_symm(CMatrices&                       focks,
+                                                  const std::string&               suffix,
+                                                  const CMatrix*                   density,
+                                                  const CSimdArray<double>&        buffer,
+                                                  const size_t                     offset,
+                                                  const std::vector<size_t>&       a_indices,
+                                                  const std::vector<size_t>&       b_indices,
+                                                  const std::vector<size_t>&       c_indices,
+                                                  const std::vector<size_t>&       d_indices,
+                                                  const std::vector<size_t>&       a_loc_indices,
+                                                  const std::vector<size_t>&       b_loc_indices,
+                                                  const std::vector<size_t>&       c_loc_indices,
+                                                  const std::vector<size_t>&       d_loc_indices,
+                                                  const int                        a_angmom,
+                                                  const int                        b_angmom,
+                                                  const int                        c_angmom,
+                                                  const int                        d_angmom,
+                                                  const size_t                     bra_igto,
+                                                  const std::pair<size_t, size_t>& ket_range) -> void;
+
+/// Distributes buffer of integrals into Fock matrix: restricted  Kx.
+/// @param focks  The local Fock matrices.
+/// @param suffix The suffix of Fock matrix identifier.
+/// @param density  The pointer to AO density matrix.
+/// @param buffer  The integrals buffer.
+/// @param offset  The intgeral buffer offset.
+/// @param factor The exchange contribution scaling factor.
+/// @param a_indices The compressed contracted GTOs indexes on center A.
+/// @param b_indices The compressed contracted GTOs indexes on center B.
+/// @param c_indices The compressed contracted GTOs indexes on center C.
+/// @param d_indices The compressed contracted GTOs indexes on center D.
+/// @param a_loc_indices The compressed local contracted GTOs indexes on center A.
+/// @param b_loc_indices The compressed local contracted GTOs indexes on center B.
+/// @param c_loc_indices The compressed local contracted GTOs indexes on center C.
+/// @param d_loc_indices The compressed local contracted GTOs indexes on center D.
+/// @param a_angmom The angular momentum of integrals buffer on center A.
+/// @param b_angmom The angular momentum of integrals buffer on center B.
+/// @param c_angmom The angular momentum of integrals buffer on center C.
+/// @param d_angmom The angular momentum of integrals buffer on center D.
+/// @param bra_igto The index of GTO on bra side.
+/// @param ket_range The index of the range [ket_first, ket_last) of GTOs on ket side.
+auto local_distribute_kx_geom_ket_no_symm_den_symm(CMatrices&                       focks,
+                                                   const std::string&               suffix,
+                                                   const CMatrix*                   density,
+                                                   const CSimdArray<double>&        buffer,
+                                                   const size_t                     offset,
+                                                   const double                     factor,
+                                                   const std::vector<size_t>&       a_indices,
+                                                   const std::vector<size_t>&       b_indices,
+                                                   const std::vector<size_t>&       c_indices,
+                                                   const std::vector<size_t>&       d_indices,
+                                                   const std::vector<size_t>&       a_loc_indices,
+                                                   const std::vector<size_t>&       b_loc_indices,
+                                                   const std::vector<size_t>&       c_loc_indices,
+                                                   const std::vector<size_t>&       d_loc_indices,
+                                                   const int                        a_angmom,
+                                                   const int                        b_angmom,
+                                                   const int                        c_angmom,
+                                                   const int                        d_angmom,
+                                                   const size_t                     bra_igto,
+                                                   const std::pair<size_t, size_t>& ket_range) -> void;
+
 auto local_distribute_jk_geom_ket_gen(CMatrices&                       focks,
                                       const std::string&               suffix,
                                       const CMatrix*                   density,
@@ -490,211 +693,93 @@
                                   const int                        d_angmom,
                                   const size_t                     bra_igto,
                                   const std::pair<size_t, size_t>& ket_range) -> void;
-=======
-/// Distributes buffer of integrals into Fock matrix: restricted  2J - K.
-/// @param focks  The local Fock matrices.
-/// @param suffix The suffix of Fock matrix identifier.
-/// @param density  The pointer to AO density matrix.
-/// @param buffer  The integrals buffer.
-/// @param offset  The intgeral buffer offset.
-/// @param a_indices The compressed contracted GTOs indexes on center A.
-/// @param b_indices The compressed contracted GTOs indexes on center B.
-/// @param c_indices The compressed contracted GTOs indexes on center C.
-/// @param d_indices The compressed contracted GTOs indexes on center D.
-/// @param a_loc_indices The compressed local contracted GTOs indexes on center A.
-/// @param b_loc_indices The compressed local contracted GTOs indexes on center B.
-/// @param c_loc_indices The compressed local contracted GTOs indexes on center C.
-/// @param d_loc_indices The compressed local contracted GTOs indexes on center D.
-/// @param a_angmom The angular momentum of integrals buffer on center A.
-/// @param b_angmom The angular momentum of integrals buffer on center B.
-/// @param c_angmom The angular momentum of integrals buffer on center C.
-/// @param d_angmom The angular momentum of integrals buffer on center D.
-/// @param bra_igto The index of GTO on bra side.
-/// @param ket_range The index of the range [ket_first, ket_last) of GTOs on ket side.
-auto local_distribute_jk_geom_ket_no_symm_den_symm(CMatrices&                       focks,
-                                                   const std::string&               suffix,
-                                                   const CMatrix*                   density,
-                                                   const CSimdArray<double>&        buffer,
-                                                   const size_t                     offset,
-                                                   const std::vector<size_t>&       a_indices,
-                                                   const std::vector<size_t>&       b_indices,
-                                                   const std::vector<size_t>&       c_indices,
-                                                   const std::vector<size_t>&       d_indices,
-                                                   const std::vector<size_t>&       a_loc_indices,
-                                                   const std::vector<size_t>&       b_loc_indices,
-                                                   const std::vector<size_t>&       c_loc_indices,
-                                                   const std::vector<size_t>&       d_loc_indices,
-                                                   const int                        a_angmom,
-                                                   const int                        b_angmom,
-                                                   const int                        c_angmom,
-                                                   const int                        d_angmom,
-                                                   const size_t                     bra_igto,
-                                                   const std::pair<size_t, size_t>& ket_range) -> void;
-
-/// Distributes buffer of integrals into Fock matrix: restricted  2J - Kx.
-/// @param focks  The local Fock matrices.
-/// @param suffix The suffix of Fock matrix identifier.
-/// @param density  The pointer to AO density matrix.
-/// @param buffer  The integrals buffer.
-/// @param offset  The intgeral buffer offset.
-/// @param factor The exchange contribution scaling factor.
-/// @param a_indices The compressed contracted GTOs indexes on center A.
-/// @param b_indices The compressed contracted GTOs indexes on center B.
-/// @param c_indices The compressed contracted GTOs indexes on center C.
-/// @param d_indices The compressed contracted GTOs indexes on center D.
-/// @param a_loc_indices The compressed local contracted GTOs indexes on center A.
-/// @param b_loc_indices The compressed local contracted GTOs indexes on center B.
-/// @param c_loc_indices The compressed local contracted GTOs indexes on center C.
-/// @param d_loc_indices The compressed local contracted GTOs indexes on center D.
-/// @param a_angmom The angular momentum of integrals buffer on center A.
-/// @param b_angmom The angular momentum of integrals buffer on center B.
-/// @param c_angmom The angular momentum of integrals buffer on center C.
-/// @param d_angmom The angular momentum of integrals buffer on center D.
-/// @param bra_igto The index of GTO on bra side.
-/// @param ket_range The index of the range [ket_first, ket_last) of GTOs on ket side.
-auto local_distribute_jkx_geom_ket_no_symm_den_symm(CMatrices&                       focks,
-                                                    const std::string&               suffix,
-                                                    const CMatrix*                   density,
-                                                    const CSimdArray<double>&        buffer,
-                                                    const size_t                     offset,
-                                                    const double                     factor,
-                                                    const std::vector<size_t>&       a_indices,
-                                                    const std::vector<size_t>&       b_indices,
-                                                    const std::vector<size_t>&       c_indices,
-                                                    const std::vector<size_t>&       d_indices,
-                                                    const std::vector<size_t>&       a_loc_indices,
-                                                    const std::vector<size_t>&       b_loc_indices,
-                                                    const std::vector<size_t>&       c_loc_indices,
-                                                    const std::vector<size_t>&       d_loc_indices,
-                                                    const int                        a_angmom,
-                                                    const int                        b_angmom,
-                                                    const int                        c_angmom,
-                                                    const int                        d_angmom,
-                                                    const size_t                     bra_igto,
-                                                    const std::pair<size_t, size_t>& ket_range) -> void;
-
-/// Distributes buffer of integrals into Fock matrix: restricted  J.
-/// @param focks  The local Fock matrices.
-/// @param suffix The suffix of Fock matrix identifier.
-/// @param density  The pointer to AO density matrix.
-/// @param buffer  The integrals buffer.
-/// @param offset  The intgeral buffer offset.
-/// @param a_indices The compressed contracted GTOs indexes on center A.
-/// @param b_indices The compressed contracted GTOs indexes on center B.
-/// @param c_indices The compressed contracted GTOs indexes on center C.
-/// @param d_indices The compressed contracted GTOs indexes on center D.
-/// @param a_loc_indices The compressed local contracted GTOs indexes on center A.
-/// @param b_loc_indices The compressed local contracted GTOs indexes on center B.
-/// @param c_loc_indices The compressed local contracted GTOs indexes on center C.
-/// @param d_loc_indices The compressed local contracted GTOs indexes on center D.
-/// @param a_angmom The angular momentum of integrals buffer on center A.
-/// @param b_angmom The angular momentum of integrals buffer on center B.
-/// @param c_angmom The angular momentum of integrals buffer on center C.
-/// @param d_angmom The angular momentum of integrals buffer on center D.
-/// @param bra_igto The index of GTO on bra side.
-/// @param ket_range The index of the range [ket_first, ket_last) of GTOs on ket side.
-auto local_distribute_j_geom_ket_no_symm_den_symm(CMatrices&                       focks,
-                                                  const std::string&               suffix,
-                                                  const CMatrix*                   density,
-                                                  const CSimdArray<double>&        buffer,
-                                                  const size_t                     offset,
-                                                  const std::vector<size_t>&       a_indices,
-                                                  const std::vector<size_t>&       b_indices,
-                                                  const std::vector<size_t>&       c_indices,
-                                                  const std::vector<size_t>&       d_indices,
-                                                  const std::vector<size_t>&       a_loc_indices,
-                                                  const std::vector<size_t>&       b_loc_indices,
-                                                  const std::vector<size_t>&       c_loc_indices,
-                                                  const std::vector<size_t>&       d_loc_indices,
-                                                  const int                        a_angmom,
-                                                  const int                        b_angmom,
-                                                  const int                        c_angmom,
-                                                  const int                        d_angmom,
-                                                  const size_t                     bra_igto,
-                                                  const std::pair<size_t, size_t>& ket_range) -> void;
-
-/// Distributes buffer of integrals into Fock matrix: restricted  K.
-/// @param focks  The local Fock matrices.
-/// @param suffix The suffix of Fock matrix identifier.
-/// @param density  The pointer to AO density matrix.
-/// @param buffer  The integrals buffer.
-/// @param offset  The intgeral buffer offset.
-/// @param a_indices The compressed contracted GTOs indexes on center A.
-/// @param b_indices The compressed contracted GTOs indexes on center B.
-/// @param c_indices The compressed contracted GTOs indexes on center C.
-/// @param d_indices The compressed contracted GTOs indexes on center D.
-/// @param a_loc_indices The compressed local contracted GTOs indexes on center A.
-/// @param b_loc_indices The compressed local contracted GTOs indexes on center B.
-/// @param c_loc_indices The compressed local contracted GTOs indexes on center C.
-/// @param d_loc_indices The compressed local contracted GTOs indexes on center D.
-/// @param a_angmom The angular momentum of integrals buffer on center A.
-/// @param b_angmom The angular momentum of integrals buffer on center B.
-/// @param c_angmom The angular momentum of integrals buffer on center C.
-/// @param d_angmom The angular momentum of integrals buffer on center D.
-/// @param bra_igto The index of GTO on bra side.
-/// @param ket_range The index of the range [ket_first, ket_last) of GTOs on ket side.
-auto local_distribute_k_geom_ket_no_symm_den_symm(CMatrices&                       focks,
-                                                  const std::string&               suffix,
-                                                  const CMatrix*                   density,
-                                                  const CSimdArray<double>&        buffer,
-                                                  const size_t                     offset,
-                                                  const std::vector<size_t>&       a_indices,
-                                                  const std::vector<size_t>&       b_indices,
-                                                  const std::vector<size_t>&       c_indices,
-                                                  const std::vector<size_t>&       d_indices,
-                                                  const std::vector<size_t>&       a_loc_indices,
-                                                  const std::vector<size_t>&       b_loc_indices,
-                                                  const std::vector<size_t>&       c_loc_indices,
-                                                  const std::vector<size_t>&       d_loc_indices,
-                                                  const int                        a_angmom,
-                                                  const int                        b_angmom,
-                                                  const int                        c_angmom,
-                                                  const int                        d_angmom,
-                                                  const size_t                     bra_igto,
-                                                  const std::pair<size_t, size_t>& ket_range) -> void;
-
-/// Distributes buffer of integrals into Fock matrix: restricted  Kx.
-/// @param focks  The local Fock matrices.
-/// @param suffix The suffix of Fock matrix identifier.
-/// @param density  The pointer to AO density matrix.
-/// @param buffer  The integrals buffer.
-/// @param offset  The intgeral buffer offset.
-/// @param factor The exchange contribution scaling factor.
-/// @param a_indices The compressed contracted GTOs indexes on center A.
-/// @param b_indices The compressed contracted GTOs indexes on center B.
-/// @param c_indices The compressed contracted GTOs indexes on center C.
-/// @param d_indices The compressed contracted GTOs indexes on center D.
-/// @param a_loc_indices The compressed local contracted GTOs indexes on center A.
-/// @param b_loc_indices The compressed local contracted GTOs indexes on center B.
-/// @param c_loc_indices The compressed local contracted GTOs indexes on center C.
-/// @param d_loc_indices The compressed local contracted GTOs indexes on center D.
-/// @param a_angmom The angular momentum of integrals buffer on center A.
-/// @param b_angmom The angular momentum of integrals buffer on center B.
-/// @param c_angmom The angular momentum of integrals buffer on center C.
-/// @param d_angmom The angular momentum of integrals buffer on center D.
-/// @param bra_igto The index of GTO on bra side.
-/// @param ket_range The index of the range [ket_first, ket_last) of GTOs on ket side.
-auto local_distribute_kx_geom_ket_no_symm_den_symm(CMatrices&                       focks,
-                                                   const std::string&               suffix,
-                                                   const CMatrix*                   density,
-                                                   const CSimdArray<double>&        buffer,
-                                                   const size_t                     offset,
-                                                   const double                     factor,
-                                                   const std::vector<size_t>&       a_indices,
-                                                   const std::vector<size_t>&       b_indices,
-                                                   const std::vector<size_t>&       c_indices,
-                                                   const std::vector<size_t>&       d_indices,
-                                                   const std::vector<size_t>&       a_loc_indices,
-                                                   const std::vector<size_t>&       b_loc_indices,
-                                                   const std::vector<size_t>&       c_loc_indices,
-                                                   const std::vector<size_t>&       d_loc_indices,
-                                                   const int                        a_angmom,
-                                                   const int                        b_angmom,
-                                                   const int                        c_angmom,
-                                                   const int                        d_angmom,
-                                                   const size_t                     bra_igto,
-                                                   const std::pair<size_t, size_t>& ket_range) -> void;
->>>>>>> 530db86a
+
+auto local_distribute_jk_geom_gen_no_symm(std::vector<double>&             values,            
+                                  const int                        cart_ind,
+                                  const CMatrix*                   density,
+                                  const CMatrix*                   density_2,
+                                  const CSimdArray<double>&        buffer,
+                                  const size_t                     offset,
+                                  const std::vector<size_t>&       a_indices,
+                                  const std::vector<size_t>&       b_indices,
+                                  const std::vector<size_t>&       c_indices,
+                                  const std::vector<size_t>&       d_indices,
+                                  const int                        a_angmom,
+                                  const int                        b_angmom,
+                                  const int                        c_angmom,
+                                  const int                        d_angmom,
+                                  const size_t                     bra_igto,
+                                  const std::pair<size_t, size_t>& ket_range) -> void;
+
+auto local_distribute_jkx_geom_gen_no_symm(std::vector<double>&             values,            
+                                   const int                        cart_ind,
+                                   const CMatrix*                   density,
+                                   const CMatrix*                   density_2,
+                                   const CSimdArray<double>&        buffer,
+                                   const size_t                     offset,
+                                   const double                     factor,
+                                   const std::vector<size_t>&       a_indices,
+                                   const std::vector<size_t>&       b_indices,
+                                   const std::vector<size_t>&       c_indices,
+                                   const std::vector<size_t>&       d_indices,
+                                   const int                        a_angmom,
+                                   const int                        b_angmom,
+                                   const int                        c_angmom,
+                                   const int                        d_angmom,
+                                   const size_t                     bra_igto,
+                                   const std::pair<size_t, size_t>& ket_range) -> void;
+
+auto local_distribute_j_geom_gen_no_symm(std::vector<double>&             values,            
+                                 const int                        cart_ind,
+                                 const CMatrix*                   density,
+                                 const CMatrix*                   density_2,
+                                 const CSimdArray<double>&        buffer,
+                                 const size_t                     offset,
+                                 const std::vector<size_t>&       a_indices,
+                                 const std::vector<size_t>&       b_indices,
+                                 const std::vector<size_t>&       c_indices,
+                                 const std::vector<size_t>&       d_indices,
+                                 const int                        a_angmom,
+                                 const int                        b_angmom,
+                                 const int                        c_angmom,
+                                 const int                        d_angmom,
+                                 const size_t                     bra_igto,
+                                 const std::pair<size_t, size_t>& ket_range) -> void;
+
+auto local_distribute_k_geom_gen_no_symm(std::vector<double>&             values,            
+                                 const int                        cart_ind,
+                                 const CMatrix*                   density,
+                                 const CMatrix*                   density_2,
+                                 const CSimdArray<double>&        buffer,
+                                 const size_t                     offset,
+                                 const std::vector<size_t>&       a_indices,
+                                 const std::vector<size_t>&       b_indices,
+                                 const std::vector<size_t>&       c_indices,
+                                 const std::vector<size_t>&       d_indices,
+                                 const int                        a_angmom,
+                                 const int                        b_angmom,
+                                 const int                        c_angmom,
+                                 const int                        d_angmom,
+                                 const size_t                     bra_igto,
+                                 const std::pair<size_t, size_t>& ket_range) -> void;
+
+auto local_distribute_kx_geom_gen_no_symm(std::vector<double>&             values,            
+                                  const int                        cart_ind,
+                                  const CMatrix*                   density,
+                                  const CMatrix*                   density_2,
+                                  const CSimdArray<double>&        buffer,
+                                  const size_t                     offset,
+                                  const double                     factor,
+                                  const std::vector<size_t>&       a_indices,
+                                  const std::vector<size_t>&       b_indices,
+                                  const std::vector<size_t>&       c_indices,
+                                  const std::vector<size_t>&       d_indices,
+                                  const int                        a_angmom,
+                                  const int                        b_angmom,
+                                  const int                        c_angmom,
+                                  const int                        d_angmom,
+                                  const size_t                     bra_igto,
+                                  const std::pair<size_t, size_t>& ket_range) -> void;
 
 }  // namespace t4cfunc
 
