--- conflicted
+++ resolved
@@ -12,11 +12,6 @@
 #include <utility>
 #include <cmath>
 #include <sstream>
-<<<<<<< HEAD
-=======
-
-#include "StringFormat.hpp"
->>>>>>> c8c4b4f3
 
 CDenseMatrix::CDenseMatrix()
 
@@ -191,22 +186,6 @@
 std::string
 CDenseMatrix::getString() const
 {
-<<<<<<< HEAD
-    std::stringstream sStream;
-
-    const double* data = _values.data();
-
-    sStream << "[Dimension " << _nRows << " x " << _nColumns << "]" << std::endl;
-
-    for (int32_t iRow = 0; iRow < _nRows; iRow++) {
-        for (int32_t iColumn = 0; iColumn < _nColumns; iColumn++) {
-            sStream << fstr::to_string(data[iRow * _nColumns + iColumn], 8, 15, fmt::right);
-        }
-        sStream << std::endl;
-    }
-
-    return sStream.str();
-=======
     std::stringstream sst("");
     
     auto vals = _values.data();
@@ -215,9 +194,9 @@
     
     for (int32_t i = 0; i < _nRows; i++)
     {
-        for (int j = 0; j < _nColumns; j++)
+        for (int32_t j = 0; j < _nColumns; j++)
         {
-            sst << fstr::to_string(vals[i * _nColumns + j], 7, 12, fmt::right);
+            sst << fstr::to_string(vals[i * _nColumns + j], 8, 15, fmt::right);
         }
         
         sst << std::endl;
@@ -230,7 +209,6 @@
 CDenseMatrix::zero()
 {
     mathfunc::zero(_values.data(), _nRows * _nColumns); 
->>>>>>> c8c4b4f3
 }
 
 std::ostream&
