--- conflicted
+++ resolved
@@ -99,7 +99,6 @@
     return static_cast<T>(std::ranges::count(values, selector));
 }
 
-<<<<<<< HEAD
 /// Computes Chebtshev quadrature of second kind in [-1,1] interval.
 /// @param coordinates the vector of quadature coordinates.
 /// @param weights the vector of quadrature weights.
@@ -191,7 +190,8 @@
     auto displs = mathfunc::batch_offsets(nElements, nodes);
 
     return displs[rank];
-=======
+}
+
 /// @brief Computes linerized upper triangular index (row major arragment)
 /// @param irow  The row of square matrix.
 /// @param icolumn  The column of square matrix.
@@ -203,7 +203,6 @@
               const T nrows) -> T
 {
     return icolumn + irow * nrows - irow * (irow + 1) / 2;
->>>>>>> abedcb65
 }
 
 }  // namespace mathfunc
