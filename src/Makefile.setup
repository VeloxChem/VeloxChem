# Makefile setup for VeloxChem shared library

# C++ compiler & linker

CXX := clang++	

# Compiler flags for clang++ compiler 

CXX_REL_FLG := -std=c++20 -O3 -Xpreprocessor -fopenmp -march=native -Wall -Rpass=loop-vectorize
CXX_DEB_FLG := -std=c++20 -O3 -Xpreprocessor -fopenmp -march=native -Wall -Rpass=loop-vectorize -g 

# Generic preprocessor flags

CPP_REL_FLG := 
CPP_DEB_FLG := -DVAR_DEBUG=1 

# disable dynamic lookup

LIB_LIST = #-undefined dynamic_lookup

# Python interface

PYTHON := python3.12

PYTHON_INC += $(shell $(PYTHON) -m pybind11 --includes)
PYTHON_LD  := -L /usr/local/opt/python@3.12/Frameworks/Python.framework/Versions/3.12/lib/ -lpython3.12

CXX_REL_FLG += -fPIC $(PYTHON_INC)
CXX_DEB_FLG += -fPIC $(PYTHON_INC)

# OpenMP interface

OPENMP_INC := -I /usr/local/Cellar/libomp/18.1.8/include 
OPENMP_LD  := -L /usr/local/Cellar/libomp/18.1.8/lib -lomp

CXX_REL_FLG += $(OPENMP_INC)
CXX_DEB_FLG += $(OPENMP_INC)

<<<<<<< HEAD
=======
# OpenBLAS interface

MATH_INC := -I /usr/local/opt/openblas/include
MATH_LD  := -L /usr/local/opt/openblas/lib -lopenblas

CXX_REL_FLG += $(MATH_INC)
CXX_DEB_FLG += $(MATH_INC)

# LibXC interface

LIBXC_INC := -I /Users/rinkevic/Development/Frameworks/libxc/include
LIBXC_LD  := -L /Users/rinkevic/Development/Frameworks/libxc/lib -lxc

CXX_REL_FLG += $(LIBXC_INC)
CXX_DEB_FLG += $(LIBXC_INC)

# Eigen interface

EIGEN_INC := -I /Users/rinkevic/Development/Frameworks/eigen

CXX_REL_FLG += $(EIGEN_INC)
CXX_DEB_FLG += $(EIGEN_INC)

>>>>>>> 359f1791
# Native shell commands

CP := cp -f
MV := mv -f
RM := rm -f

# Native libraries generation tools

AR      := ar
ARFLAGS := rc<|MERGE_RESOLUTION|>--- conflicted
+++ resolved
@@ -36,8 +36,6 @@
 CXX_REL_FLG += $(OPENMP_INC)
 CXX_DEB_FLG += $(OPENMP_INC)
 
-<<<<<<< HEAD
-=======
 # OpenBLAS interface
 
 MATH_INC := -I /usr/local/opt/openblas/include
@@ -61,7 +59,6 @@
 CXX_REL_FLG += $(EIGEN_INC)
 CXX_DEB_FLG += $(EIGEN_INC)
 
->>>>>>> 359f1791
 # Native shell commands
 
 CP := cp -f
