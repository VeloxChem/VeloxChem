//
//                           VELOXCHEM 1.0-RC2
//         ----------------------------------------------------
//                     An Electronic Structure Code
//
//  Copyright © 2018-2021 by VeloxChem developers. All rights reserved.
//  Contact: https://veloxchem.org/contact
//
//  SPDX-License-Identifier: LGPL-3.0-or-later
//
//  This file is part of VeloxChem.
//
//  VeloxChem is free software: you can redistribute it and/or modify it under
//  the terms of the GNU Lesser General Public License as published by the Free
//  Software Foundation, either version 3 of the License, or (at your option)
//  any later version.
//
//  VeloxChem is distributed in the hope that it will be useful, but WITHOUT
//  ANY WARRANTY; without even the implied warranty of MERCHANTABILITY or
//  FITNESS FOR A PARTICULAR PURPOSE. See the GNU Lesser General Public
//  License for more details.
//
//  You should have received a copy of the GNU Lesser General Public License
//  along with VeloxChem. If not, see <https://www.gnu.org/licenses/>.

#ifndef Codata_hpp
#define Codata_hpp

namespace units {  // units namespace

/**
 Gets Bohr value in Angstroms.

 @return the conversion factor.
 */
double getBohrValueInAngstroms();

/**
 Gets Hartree value in electronvolts.

 @return the conversion factor.
 */
double getHartreeValueInElectronVolts();

/**
 Gets Hartree value in kcal/mol.

 @return the conversion factor.
 */
double getHartreeValueInKiloCaloriePerMole();

/**
 Gets a Hartree value in inverse nanometer.

 @return the conversion factor.
 */
double getHartreeValueInInverseNanometer();

/**
 Gets Hartree value in reciprocal cm.

 @return the conversion factor.
 */
double getHartreeValueInWavenumbers();

/**
 Gets convertion factor for dipole moment (a.u. -> Debye).

 @return the conversion factor.
 */
double getDipoleInDebye();

/**
 Gets convertion factor for rotatory strength (a.u. -> 10^-40 cgs).

 @return the conversion factor.
 */
double getRotatoryStrengthInCGS();

/**
<<<<<<< HEAD
 *  Gets Boltzmann constant in eV/K.
 *
 *   @return the conversion factor.
 *    */
double getBoltzmannConstantInElectronVoltsPerKelvin();
=======
 Gets factor needed for the calculation of the molar ellipticity from the
 electric-dipole magnetic-dipole polarizability beta.

 @return the factor.
 */
double getMolarEllipticityFromBeta();

/**
 Gets factor needed for the calculation of extinction coefficient from molar
 ellipticity.

 @return the factor.
 */
double getExtinctionCoefficientFromMolarEllipticity();

/**
 Gets fine-structure constant.

 @return the fine-structure constant.
 */
double getFineStructureConstant();
>>>>>>> 7f9eab15

}  // namespace units

#endif /* Codata_hpp */<|MERGE_RESOLUTION|>--- conflicted
+++ resolved
@@ -78,13 +78,13 @@
 double getRotatoryStrengthInCGS();
 
 /**
-<<<<<<< HEAD
- *  Gets Boltzmann constant in eV/K.
- *
- *   @return the conversion factor.
- *    */
+ Gets Boltzmann constant in eV/K.
+
+ @return the conversion factor.
+ */
 double getBoltzmannConstantInElectronVoltsPerKelvin();
-=======
+
+/**
  Gets factor needed for the calculation of the molar ellipticity from the
  electric-dipole magnetic-dipole polarizability beta.
 
@@ -106,7 +106,6 @@
  @return the fine-structure constant.
  */
 double getFineStructureConstant();
->>>>>>> 7f9eab15
 
 }  // namespace units
 
