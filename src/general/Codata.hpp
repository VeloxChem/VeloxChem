--- conflicted
+++ resolved
@@ -50,7 +50,6 @@
 double getHartreeValueInKiloCaloriePerMole();
 
 /**
-<<<<<<< HEAD
  Gets a Hartree value in inverse nanometer.
 
  @return the conversion factor.
@@ -58,8 +57,6 @@
 double getHartreeValueInInverseNanometer();
 
 /**
- Gets convertion factor for dipole moment (a.u.->Debye)
-=======
  Gets Hartree value in reciprocal cm.
 
  @return the conversion factor.
@@ -68,7 +65,6 @@
 
 /**
  Gets convertion factor for dipole moment (a.u. -> Debye).
->>>>>>> 61ef30d8
 
  @return the conversion factor.
  */
