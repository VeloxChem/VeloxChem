//
//                           VELOXCHEM 1.0-RC2
//         ----------------------------------------------------
//                     An Electronic Structure Code
//
//  Copyright © 2018-2021 by VeloxChem developers. All rights reserved.
//  Contact: https://veloxchem.org/contact
//
//  SPDX-License-Identifier: LGPL-3.0-or-later
//
//  This file is part of VeloxChem.
//
//  VeloxChem is free software: you can redistribute it and/or modify it under
//  the terms of the GNU Lesser General Public License as published by the Free
//  Software Foundation, either version 3 of the License, or (at your option)
//  any later version.
//
//  VeloxChem is distributed in the hope that it will be useful, but WITHOUT
//  ANY WARRANTY; without even the implied warranty of MERCHANTABILITY or
//  FITNESS FOR A PARTICULAR PURPOSE. See the GNU Lesser General Public
//  License for more details.
//
//  You should have received a copy of the GNU Lesser General Public License
//  along with VeloxChem. If not, see <https://www.gnu.org/licenses/>.

#include "XCNewIntegrator.hpp"

#include <algorithm>
#include <cmath>
#include <iomanip>
#include <iostream>
#include <sstream>

#include <omp.h>

#include "AngularMomentum.hpp"
#include "AODensityMatrix.hpp"
#include "DenseLinearAlgebra.hpp"
#include "DensityGridGenerator.hpp"
#include "DensityGridType.hpp"
#include "GridScreener.hpp"
#include "GtoEvaluator.hpp"
#include "NewFunctionalParser.hpp"
#include "SubMatrix.hpp"
#include "XCFuncType.hpp"

CXCNewIntegrator::CXCNewIntegrator(MPI_Comm comm)

    : _screeningThresholdForGTOValues(1.0e-12)

    , _screeningThresholdForDensityValues(1.0e-13)
{
    _locRank = mpi::rank(comm);

    _locNodes = mpi::nodes(comm);

    _locComm = comm;
}

CAOKohnShamMatrix
CXCNewIntegrator::integrateVxcFock(const CMolecule&        molecule,
                                   const CMolecularBasis&  basis,
                                   const CAODensityMatrix& densityMatrix,
                                   const CMolecularGrid&   molecularGrid,
                                   const std::string&      xcFuncLabel) const
{
    auto newfvxc = newvxcfuncs::getExchangeCorrelationFunctional(xcFuncLabel);

    auto xcfuntype = newfvxc.getFunctionalType();

    auto flag = densityMatrix.isClosedShell() ? std::string("CLOSEDSHELL") : std::string("OPENSHELL");

    if (xcfuntype == xcfun::lda)
    {
        return _integrateVxcFockForLDA(molecule, basis, densityMatrix, molecularGrid, newfvxc, flag);
    }
    else if (xcfuntype == xcfun::gga)
    {
        return _integrateVxcFockForGGA(molecule, basis, densityMatrix, molecularGrid, newfvxc, flag);
    }
    else if (xcfuntype == xcfun::mgga)
    {
        return _integrateVxcFockForMGGA(molecule, basis, densityMatrix, molecularGrid, newfvxc, flag);
    }

    std::string errxcfuntype("XCNewIntegrator.integrateVxcFock: Only implemented for LDA/GGA/MGGA");

    errors::assertMsgCritical(false, errxcfuntype);

    return CAOKohnShamMatrix();
}

void
CXCNewIntegrator::integrateFxcFock(CAOFockMatrix&          aoFockMatrix,
                                   const CMolecule&        molecule,
                                   const CMolecularBasis&  basis,
                                   const CAODensityMatrix& rwDensityMatrix,
                                   const CAODensityMatrix& gsDensityMatrix,
                                   const CMolecularGrid&   molecularGrid,
                                   const std::string&      xcFuncLabel) const
{
    auto fvxc = newvxcfuncs::getExchangeCorrelationFunctional(xcFuncLabel);

    auto xcfuntype = fvxc.getFunctionalType();

    if (rwDensityMatrix.isClosedShell() && gsDensityMatrix.isClosedShell())
    {
        if (xcfuntype == xcfun::lda)
        {
            _integrateFxcFockForLDA(aoFockMatrix, molecule, basis, rwDensityMatrix, gsDensityMatrix, molecularGrid, fvxc);
        }
        else if (xcfuntype == xcfun::gga)
        {
            _integrateFxcFockForGGA(aoFockMatrix, molecule, basis, rwDensityMatrix, gsDensityMatrix, molecularGrid, fvxc);
        }
        else if (xcfuntype == xcfun::mgga)
        {
            _integrateFxcFockForMGGA(aoFockMatrix, molecule, basis, rwDensityMatrix, gsDensityMatrix, molecularGrid, fvxc);
        }
        else
        {
            std::string errxcfuntype("XCNewIntegrator.integrateFxcFock: Only implemented for LDA/GGA/MGGA");

            errors::assertMsgCritical(false, errxcfuntype);
        }
    }
    else
    {
        std::string erropenshell("XCNewIntegrator.integrateFxcFock: Not implemented for open-shell");

        errors::assertMsgCritical(false, erropenshell);
    }
}

void
CXCNewIntegrator::integrateKxcFock(CAOFockMatrix&          aoFockMatrix,
                                   const CMolecule&        molecule,
                                   const CMolecularBasis&  basis,
                                   const CAODensityMatrix& rwDensityMatrix,
                                   const CAODensityMatrix& rw2DensityMatrix,
                                   const CAODensityMatrix& gsDensityMatrix,
                                   const CMolecularGrid&   molecularGrid,
                                   const std::string&      xcFuncLabel,
                                   const std::string&      quadMode) const
{
    auto fvxc = newvxcfuncs::getExchangeCorrelationFunctional(xcFuncLabel);

    auto xcfuntype = fvxc.getFunctionalType();

    if (rwDensityMatrix.isClosedShell() && rw2DensityMatrix.isClosedShell() && gsDensityMatrix.isClosedShell())
    {
        if (xcfuntype == xcfun::lda)
        {
            _integrateKxcFockForLDA(aoFockMatrix, molecule, basis, rwDensityMatrix, rw2DensityMatrix, gsDensityMatrix,

                                    molecularGrid, fvxc, quadMode);
        }
        else if (xcfuntype == xcfun::gga)
        {
            _integrateKxcFockForGGA(aoFockMatrix, molecule, basis, rwDensityMatrix, rw2DensityMatrix, gsDensityMatrix,

                                    molecularGrid, fvxc, quadMode);
        }
        else
        {
            std::string errxcfuntype("XCNewIntegrator.integrateKxcFock: Only implemented for LDA/GGA");

            errors::assertMsgCritical(false, errxcfuntype);
        }
    }
    else
    {
        std::string erropenshell("XCNewIntegrator.integrateKxcFock: Not implemented for open-shell");

        errors::assertMsgCritical(false, erropenshell);
    }
}

void
CXCNewIntegrator::integrateLxcFock(CAOFockMatrix&          aoFockMatrix,
                                   const CMolecule&        molecule,
                                   const CMolecularBasis&  basis,
                                   const CAODensityMatrix& rwDensityMatrix,
                                   const CAODensityMatrix& rw2DensityMatrix,
                                   const CAODensityMatrix& rw3DensityMatrix,
                                   const CAODensityMatrix& gsDensityMatrix,
                                   const CMolecularGrid&   molecularGrid,
                                   const std::string&      xcFuncLabel,
                                   const std::string&      cubeMode) const
{
    auto fvxc = newvxcfuncs::getExchangeCorrelationFunctional(xcFuncLabel);

    auto xcfuntype = fvxc.getFunctionalType();

    if (rwDensityMatrix.isClosedShell() && rw2DensityMatrix.isClosedShell() && rw3DensityMatrix.isClosedShell() && gsDensityMatrix.isClosedShell())
    {
        if (xcfuntype == xcfun::lda)
        {
            _integrateLxcFockForLDA(aoFockMatrix, molecule, basis, rwDensityMatrix, rw2DensityMatrix, rw3DensityMatrix,
                                    gsDensityMatrix, molecularGrid, fvxc, cubeMode);
        }
        else if (xcfuntype == xcfun::gga)
        {
            _integrateLxcFockForGGA(aoFockMatrix, molecule, basis, rwDensityMatrix, rw2DensityMatrix, rw3DensityMatrix,
                                    gsDensityMatrix, molecularGrid, fvxc, cubeMode);
        }
        else
        {
            std::string errxcfuntype("XCNewIntegrator.integrateLxcFock: Only implemented for LDA/GGA");

            errors::assertMsgCritical(false, errxcfuntype);
        }
    }
    else
    {
        std::string erropenshell("XCNewIntegrator.integrateLxcFock: Not implemented for open-shell");

        errors::assertMsgCritical(false, erropenshell);
    }
}

void
CXCNewIntegrator::integrateKxcLxcFock(CAOFockMatrix&          aoFockMatrix,
                                      const CMolecule&        molecule,
                                      const CMolecularBasis&  basis,
                                      const CAODensityMatrix& rwDensityMatrix,
                                      const CAODensityMatrix& rw2DensityMatrix,
                                      const CAODensityMatrix& rw3DensityMatrix,
                                      const CAODensityMatrix& gsDensityMatrix,
                                      const CMolecularGrid&   molecularGrid,
                                      const std::string&      xcFuncLabel,
                                      const std::string&      cubeMode) const
{
    auto fvxc = newvxcfuncs::getExchangeCorrelationFunctional(xcFuncLabel);

    auto xcfuntype = fvxc.getFunctionalType();

    if (rwDensityMatrix.isClosedShell() && rw2DensityMatrix.isClosedShell() && rw3DensityMatrix.isClosedShell() && gsDensityMatrix.isClosedShell())
    {
        if (xcfuntype == xcfun::lda)
        {
            _integrateKxcLxcFockForLDA(aoFockMatrix, molecule, basis, rwDensityMatrix, rw2DensityMatrix, rw3DensityMatrix,
                                       gsDensityMatrix, molecularGrid, fvxc, cubeMode);
        }
        else if (xcfuntype == xcfun::gga)
        {
            _integrateKxcLxcFockForGGA(aoFockMatrix, molecule, basis, rwDensityMatrix, rw2DensityMatrix, rw3DensityMatrix,
                                       gsDensityMatrix, molecularGrid, fvxc, cubeMode);
        }
        else
        {
            std::string errxcfuntype("XCNewIntegrator.integrateKxcLxcFock: Only implemented for LDA/GGA");

            errors::assertMsgCritical(false, errxcfuntype);
        }
    }
    else
    {
        std::string erropenshell("XCNewIntegrator.integrateKxcLxcFock: Not implemented for open-shell");

        errors::assertMsgCritical(false, erropenshell);
    }
}

void
CXCNewIntegrator::integrateVxcPDFT(CAOKohnShamMatrix&      aoFockMatrix,
                                   CDense4DTensor&         moTwoBodyGradient,
                                   const CMolecule&        molecule,
                                   const CMolecularBasis&  basis,
                                   const CAODensityMatrix& DensityMatrix,
                                   const CDense4DTensor&   TwoBodyDensityMatrix,
                                   const CDenseMatrix&     ActiveMOs,
                                   const CMolecularGrid&   molecularGrid,
                                   const std::string&      xcFuncLabel) const
{
    auto fvxc = newvxcfuncs::getPairDensityExchangeCorrelationFunctional(xcFuncLabel);

    auto xcfuntype = fvxc.getFunctionalType();

    if (xcfuntype == "PLDA")
    {
        _integrateVxcPDFTForLDA(aoFockMatrix, moTwoBodyGradient, molecule, basis,
                                DensityMatrix, TwoBodyDensityMatrix, ActiveMOs, molecularGrid, fvxc);
    }
    else if (xcfuntype == "PGGA")
    {
        _integrateVxcPDFTForGGA(aoFockMatrix, moTwoBodyGradient, molecule, basis,
                                DensityMatrix, TwoBodyDensityMatrix, ActiveMOs, molecularGrid, fvxc);
    }
    else
    {
        std::string errxcfuntype("XCNewIntegrator.integrateVxcPDFT: Only implemented for LDA/GGA");

        errors::assertMsgCritical(false, errxcfuntype);
    }
}

CAOKohnShamMatrix
CXCNewIntegrator::_integrateVxcFockForLDA(const CMolecule&        molecule,
                                          const CMolecularBasis&  basis,
                                          const CAODensityMatrix& densityMatrix,
                                          const CMolecularGrid&   molecularGrid,
                                          const CXCNewFunctional& xcFunctional,
                                          const std::string&      flag) const
{
    CMultiTimer timer;

    timer.start("Total timing");

    timer.start("Preparation");

    auto nthreads = omp_get_max_threads();

    std::vector<CMultiTimer> omptimers(nthreads);

    // GTOs container and number of AOs

    CGtoContainer* gtovec = new CGtoContainer(molecule, basis);

    auto naos = gtovec->getNumberOfAtomicOrbitals();

    // Kohn-Sham matrix

    bool closedshell = (fstr::upcase(flag) == std::string("CLOSEDSHELL"));

    CAOKohnShamMatrix mat_Vxc(densityMatrix.getNumberOfRows(0), densityMatrix.getNumberOfColumns(0), closedshell);

    mat_Vxc.zero();

    // memory blocks for GTOs on grid points

    CMemBlock2D<double> gaos(molecularGrid.getMaxNumberOfGridPointsPerBox(), naos);

    // indices for keeping track of GTOs

    // skip_cgto_ids: whether a CGTO should be skipped
    // skip_ao_ids: whether an AO should be skipped
    // aoinds: mapping between AO indices before and after screening

    CMemBlock<int32_t> skip_cgto_ids(naos); // note: naos >= ncgtos

    CMemBlock<int32_t> skip_ao_ids(naos);

    std::vector<int32_t> aoinds(naos);

    // density and functional derivatives

    CMemBlock<double> local_weights_data(molecularGrid.getMaxNumberOfGridPointsPerBox());

    CMemBlock<double> rho_data(2 * molecularGrid.getMaxNumberOfGridPointsPerBox());

    CMemBlock<double> exc_data(1 * molecularGrid.getMaxNumberOfGridPointsPerBox());

    CMemBlock<double> vrho_data(2 * molecularGrid.getMaxNumberOfGridPointsPerBox());

    auto local_weights = local_weights_data.data();

    auto rho = rho_data.data();

    auto exc = exc_data.data();

    auto vrho = vrho_data.data();

    // initial values for XC energy and number of electrons

    double nele = 0.0, xcene = 0.0;

    // coordinates and weights of grid points

    auto xcoords = molecularGrid.getCoordinatesX();

    auto ycoords = molecularGrid.getCoordinatesY();

    auto zcoords = molecularGrid.getCoordinatesZ();

    auto weights = molecularGrid.getWeights();

    // counts and displacements of grid points in boxes

    auto counts = molecularGrid.getGridPointCounts();

    auto displacements = molecularGrid.getGridPointDisplacements();

    timer.stop("Preparation");

    for (int32_t box_id = 0; box_id < counts.size(); box_id++)
    {
        // grid points in box

        auto npoints = counts.data()[box_id];

        auto gridblockpos = displacements.data()[box_id];

        // dimension of grid box

        auto boxdim = gtoeval::getGridBoxDimension(gridblockpos, npoints, xcoords, ycoords, zcoords);

        // pre-screening of GTOs

        timer.start("GTO pre-screening");

        gtoeval::preScreenGtos(skip_cgto_ids, skip_ao_ids, gtovec, 0, _screeningThresholdForGTOValues, boxdim);  // 0th order GTO derivative

        timer.stop("GTO pre-screening");

        // GTO values on grid points

        timer.start("OMP GTO evaluation");

        #pragma omp parallel
        {
            auto thread_id = omp_get_thread_num();

            omptimers[thread_id].start("gtoeval");

            auto grid_batch_size = mpi::batch_size(npoints, thread_id, nthreads);

            auto grid_batch_offset = mpi::batch_offset(npoints, thread_id, nthreads);

            gtoeval::computeGtosValuesForLDA(gaos, gtovec, xcoords, ycoords, zcoords, gridblockpos,

                                             grid_batch_offset, grid_batch_size, skip_cgto_ids);

            omptimers[thread_id].stop("gtoeval");
        }

        timer.stop("OMP GTO evaluation");

        timer.start("GTO screening");

        int32_t aocount = 0;

        for (int32_t nu = 0; nu < naos; nu++)
        {
            if (skip_ao_ids.data()[nu]) continue;

            bool skip = true;

            auto gaos_nu = gaos.data(nu);

            for (int32_t g = 0; g < npoints; g++)
            {
                if (std::fabs(gaos_nu[g]) > _screeningThresholdForGTOValues)
                {
                    skip = false;

                    break;
                }
            }

            if (!skip)
            {
                aoinds[aocount] = nu;

                ++aocount;
            }
        }

        CDenseMatrix mat_chi(aocount, npoints);

        for (int32_t i = 0; i < aocount; i++)
        {
            std::memcpy(mat_chi.row(i), gaos.data(aoinds[i]), npoints * sizeof(double));
        }

        timer.stop("GTO screening");

        if (aocount == 0) continue;

        // generate sub density matrix and density grid

        if (closedshell)
        {
            timer.start("Density matrix slicing");

            auto sub_dens_mat = submat::getSubDensityMatrix(densityMatrix, 0, "ALPHA", aoinds, aocount, naos);

            timer.stop("Density matrix slicing");

            dengridgen::generateDensityForLDA(rho, npoints, mat_chi, sub_dens_mat, timer);
        }
        else
        {
            timer.start("Density matrix slicing");

            auto sub_dens_mat_a = submat::getSubDensityMatrix(densityMatrix, 0, "ALPHA", aoinds, aocount, naos);
            auto sub_dens_mat_b = submat::getSubDensityMatrix(densityMatrix, 0, "BETA", aoinds, aocount, naos);

            timer.stop("Density matrix slicing");

            dengridgen::generateDensityForLDA(rho, npoints, mat_chi, sub_dens_mat_a, sub_dens_mat_b, timer);
        }

        // compute exchange-correlation functional derivative

        timer.start("XC functional eval.");

        xcFunctional.compute_exc_vxc_for_lda(npoints, rho, exc, vrho);

        timer.stop("XC functional eval.");

        // screen density and functional derivatives

        timer.start("Density screening");

        gridscreen::copyWeights(local_weights, gridblockpos, weights, npoints);

        gridscreen::screenVxcFockForLDA(rho, exc, vrho, npoints, _screeningThresholdForDensityValues);

        timer.stop("Density screening");

        // compute partial contribution to Vxc matrix and distribute partial
        // Vxc to full Kohn-Sham matrix

        if (closedshell)
        {
            auto partial_mat_Vxc = _integratePartialVxcFockForLDA(npoints, local_weights, mat_chi, vrho, timer);

            timer.start("Vxc matrix dist.");

            submat::distributeSubMatrixToKohnSham(mat_Vxc, partial_mat_Vxc, aoinds, aocount, naos);

            timer.stop("Vxc matrix dist.");
        }
        else
        {
            auto partial_mat_Vxc_ab = _integratePartialVxcFockForLDAOpenShell(npoints, local_weights, mat_chi, vrho, timer);

            timer.start("Vxc matrix dist.");

            submat::distributeSubMatrixToKohnSham(mat_Vxc, partial_mat_Vxc_ab, aoinds, aocount, naos);

            timer.stop("Vxc matrix dist.");
        }

        // compute partial contribution to XC energy

        timer.start("XC energy");

        for (int32_t g = 0; g < npoints; g++)
        {
            auto rho_total = rho[2 * g + 0] + rho[2 * g + 1];

            nele += local_weights[g] * rho_total;

            xcene += local_weights[g] * exc[g] * rho_total;
        }

        timer.stop("XC energy");
    }

    // destroy GTOs container

    delete gtovec;

    timer.stop("Total timing");

    //std::cout << "Timing of new integrator" << std::endl;
    //std::cout << "------------------------" << std::endl;
    //std::cout << timer.getSummary() << std::endl;
    //std::cout << "OpenMP timing" << std::endl;
    //for (int32_t thread_id = 0; thread_id < nthreads; thread_id++)
    //{
    //    std::cout << "Thread " << thread_id << std::endl;
    //    std::cout << omptimers[thread_id].getSummary() << std::endl;
    //}

    mat_Vxc.setNumberOfElectrons(nele);

    mat_Vxc.setExchangeCorrelationEnergy(xcene);

    return mat_Vxc;
}

CAOKohnShamMatrix
CXCNewIntegrator::_integrateVxcFockForGGA(const CMolecule&        molecule,
                                          const CMolecularBasis&  basis,
                                          const CAODensityMatrix& densityMatrix,
                                          const CMolecularGrid&   molecularGrid,
                                          const CXCNewFunctional& xcFunctional,
                                          const std::string&      flag) const
{
    CMultiTimer timer;

    timer.start("Total timing");

    timer.start("Preparation");

    auto nthreads = omp_get_max_threads();

    std::vector<CMultiTimer> omptimers(nthreads);

    // GTOs container and number of AOs

    CGtoContainer* gtovec = new CGtoContainer(molecule, basis);

    auto naos = gtovec->getNumberOfAtomicOrbitals();

    // Kohn-Sham matrix

    bool closedshell = (fstr::upcase(flag) == std::string("CLOSEDSHELL"));

    CAOKohnShamMatrix mat_Vxc(densityMatrix.getNumberOfRows(0), densityMatrix.getNumberOfColumns(0), closedshell);

    mat_Vxc.zero();

    // memory blocks for GTOs on grid points

    CMemBlock2D<double> gaos(molecularGrid.getMaxNumberOfGridPointsPerBox(), naos);

    CMemBlock2D<double> gaox(molecularGrid.getMaxNumberOfGridPointsPerBox(), naos);

    CMemBlock2D<double> gaoy(molecularGrid.getMaxNumberOfGridPointsPerBox(), naos);

    CMemBlock2D<double> gaoz(molecularGrid.getMaxNumberOfGridPointsPerBox(), naos);

    // indices for keeping track of GTOs

    // skip_cgto_ids: whether a CGTO should be skipped
    // skip_ao_ids: whether an AO should be skipped
    // aoinds: mapping between AO indices before and after screening

    CMemBlock<int32_t> skip_cgto_ids(naos); // note: naos >= ncgtos

    CMemBlock<int32_t> skip_ao_ids(naos);

    std::vector<int32_t> aoinds(naos);

    // density and functional derivatives

    CMemBlock<double> local_weights_data(molecularGrid.getMaxNumberOfGridPointsPerBox());

    CMemBlock<double> rho_data(2 * molecularGrid.getMaxNumberOfGridPointsPerBox());

    CMemBlock<double> rhograd_data(6 * molecularGrid.getMaxNumberOfGridPointsPerBox());

    CMemBlock<double> sigma_data(3 * molecularGrid.getMaxNumberOfGridPointsPerBox());

    CMemBlock<double> exc_data(1 * molecularGrid.getMaxNumberOfGridPointsPerBox());

    CMemBlock<double> vrho_data(2 * molecularGrid.getMaxNumberOfGridPointsPerBox());

    CMemBlock<double> vsigma_data(3 * molecularGrid.getMaxNumberOfGridPointsPerBox());

    auto local_weights = local_weights_data.data();

    auto rho = rho_data.data();

    auto rhograd = rhograd_data.data();

    auto sigma = sigma_data.data();

    auto exc = exc_data.data();

    auto vrho = vrho_data.data();

    auto vsigma = vsigma_data.data();

    // initial values for XC energy and number of electrons

    double nele = 0.0, xcene = 0.0;

    // coordinates and weights of grid points

    auto xcoords = molecularGrid.getCoordinatesX();

    auto ycoords = molecularGrid.getCoordinatesY();

    auto zcoords = molecularGrid.getCoordinatesZ();

    auto weights = molecularGrid.getWeights();

    // counts and displacements of grid points in boxes

    auto counts = molecularGrid.getGridPointCounts();

    auto displacements = molecularGrid.getGridPointDisplacements();

    timer.stop("Preparation");

    for (int32_t box_id = 0; box_id < counts.size(); box_id++)
    {
        // grid points in box

        auto npoints = counts.data()[box_id];

        auto gridblockpos = displacements.data()[box_id];

        // dimension of grid box

        auto boxdim = gtoeval::getGridBoxDimension(gridblockpos, npoints, xcoords, ycoords, zcoords);

        // pre-screening of GTOs

        timer.start("GTO pre-screening");

        gtoeval::preScreenGtos(skip_cgto_ids, skip_ao_ids, gtovec, 1, _screeningThresholdForGTOValues, boxdim);  // 1st order GTO derivative

        timer.stop("GTO pre-screening");

        // GTO values on grid points

        timer.start("OMP GTO evaluation");

        #pragma omp parallel
        {
            auto thread_id = omp_get_thread_num();

            omptimers[thread_id].start("gtoeval");

            auto grid_batch_size = mpi::batch_size(npoints, thread_id, nthreads);

            auto grid_batch_offset = mpi::batch_offset(npoints, thread_id, nthreads);

            gtoeval::computeGtosValuesForGGA(gaos, gaox, gaoy, gaoz, gtovec, xcoords, ycoords, zcoords, gridblockpos,

                                             grid_batch_offset, grid_batch_size, skip_cgto_ids);

            omptimers[thread_id].stop("gtoeval");
        }

        timer.stop("OMP GTO evaluation");

        timer.start("GTO screening");

        int32_t aocount = 0;

        for (int32_t nu = 0; nu < naos; nu++)
        {
            if (skip_ao_ids.data()[nu]) continue;

            bool skip = true;

            auto gaos_nu = gaos.data(nu);

            auto gaox_nu = gaox.data(nu);

            auto gaoy_nu = gaoy.data(nu);

            auto gaoz_nu = gaoz.data(nu);

            for (int32_t g = 0; g < npoints; g++)
            {
                if ((std::fabs(gaos_nu[g]) > _screeningThresholdForGTOValues) ||
                    (std::fabs(gaox_nu[g]) > _screeningThresholdForGTOValues) ||
                    (std::fabs(gaoy_nu[g]) > _screeningThresholdForGTOValues) ||
                    (std::fabs(gaoz_nu[g]) > _screeningThresholdForGTOValues))
                {
                    skip = false;

                    break;
                }
            }

            if (!skip)
            {
                aoinds[aocount] = nu;

                ++aocount;
            }
        }

        CDenseMatrix mat_chi(aocount, npoints);

        CDenseMatrix mat_chi_x(aocount, npoints);

        CDenseMatrix mat_chi_y(aocount, npoints);

        CDenseMatrix mat_chi_z(aocount, npoints);

        for (int32_t i = 0; i < aocount; i++)
        {
            std::memcpy(mat_chi.row(i), gaos.data(aoinds[i]), npoints * sizeof(double));

            std::memcpy(mat_chi_x.row(i), gaox.data(aoinds[i]), npoints * sizeof(double));

            std::memcpy(mat_chi_y.row(i), gaoy.data(aoinds[i]), npoints * sizeof(double));

            std::memcpy(mat_chi_z.row(i), gaoz.data(aoinds[i]), npoints * sizeof(double));
        }

        timer.stop("GTO screening");

        if (aocount == 0) continue;

        // generate sub density matrix and density grid

        if (closedshell)
        {
            timer.start("Density matrix slicing");

            auto sub_dens_mat = submat::getSubDensityMatrix(densityMatrix, 0, "ALPHA", aoinds, aocount, naos);

            dengridgen::generateDensityForGGA(rho, rhograd, sigma, npoints, mat_chi, mat_chi_x, mat_chi_y, mat_chi_z,
                                              sub_dens_mat, timer);

            timer.stop("Density matrix slicing");
        }
        else
        {
            timer.start("Density matrix slicing");

            auto sub_dens_mat_a = submat::getSubDensityMatrix(densityMatrix, 0, "ALPHA", aoinds, aocount, naos);
            auto sub_dens_mat_b = submat::getSubDensityMatrix(densityMatrix, 0, "BETA", aoinds, aocount, naos);

            dengridgen::generateDensityForGGA(rho, rhograd, sigma, npoints, mat_chi, mat_chi_x, mat_chi_y, mat_chi_z,
                                              sub_dens_mat_a, sub_dens_mat_b, timer);

            timer.stop("Density matrix slicing");
        }

        // compute exchange-correlation functional derivative

        timer.start("XC functional eval.");

        xcFunctional.compute_exc_vxc_for_gga(npoints, rho, sigma, exc, vrho, vsigma);

        timer.stop("XC functional eval.");

        // screen density and functional derivatives

        timer.start("Density screening");

        gridscreen::copyWeights(local_weights, gridblockpos, weights, npoints);

        gridscreen::screenVxcFockForGGA(rho, sigma, exc, vrho, vsigma, npoints, _screeningThresholdForDensityValues);

        timer.stop("Density screening");

        // compute partial contribution to Vxc matrix and distribute partial
        // Vxc to full Kohn-Sham matrix

        if (closedshell)
        {
            auto partial_mat_Vxc = _integratePartialVxcFockForGGA(
                npoints, local_weights, mat_chi, mat_chi_x, mat_chi_y, mat_chi_z, rhograd, vrho, vsigma, timer);

            timer.start("Vxc matrix dist.");

            submat::distributeSubMatrixToKohnSham(mat_Vxc, partial_mat_Vxc, aoinds, aocount, naos);

            timer.stop("Vxc matrix dist.");
        }
        else
        {
            auto partial_mat_Vxc_ab = _integratePartialVxcFockForGGAOpenShell(
                npoints, local_weights, mat_chi, mat_chi_x, mat_chi_y, mat_chi_z, rhograd, vrho, vsigma, timer);

            timer.start("Vxc matrix dist.");

            submat::distributeSubMatrixToKohnSham(mat_Vxc, partial_mat_Vxc_ab, aoinds, aocount, naos);

            timer.stop("Vxc matrix dist.");
        }

        // compute partial contribution to XC energy

        timer.start("XC energy");

        for (int32_t g = 0; g < npoints; g++)
        {
            auto rho_total = rho[2 * g + 0] + rho[2 * g + 1];

            nele += local_weights[g] * rho_total;

            xcene += local_weights[g] * exc[g] * rho_total;
        }

        timer.stop("XC energy");
    }

    // destroy GTOs container

    delete gtovec;

    timer.stop("Total timing");

    //std::cout << "Timing of new integrator" << std::endl;
    //std::cout << "------------------------" << std::endl;
    //std::cout << timer.getSummary() << std::endl;
    //std::cout << "OpenMP timing" << std::endl;
    //for (int32_t thread_id = 0; thread_id < nthreads; thread_id++)
    //{
    //    std::cout << "Thread " << thread_id << std::endl;
    //    std::cout << omptimers[thread_id].getSummary() << std::endl;
    //}

    mat_Vxc.setNumberOfElectrons(nele);

    mat_Vxc.setExchangeCorrelationEnergy(xcene);

    return mat_Vxc;
}

CAOKohnShamMatrix
CXCNewIntegrator::_integrateVxcFockForMGGA(const CMolecule&        molecule,
                                           const CMolecularBasis&  basis,
                                           const CAODensityMatrix& densityMatrix,
                                           const CMolecularGrid&   molecularGrid,
                                           const CXCNewFunctional& xcFunctional,
                                           const std::string&      flag) const
{
    CMultiTimer timer;

    timer.start("Total timing");

    timer.start("Preparation");

    auto nthreads = omp_get_max_threads();

    std::vector<CMultiTimer> omptimers(nthreads);

    // GTOs container and number of AOs

    CGtoContainer* gtovec = new CGtoContainer(molecule, basis);

    auto naos = gtovec->getNumberOfAtomicOrbitals();

    // Kohn-Sham matrix

    bool closedshell = (fstr::upcase(flag) == std::string("CLOSEDSHELL"));

    CAOKohnShamMatrix mat_Vxc(densityMatrix.getNumberOfRows(0), densityMatrix.getNumberOfColumns(0), closedshell);

    mat_Vxc.zero();

    // memory blocks for GTOs on grid points
    // TODO implement Laplacian dependence

    CMemBlock2D<double> gaos(molecularGrid.getMaxNumberOfGridPointsPerBox(), naos);

    CMemBlock2D<double> gaox(molecularGrid.getMaxNumberOfGridPointsPerBox(), naos);
    CMemBlock2D<double> gaoy(molecularGrid.getMaxNumberOfGridPointsPerBox(), naos);
    CMemBlock2D<double> gaoz(molecularGrid.getMaxNumberOfGridPointsPerBox(), naos);

    // indices for keeping track of GTOs

    // skip_cgto_ids: whether a CGTO should be skipped
    // skip_ao_ids: whether an AO should be skipped
    // aoinds: mapping between AO indices before and after screening

    CMemBlock<int32_t> skip_cgto_ids(naos); // note: naos >= ncgtos

    CMemBlock<int32_t> skip_ao_ids(naos);

    std::vector<int32_t> aoinds(naos);

    // density and functional derivatives

    CMemBlock<double> local_weights_data(molecularGrid.getMaxNumberOfGridPointsPerBox());

    CMemBlock<double> rho_data(2 * molecularGrid.getMaxNumberOfGridPointsPerBox());
    CMemBlock<double> rhograd_data(6 * molecularGrid.getMaxNumberOfGridPointsPerBox());
    CMemBlock<double> sigma_data(3 * molecularGrid.getMaxNumberOfGridPointsPerBox());
    CMemBlock<double> lapl_data(2 * molecularGrid.getMaxNumberOfGridPointsPerBox());
    CMemBlock<double> tau_data(2 * molecularGrid.getMaxNumberOfGridPointsPerBox());

    CMemBlock<double> exc_data(1 * molecularGrid.getMaxNumberOfGridPointsPerBox());
    CMemBlock<double> vrho_data(2 * molecularGrid.getMaxNumberOfGridPointsPerBox());
    CMemBlock<double> vsigma_data(3 * molecularGrid.getMaxNumberOfGridPointsPerBox());
    CMemBlock<double> vlapl_data(2 * molecularGrid.getMaxNumberOfGridPointsPerBox());
    CMemBlock<double> vtau_data(2 * molecularGrid.getMaxNumberOfGridPointsPerBox());

    auto local_weights = local_weights_data.data();

    auto rho = rho_data.data();
    auto rhograd = rhograd_data.data();
    auto sigma = sigma_data.data();
    auto lapl = lapl_data.data();
    auto tau = tau_data.data();

    auto exc = exc_data.data();
    auto vrho = vrho_data.data();
    auto vsigma = vsigma_data.data();
    auto vlapl = vlapl_data.data();
    auto vtau = vtau_data.data();

    // initial values for XC energy and number of electrons

    double nele = 0.0, xcene = 0.0;

    // coordinates and weights of grid points

    auto xcoords = molecularGrid.getCoordinatesX();
    auto ycoords = molecularGrid.getCoordinatesY();
    auto zcoords = molecularGrid.getCoordinatesZ();

    auto weights = molecularGrid.getWeights();

    // counts and displacements of grid points in boxes

    auto counts = molecularGrid.getGridPointCounts();

    auto displacements = molecularGrid.getGridPointDisplacements();

    timer.stop("Preparation");

    for (int32_t box_id = 0; box_id < counts.size(); box_id++)
    {
        // grid points in box

        auto npoints = counts.data()[box_id];

        auto gridblockpos = displacements.data()[box_id];

        // dimension of grid box

        auto boxdim = gtoeval::getGridBoxDimension(gridblockpos, npoints, xcoords, ycoords, zcoords);

        // pre-screening of GTOs

        timer.start("GTO pre-screening");

        gtoeval::preScreenGtos(skip_cgto_ids, skip_ao_ids, gtovec, 1, _screeningThresholdForGTOValues, boxdim);  // 1st order GTO derivative

        timer.stop("GTO pre-screening");

        // GTO values on grid points

        timer.start("OMP GTO evaluation");

        #pragma omp parallel
        {
            auto thread_id = omp_get_thread_num();

            omptimers[thread_id].start("gtoeval");

            auto grid_batch_size = mpi::batch_size(npoints, thread_id, nthreads);

            auto grid_batch_offset = mpi::batch_offset(npoints, thread_id, nthreads);

            gtoeval::computeGtosValuesForGGA(gaos, gaox, gaoy, gaoz, gtovec, xcoords, ycoords, zcoords, gridblockpos,
                                             grid_batch_offset, grid_batch_size, skip_cgto_ids);

            omptimers[thread_id].stop("gtoeval");
        }

        timer.stop("OMP GTO evaluation");

        timer.start("GTO screening");

        int32_t aocount = 0;

        for (int32_t nu = 0; nu < naos; nu++)
        {
            if (skip_ao_ids.data()[nu]) continue;

            bool skip = true;

            auto gaos_nu = gaos.data(nu);

            auto gaox_nu = gaox.data(nu);
            auto gaoy_nu = gaoy.data(nu);
            auto gaoz_nu = gaoz.data(nu);

            for (int32_t g = 0; g < npoints; g++)
            {
                if ((std::fabs(gaos_nu[g]) > _screeningThresholdForGTOValues) ||
                    (std::fabs(gaox_nu[g]) > _screeningThresholdForGTOValues) ||
                    (std::fabs(gaoy_nu[g]) > _screeningThresholdForGTOValues) ||
                    (std::fabs(gaoz_nu[g]) > _screeningThresholdForGTOValues))
                {
                    skip = false;

                    break;
                }
            }

            if (!skip)
            {
                aoinds[aocount] = nu;

                ++aocount;
            }
        }

        CDenseMatrix mat_chi(aocount, npoints);

        CDenseMatrix mat_chi_x(aocount, npoints);
        CDenseMatrix mat_chi_y(aocount, npoints);
        CDenseMatrix mat_chi_z(aocount, npoints);

        for (int32_t i = 0; i < aocount; i++)
        {
            std::memcpy(mat_chi.row(i), gaos.data(aoinds[i]), npoints * sizeof(double));

            std::memcpy(mat_chi_x.row(i), gaox.data(aoinds[i]), npoints * sizeof(double));
            std::memcpy(mat_chi_y.row(i), gaoy.data(aoinds[i]), npoints * sizeof(double));
            std::memcpy(mat_chi_z.row(i), gaoz.data(aoinds[i]), npoints * sizeof(double));
        }

        timer.stop("GTO screening");

        if (aocount == 0) continue;

        // generate sub density matrix and density grid

        if (closedshell)
        {
            timer.start("Density matrix slicing");

            auto sub_dens_mat = submat::getSubDensityMatrix(densityMatrix, 0, "ALPHA", aoinds, aocount, naos);

            dengridgen::generateDensityForMGGA(rho, rhograd, sigma, lapl, tau, npoints,
                                               mat_chi, mat_chi_x, mat_chi_y, mat_chi_z,
                                               sub_dens_mat, timer);

            timer.stop("Density matrix slicing");
        }
        else
        {
            timer.start("Density matrix slicing");

            auto sub_dens_mat_a = submat::getSubDensityMatrix(densityMatrix, 0, "ALPHA", aoinds, aocount, naos);
            auto sub_dens_mat_b = submat::getSubDensityMatrix(densityMatrix, 0, "BETA", aoinds, aocount, naos);

            dengridgen::generateDensityForMGGA(rho, rhograd, sigma, lapl, tau, npoints,
                                               mat_chi, mat_chi_x, mat_chi_y, mat_chi_z,
                                               sub_dens_mat_a, sub_dens_mat_b, timer);

            timer.stop("Density matrix slicing");
        }

        // compute exchange-correlation functional derivative

        timer.start("XC functional eval.");

        xcFunctional.compute_exc_vxc_for_mgga(npoints, rho, sigma, lapl, tau, exc, vrho, vsigma, vlapl, vtau);

        timer.stop("XC functional eval.");

        // screen density and functional derivatives

        timer.start("Density screening");

        gridscreen::copyWeights(local_weights, gridblockpos, weights, npoints);

        gridscreen::screenVxcFockForMGGA(rho, sigma, lapl, tau, exc, vrho, vsigma, vlapl, vtau,
                                         npoints, _screeningThresholdForDensityValues);

        timer.stop("Density screening");

        // compute partial contribution to Vxc matrix and distribute partial
        // Vxc to full Kohn-Sham matrix

        if (closedshell)
        {
            auto partial_mat_Vxc = _integratePartialVxcFockForMGGA(
                npoints, local_weights, mat_chi, mat_chi_x, mat_chi_y, mat_chi_z,
                rhograd, vrho, vsigma, vlapl, vtau, timer);

            timer.start("Vxc matrix dist.");

            submat::distributeSubMatrixToKohnSham(mat_Vxc, partial_mat_Vxc, aoinds, aocount, naos);

            timer.stop("Vxc matrix dist.");
        }
        else
        {
            auto partial_mat_Vxc_ab = _integratePartialVxcFockForMGGAOpenShell(
                npoints, local_weights, mat_chi, mat_chi_x, mat_chi_y, mat_chi_z,
                rhograd, vrho, vsigma, vlapl, vtau, timer);

            timer.start("Vxc matrix dist.");

            submat::distributeSubMatrixToKohnSham(mat_Vxc, partial_mat_Vxc_ab, aoinds, aocount, naos);

            timer.stop("Vxc matrix dist.");
        }

        // compute partial contribution to XC energy

        timer.start("XC energy");

        for (int32_t g = 0; g < npoints; g++)
        {
            auto rho_total = rho[2 * g + 0] + rho[2 * g + 1];

            nele += local_weights[g] * rho_total;

            xcene += local_weights[g] * exc[g] * rho_total;
        }

        timer.stop("XC energy");
    }

    // destroy GTOs container

    delete gtovec;

    timer.stop("Total timing");

    //std::cout << "Timing of new integrator" << std::endl;
    //std::cout << "------------------------" << std::endl;
    //std::cout << timer.getSummary() << std::endl;
    //std::cout << "OpenMP timing" << std::endl;
    //for (int32_t thread_id = 0; thread_id < nthreads; thread_id++)
    //{
    //    std::cout << "Thread " << thread_id << std::endl;
    //    std::cout << omptimers[thread_id].getSummary() << std::endl;
    //}

    mat_Vxc.setNumberOfElectrons(nele);

    mat_Vxc.setExchangeCorrelationEnergy(xcene);

    return mat_Vxc;
}

void
CXCNewIntegrator::_integrateFxcFockForLDA(CAOFockMatrix&          aoFockMatrix,
                                          const CMolecule&        molecule,
                                          const CMolecularBasis&  basis,
                                          const CAODensityMatrix& rwDensityMatrix,
                                          const CAODensityMatrix& gsDensityMatrix,
                                          const CMolecularGrid&   molecularGrid,
                                          const CXCNewFunctional& xcFunctional) const
{
    CMultiTimer timer;

    timer.start("Total timing");

    timer.start("Preparation");

    auto nthreads = omp_get_max_threads();

    std::vector<CMultiTimer> omptimers(nthreads);

    // GTOs container and number of AOs

    CGtoContainer* gtovec = new CGtoContainer(molecule, basis);

    auto naos = gtovec->getNumberOfAtomicOrbitals();

    // memory blocks for GTOs on grid points

    CMemBlock2D<double> gaos(molecularGrid.getMaxNumberOfGridPointsPerBox(), naos);

    // indices for keeping track of GTOs

    // skip_cgto_ids: whether a CGTO should be skipped
    // skip_ao_ids: whether an AO should be skipped
    // aoinds: mapping between AO indices before and after screening

    CMemBlock<int32_t> skip_cgto_ids(naos); // note: naos >= ncgtos

    CMemBlock<int32_t> skip_ao_ids(naos);

    std::vector<int32_t> aoinds(naos);

    // density and functional derivatives

    CMemBlock<double> local_weights_data(molecularGrid.getMaxNumberOfGridPointsPerBox());

    CMemBlock<double> rho_data(2 * molecularGrid.getMaxNumberOfGridPointsPerBox());

    CMemBlock<double> rhow_data(2 * molecularGrid.getMaxNumberOfGridPointsPerBox());

    CMemBlock<double> v2rho2_data(3 * molecularGrid.getMaxNumberOfGridPointsPerBox());

    auto local_weights = local_weights_data.data();

    auto rho = rho_data.data();

    auto rhow = rhow_data.data();

    auto v2rho2 = v2rho2_data.data();

    // coordinates and weights of grid points

    auto xcoords = molecularGrid.getCoordinatesX();

    auto ycoords = molecularGrid.getCoordinatesY();

    auto zcoords = molecularGrid.getCoordinatesZ();

    auto weights = molecularGrid.getWeights();

    // counts and displacements of grid points in boxes

    auto counts = molecularGrid.getGridPointCounts();

    auto displacements = molecularGrid.getGridPointDisplacements();

    timer.stop("Preparation");

    for (int32_t box_id = 0; box_id < counts.size(); box_id++)
    {
        // grid points in box

        auto npoints = counts.data()[box_id];

        auto gridblockpos = displacements.data()[box_id];

        // dimension of grid box

        auto boxdim = gtoeval::getGridBoxDimension(gridblockpos, npoints, xcoords, ycoords, zcoords);

        // pre-screening of GTOs

        timer.start("GTO pre-screening");

        gtoeval::preScreenGtos(skip_cgto_ids, skip_ao_ids, gtovec, 0, _screeningThresholdForGTOValues, boxdim);  // 0th order GTO derivative

        timer.stop("GTO pre-screening");

        // GTO values on grid points

        timer.start("OMP GTO evaluation");

        #pragma omp parallel
        {
            auto thread_id = omp_get_thread_num();

            omptimers[thread_id].start("gtoeval");

            auto grid_batch_size = mpi::batch_size(npoints, thread_id, nthreads);

            auto grid_batch_offset = mpi::batch_offset(npoints, thread_id, nthreads);

            gtoeval::computeGtosValuesForLDA(gaos, gtovec, xcoords, ycoords, zcoords, gridblockpos,

                                             grid_batch_offset, grid_batch_size, skip_cgto_ids);

            omptimers[thread_id].stop("gtoeval");
        }

        timer.stop("OMP GTO evaluation");

        timer.start("GTO screening");

        int32_t aocount = 0;

        for (int32_t nu = 0; nu < naos; nu++)
        {
            if (skip_ao_ids.data()[nu]) continue;

            bool skip = true;

            auto gaos_nu = gaos.data(nu);

            for (int32_t g = 0; g < npoints; g++)
            {
                if (std::fabs(gaos_nu[g]) > _screeningThresholdForGTOValues)
                {
                    skip = false;

                    break;
                }
            }

            if (!skip)
            {
                aoinds[aocount] = nu;

                ++aocount;
            }
        }

        CDenseMatrix mat_chi(aocount, npoints);

        for (int32_t i = 0; i < aocount; i++)
        {
            std::memcpy(mat_chi.row(i), gaos.data(aoinds[i]), npoints * sizeof(double));
        }

        timer.stop("GTO screening");

        if (aocount == 0) continue;

        // generate sub density matrix

        timer.start("Density matrix slicing");

        auto sub_dens_mat = submat::getSubDensityMatrix(gsDensityMatrix, 0, "ALPHA", aoinds, aocount, naos);

        timer.stop("Density matrix slicing");

        // generate density grid

        dengridgen::generateDensityForLDA(rho, npoints, mat_chi, sub_dens_mat, timer);

        // compute exchange-correlation functional derivative

        timer.start("XC functional eval.");

        xcFunctional.compute_fxc_for_lda(npoints, rho, v2rho2);

        timer.stop("XC functional eval.");

        // screen density and functional derivatives

        timer.start("Density screening");

        gridscreen::copyWeights(local_weights, gridblockpos, weights, npoints);

        gridscreen::screenFxcFockForLDA(rho, v2rho2, npoints, _screeningThresholdForDensityValues);

        timer.stop("Density screening");

        // go through rhow density matrices

        for (int32_t idensity = 0; idensity < rwDensityMatrix.getNumberOfDensityMatrices(); idensity++)
        {
            // generate sub density matrix

            timer.start("Density matrix slicing");

            auto sub_dens_mat = submat::getSubDensityMatrix(rwDensityMatrix, idensity, "ALPHA", aoinds, aocount, naos);

            timer.stop("Density matrix slicing");

            // generate density grid

            dengridgen::generateDensityForLDA(rhow, npoints, mat_chi, sub_dens_mat, timer);

            // compute partial contribution to Fxc matrix

            auto partial_mat_Fxc = _integratePartialFxcFockForLDA(npoints, local_weights, mat_chi, rhow, v2rho2, timer);

            // distribute partial Fxc to full Fock matrix

            timer.start("Fxc matrix dist.");

            submat::distributeSubMatrixToFock(aoFockMatrix, idensity, partial_mat_Fxc, aoinds, aocount, naos);

            timer.stop("Fxc matrix dist.");
        }
    }

    // destroy GTOs container

    delete gtovec;

    timer.stop("Total timing");

    //std::cout << "Timing of new integrator" << std::endl;
    //std::cout << "------------------------" << std::endl;
    //std::cout << timer.getSummary() << std::endl;
    //std::cout << "OpenMP timing" << std::endl;
    //for (int32_t thread_id = 0; thread_id < nthreads; thread_id++)
    //{
    //    std::cout << "Thread " << thread_id << std::endl;
    //    std::cout << omptimers[thread_id].getSummary() << std::endl;
    //}
}

void
CXCNewIntegrator::_integrateFxcFockForGGA(CAOFockMatrix&          aoFockMatrix,
                                          const CMolecule&        molecule,
                                          const CMolecularBasis&  basis,
                                          const CAODensityMatrix& rwDensityMatrix,
                                          const CAODensityMatrix& gsDensityMatrix,
                                          const CMolecularGrid&   molecularGrid,
                                          const CXCNewFunctional& xcFunctional) const
{
    CMultiTimer timer;

    timer.start("Total timing");

    timer.start("Preparation");

    auto nthreads = omp_get_max_threads();

    std::vector<CMultiTimer> omptimers(nthreads);

    // GTOs container and number of AOs

    CGtoContainer* gtovec = new CGtoContainer(molecule, basis);

    auto naos = gtovec->getNumberOfAtomicOrbitals();

    // memory blocks for GTOs on grid points

    CMemBlock2D<double> gaos(molecularGrid.getMaxNumberOfGridPointsPerBox(), naos);

    CMemBlock2D<double> gaox(molecularGrid.getMaxNumberOfGridPointsPerBox(), naos);

    CMemBlock2D<double> gaoy(molecularGrid.getMaxNumberOfGridPointsPerBox(), naos);

    CMemBlock2D<double> gaoz(molecularGrid.getMaxNumberOfGridPointsPerBox(), naos);

    // indices for keeping track of GTOs

    // skip_cgto_ids: whether a CGTO should be skipped
    // skip_ao_ids: whether an AO should be skipped
    // aoinds: mapping between AO indices before and after screening

    CMemBlock<int32_t> skip_cgto_ids(naos); // note: naos >= ncgtos

    CMemBlock<int32_t> skip_ao_ids(naos);

    std::vector<int32_t> aoinds(naos);

    // density and functional derivatives

    CMemBlock<double> local_weights_data(molecularGrid.getMaxNumberOfGridPointsPerBox());

    CMemBlock<double> rho_data(2 * molecularGrid.getMaxNumberOfGridPointsPerBox());

    CMemBlock<double> rhow_data(2 * molecularGrid.getMaxNumberOfGridPointsPerBox());

    CMemBlock<double> rhograd_data(6 * molecularGrid.getMaxNumberOfGridPointsPerBox());

    CMemBlock<double> rhowgrad_data(6 * molecularGrid.getMaxNumberOfGridPointsPerBox());

    CMemBlock<double> sigma_data(3 * molecularGrid.getMaxNumberOfGridPointsPerBox());

    CMemBlock<double> vrho_data(2 * molecularGrid.getMaxNumberOfGridPointsPerBox());

    CMemBlock<double> vsigma_data(3 * molecularGrid.getMaxNumberOfGridPointsPerBox());

    CMemBlock<double> v2rho2_data(3 * molecularGrid.getMaxNumberOfGridPointsPerBox());

    CMemBlock<double> v2rhosigma_data(6 * molecularGrid.getMaxNumberOfGridPointsPerBox());

    CMemBlock<double> v2sigma2_data(6 * molecularGrid.getMaxNumberOfGridPointsPerBox());

    auto local_weights = local_weights_data.data();

    auto rho = rho_data.data();

    auto rhow = rhow_data.data();

    auto rhograd = rhograd_data.data();

    auto rhowgrad = rhowgrad_data.data();

    auto sigma = sigma_data.data();

    auto vrho = vrho_data.data();

    auto vsigma = vsigma_data.data();

    auto v2rho2 = v2rho2_data.data();

    auto v2rhosigma = v2rhosigma_data.data();

    auto v2sigma2 = v2sigma2_data.data();

    // coordinates and weights of grid points

    auto xcoords = molecularGrid.getCoordinatesX();

    auto ycoords = molecularGrid.getCoordinatesY();

    auto zcoords = molecularGrid.getCoordinatesZ();

    auto weights = molecularGrid.getWeights();

    // counts and displacements of grid points in boxes

    auto counts = molecularGrid.getGridPointCounts();

    auto displacements = molecularGrid.getGridPointDisplacements();

    timer.stop("Preparation");

    for (int32_t box_id = 0; box_id < counts.size(); box_id++)
    {
        // grid points in box

        auto npoints = counts.data()[box_id];

        auto gridblockpos = displacements.data()[box_id];

        // dimension of grid box

        auto boxdim = gtoeval::getGridBoxDimension(gridblockpos, npoints, xcoords, ycoords, zcoords);

        // pre-screening of GTOs

        timer.start("GTO pre-screening");

        gtoeval::preScreenGtos(skip_cgto_ids, skip_ao_ids, gtovec, 1, _screeningThresholdForGTOValues, boxdim);  // 1st order GTO derivative

        timer.stop("GTO pre-screening");

        // GTO values on grid points

        timer.start("OMP GTO evaluation");

        #pragma omp parallel
        {
            auto thread_id = omp_get_thread_num();

            omptimers[thread_id].start("gtoeval");

            auto grid_batch_size = mpi::batch_size(npoints, thread_id, nthreads);

            auto grid_batch_offset = mpi::batch_offset(npoints, thread_id, nthreads);

            gtoeval::computeGtosValuesForGGA(gaos, gaox, gaoy, gaoz, gtovec, xcoords, ycoords, zcoords, gridblockpos,

                                             grid_batch_offset, grid_batch_size, skip_cgto_ids);

            omptimers[thread_id].stop("gtoeval");
        }

        timer.stop("OMP GTO evaluation");

        timer.start("GTO screening");

        int32_t aocount = 0;

        for (int32_t nu = 0; nu < naos; nu++)
        {
            if (skip_ao_ids.data()[nu]) continue;

            bool skip = true;

            auto gaos_nu = gaos.data(nu);

            auto gaox_nu = gaox.data(nu);

            auto gaoy_nu = gaoy.data(nu);

            auto gaoz_nu = gaoz.data(nu);

            for (int32_t g = 0; g < npoints; g++)
            {
                if ((std::fabs(gaos_nu[g]) > _screeningThresholdForGTOValues) ||
                    (std::fabs(gaox_nu[g]) > _screeningThresholdForGTOValues) ||
                    (std::fabs(gaoy_nu[g]) > _screeningThresholdForGTOValues) ||
                    (std::fabs(gaoz_nu[g]) > _screeningThresholdForGTOValues))
                {
                    skip = false;

                    break;
                }
            }

            if (!skip)
            {
                aoinds[aocount] = nu;

                ++aocount;
            }
        }

        CDenseMatrix mat_chi(aocount, npoints);

        CDenseMatrix mat_chi_x(aocount, npoints);

        CDenseMatrix mat_chi_y(aocount, npoints);

        CDenseMatrix mat_chi_z(aocount, npoints);

        for (int32_t i = 0; i < aocount; i++)
        {
            std::memcpy(mat_chi.row(i), gaos.data(aoinds[i]), npoints * sizeof(double));

            std::memcpy(mat_chi_x.row(i), gaox.data(aoinds[i]), npoints * sizeof(double));

            std::memcpy(mat_chi_y.row(i), gaoy.data(aoinds[i]), npoints * sizeof(double));

            std::memcpy(mat_chi_z.row(i), gaoz.data(aoinds[i]), npoints * sizeof(double));
        }

        timer.stop("GTO screening");

        if (aocount == 0) continue;

        // generate sub density matrix

        timer.start("Density matrix slicing");

        auto sub_dens_mat = submat::getSubDensityMatrix(gsDensityMatrix, 0, "ALPHA", aoinds, aocount, naos);

        timer.stop("Density matrix slicing");

        // generate density grid

        dengridgen::generateDensityForGGA(rho, rhograd, sigma, npoints, mat_chi, mat_chi_x, mat_chi_y, mat_chi_z,
                                          sub_dens_mat, timer);

        // compute exchange-correlation functional derivative

        timer.start("XC functional eval.");

        xcFunctional.compute_vxc_for_gga(npoints, rho, sigma, vrho, vsigma);

        xcFunctional.compute_fxc_for_gga(npoints, rho, sigma, v2rho2, v2rhosigma, v2sigma2);

        timer.stop("XC functional eval.");

        // screen density and functional derivatives

        timer.start("Density screening");

        gridscreen::copyWeights(local_weights, gridblockpos, weights, npoints);

        gridscreen::screenFxcFockForGGA(rho, sigma, vrho, vsigma, v2rho2, v2rhosigma, v2sigma2,
                                        npoints, _screeningThresholdForDensityValues);

        timer.stop("Density screening");

        // go through rhow density matrices

        for (int32_t idensity = 0; idensity < rwDensityMatrix.getNumberOfDensityMatrices(); idensity++)
        {
            // generate sub density matrix

            timer.start("Density matrix slicing");

            auto sub_dens_mat = submat::getSubDensityMatrix(rwDensityMatrix, idensity, "ALPHA", aoinds, aocount, naos);

            timer.stop("Density matrix slicing");

            // generate density grid

            dengridgen::generateDensityForGGA(rhow, rhowgrad, nullptr, npoints, mat_chi, mat_chi_x, mat_chi_y, mat_chi_z,
                                              sub_dens_mat, timer);

            // compute partial contribution to Fxc matrix

            auto partial_mat_Fxc = _integratePartialFxcFockForGGA(npoints, local_weights, mat_chi, mat_chi_x, mat_chi_y, mat_chi_z,

                                                                  rhow, rhograd, rhowgrad, vsigma, v2rho2, v2rhosigma, v2sigma2,

                                                                  timer);

            // distribute partial Fxc to full Fock matrix

            timer.start("Fxc matrix dist.");

            submat::distributeSubMatrixToFock(aoFockMatrix, idensity, partial_mat_Fxc, aoinds, aocount, naos);

            timer.stop("Fxc matrix dist.");
        }
    }

    // destroy GTOs container

    delete gtovec;

    timer.stop("Total timing");

    //std::cout << "Timing of new integrator" << std::endl;
    //std::cout << "------------------------" << std::endl;
    //std::cout << timer.getSummary() << std::endl;
    //std::cout << "OpenMP timing" << std::endl;
    //for (int32_t thread_id = 0; thread_id < nthreads; thread_id++)
    //{
    //    std::cout << "Thread " << thread_id << std::endl;
    //    std::cout << omptimers[thread_id].getSummary() << std::endl;
    //}
}

void
CXCNewIntegrator::_integrateFxcFockForMGGA(CAOFockMatrix&         aoFockMatrix,
                                           const CMolecule&        molecule,
                                           const CMolecularBasis&  basis,
                                           const CAODensityMatrix& rwDensityMatrix,
                                           const CAODensityMatrix& gsDensityMatrix,
                                           const CMolecularGrid&   molecularGrid,
                                           const CXCNewFunctional& xcFunctional) const
{
    CMultiTimer timer;

    timer.start("Total timing");

    timer.start("Preparation");

    auto nthreads = omp_get_max_threads();

    std::vector<CMultiTimer> omptimers(nthreads);

    // GTOs container and number of AOs

    CGtoContainer* gtovec = new CGtoContainer(molecule, basis);

    auto naos = gtovec->getNumberOfAtomicOrbitals();

    // memory blocks for GTOs on grid points
    // TODO implement Laplacian dependence

    CMemBlock2D<double> gaos(molecularGrid.getMaxNumberOfGridPointsPerBox(), naos);

    CMemBlock2D<double> gaox(molecularGrid.getMaxNumberOfGridPointsPerBox(), naos);
    CMemBlock2D<double> gaoy(molecularGrid.getMaxNumberOfGridPointsPerBox(), naos);
    CMemBlock2D<double> gaoz(molecularGrid.getMaxNumberOfGridPointsPerBox(), naos);

    // indices for keeping track of GTOs

    // skip_cgto_ids: whether a CGTO should be skipped
    // skip_ao_ids: whether an AO should be skipped
    // aoinds: mapping between AO indices before and after screening

    CMemBlock<int32_t> skip_cgto_ids(naos); // note: naos >= ncgtos

    CMemBlock<int32_t> skip_ao_ids(naos);

    std::vector<int32_t> aoinds(naos);

    // density and functional derivatives

    CMemBlock<double> local_weights_data(molecularGrid.getMaxNumberOfGridPointsPerBox());

    // ground-state
    CMemBlock<double> rho_data(2 * molecularGrid.getMaxNumberOfGridPointsPerBox());
    CMemBlock<double> lapl_data(2 * molecularGrid.getMaxNumberOfGridPointsPerBox());
    CMemBlock<double> tau_data(2 * molecularGrid.getMaxNumberOfGridPointsPerBox());
    CMemBlock<double> rhograd_data(6 * molecularGrid.getMaxNumberOfGridPointsPerBox());
    CMemBlock<double> sigma_data(3 * molecularGrid.getMaxNumberOfGridPointsPerBox());

    // perturbed 
    CMemBlock<double> rhowgrad_data(6 * molecularGrid.getMaxNumberOfGridPointsPerBox());
    CMemBlock<double> rhow_data(2 * molecularGrid.getMaxNumberOfGridPointsPerBox());
    CMemBlock<double> tauw_data(2 * molecularGrid.getMaxNumberOfGridPointsPerBox());
    CMemBlock<double> laplw_data(2 * molecularGrid.getMaxNumberOfGridPointsPerBox());

    // First-order
    CMemBlock<double> vrho_data(2 * molecularGrid.getMaxNumberOfGridPointsPerBox());
    CMemBlock<double> vsigma_data(3 * molecularGrid.getMaxNumberOfGridPointsPerBox());
    CMemBlock<double> vlapl_data(2 * molecularGrid.getMaxNumberOfGridPointsPerBox());
    CMemBlock<double> vtau_data(2 * molecularGrid.getMaxNumberOfGridPointsPerBox());

    // Second-order 
    CMemBlock<double> v2rho2_data(3 * molecularGrid.getMaxNumberOfGridPointsPerBox());
    CMemBlock<double> v2lapl2_data(3 * molecularGrid.getMaxNumberOfGridPointsPerBox());
    CMemBlock<double> v2tau2_data(3 * molecularGrid.getMaxNumberOfGridPointsPerBox());
    CMemBlock<double> v2v2rholapl_data(4 * molecularGrid.getMaxNumberOfGridPointsPerBox());
    CMemBlock<double> v2v2rhotau_data(4 * molecularGrid.getMaxNumberOfGridPointsPerBox());
    CMemBlock<double> v2lapltau_data(4 * molecularGrid.getMaxNumberOfGridPointsPerBox());
    CMemBlock<double> v2rhosigma_data(6 * molecularGrid.getMaxNumberOfGridPointsPerBox());
    CMemBlock<double> v2sigmalapl_data(6 * molecularGrid.getMaxNumberOfGridPointsPerBox());
    CMemBlock<double> v2sigmatau_data(6 * molecularGrid.getMaxNumberOfGridPointsPerBox());
    CMemBlock<double> v2sigma2_data(6 * molecularGrid.getMaxNumberOfGridPointsPerBox());

    auto local_weights = local_weights_data.data();
    
    // Ground-state 
    auto rho = rho_data.data();
    auto rhograd = rhograd_data.data();
    auto sigma = sigma_data.data();
    auto lapl = lapl_data.data();
    auto tau = tau_data.data();

    // Perturbed
    auto rhow = rhow_data.data();
    auto rhowgrad = rhowgrad_data.data();
    auto tauw = tauw_data.data();
    auto laplw = laplw_data.data();

    // First-order 
    auto vrho = vrho_data.data();
    auto vsigma = vsigma_data.data();
    auto vlapl = vlapl_data.data();
    auto vtau = vtau_data.data();

    // Second-order
    auto v2rho2  = v2rho2_data.data();
    auto v2lapl2 = v2lapl2_data.data();
    auto v2tau2 =  v2tau2_data.data();
    auto v2rholapl = v2v2rholapl_data.data();
    auto v2rhotau = v2v2rhotau_data.data();
    auto v2lapltau = v2lapltau_data.data();
    auto v2rhosigma = v2rhosigma_data.data();
    auto v2sigmalapl = v2sigmalapl_data.data();
    auto v2sigmatau = v2sigmatau_data.data();
    auto v2sigma2 = v2sigma2_data.data();

    // coordinates and weights of grid points

    auto xcoords = molecularGrid.getCoordinatesX();

    auto ycoords = molecularGrid.getCoordinatesY();

    auto zcoords = molecularGrid.getCoordinatesZ();

    auto weights = molecularGrid.getWeights();

    // counts and displacements of grid points in boxes

    auto counts = molecularGrid.getGridPointCounts();

    auto displacements = molecularGrid.getGridPointDisplacements();

    timer.stop("Preparation");

    for (int32_t box_id = 0; box_id < counts.size(); box_id++)
    {
        // grid points in box

        auto npoints = counts.data()[box_id];

        auto gridblockpos = displacements.data()[box_id];

        // dimension of grid box

        auto boxdim = gtoeval::getGridBoxDimension(gridblockpos, npoints, xcoords, ycoords, zcoords);

        // pre-screening of GTOs

        timer.start("GTO pre-screening");

        gtoeval::preScreenGtos(skip_cgto_ids, skip_ao_ids, gtovec, 1, _screeningThresholdForGTOValues, boxdim);  // 1st order GTO derivative

        timer.stop("GTO pre-screening");

        // GTO values on grid points

        timer.start("OMP GTO evaluation");

        #pragma omp parallel
        {
            auto thread_id = omp_get_thread_num();

            omptimers[thread_id].start("gtoeval");

            auto grid_batch_size = mpi::batch_size(npoints, thread_id, nthreads);

            auto grid_batch_offset = mpi::batch_offset(npoints, thread_id, nthreads);

            gtoeval::computeGtosValuesForGGA(gaos, gaox, gaoy, gaoz, gtovec, xcoords, ycoords, zcoords, gridblockpos,
                                             grid_batch_offset, grid_batch_size, skip_cgto_ids);

            omptimers[thread_id].stop("gtoeval");
        }

        timer.stop("OMP GTO evaluation");

        timer.start("GTO screening");

        int32_t aocount = 0;

        for (int32_t nu = 0; nu < naos; nu++)
        {
            if (skip_ao_ids.data()[nu]) continue;

            bool skip = true;

            auto gaos_nu = gaos.data(nu);

            auto gaox_nu = gaox.data(nu);
            auto gaoy_nu = gaoy.data(nu);
            auto gaoz_nu = gaoz.data(nu);

            for (int32_t g = 0; g < npoints; g++)
            {
                if ((std::fabs(gaos_nu[g]) > _screeningThresholdForGTOValues) ||
                    (std::fabs(gaox_nu[g]) > _screeningThresholdForGTOValues) ||
                    (std::fabs(gaoy_nu[g]) > _screeningThresholdForGTOValues) ||
                    (std::fabs(gaoz_nu[g]) > _screeningThresholdForGTOValues))
                {
                    skip = false;

                    break;
                }
            }

            if (!skip)
            {
                aoinds[aocount] = nu;

                ++aocount;
            }
        }

        CDenseMatrix mat_chi(aocount, npoints);

        CDenseMatrix mat_chi_x(aocount, npoints);
        CDenseMatrix mat_chi_y(aocount, npoints);
        CDenseMatrix mat_chi_z(aocount, npoints);

        for (int32_t i = 0; i < aocount; i++)
        {
            std::memcpy(mat_chi.row(i), gaos.data(aoinds[i]), npoints * sizeof(double));

            std::memcpy(mat_chi_x.row(i), gaox.data(aoinds[i]), npoints * sizeof(double));
            std::memcpy(mat_chi_y.row(i), gaoy.data(aoinds[i]), npoints * sizeof(double));
            std::memcpy(mat_chi_z.row(i), gaoz.data(aoinds[i]), npoints * sizeof(double));
        }

        timer.stop("GTO screening");

        if (aocount == 0) continue;

        // generate sub density matrix

        timer.start("Density matrix slicing");

        auto sub_dens_mat = submat::getSubDensityMatrix(gsDensityMatrix, 0, "ALPHA", aoinds, aocount, naos);

        timer.stop("Density matrix slicing");

        // generate density grid

        dengridgen::generateDensityForMGGA(rho, rhograd, sigma, lapl, tau, npoints,
                                           mat_chi, mat_chi_x, mat_chi_y, mat_chi_z,
                                           sub_dens_mat, timer);

        // compute exchange-correlation functional derivative

        timer.start("XC functional eval.");

        xcFunctional.compute_vxc_for_mgga(npoints, rho, sigma, lapl, tau, vrho,vsigma,vlapl,vtau);

        xcFunctional.compute_fxc_for_mgga(npoints, rho, sigma, lapl, tau, v2rho2,
                                          v2rhosigma,v2rholapl,v2rhotau,v2sigma2,
                                          v2sigmalapl,v2sigmatau,v2lapl2,v2lapltau,v2tau2);

        timer.stop("XC functional eval.");

        // screen density and functional derivatives

        timer.start("Density screening");

        gridscreen::copyWeights(local_weights, gridblockpos, weights, npoints);

        gridscreen::screenFxcFockForMGGA(rho, sigma, lapl, tau, v2rho2,
                                         v2rhosigma,v2rholapl,v2rhotau,v2sigma2,
                                         v2sigmalapl,v2sigmatau,v2lapl2,v2lapltau,v2tau2,
                                         npoints, _screeningThresholdForDensityValues);
            
        timer.stop("Density screening");

        // go through rhow density matrices

        for (int32_t idensity = 0; idensity < rwDensityMatrix.getNumberOfDensityMatrices(); idensity++)
        {
            // generate sub density matrix

            timer.start("Density matrix slicing");

            auto sub_dens_mat = submat::getSubDensityMatrix(rwDensityMatrix, idensity, "ALPHA", aoinds, aocount, naos);

            timer.stop("Density matrix slicing");

            // generate density grid

            dengridgen::generateDensityForMGGA(rhow, rhowgrad, sigma, laplw, tauw, npoints,
                                                mat_chi, mat_chi_x, mat_chi_y, mat_chi_z,
                                                sub_dens_mat, timer);

            // compute partial contribution to Fxc matrix

            auto partial_mat_Fxc = _integratePartialFxcFockForMGGA(npoints, local_weights, 
                                                                   mat_chi, mat_chi_x, mat_chi_y, mat_chi_z,
                                                                   rhow, rhograd, rhowgrad, tauw, laplw,
                                                                   vrho, vsigma, vlapl, vtau, v2rho2,
                                                                   v2lapl2, v2tau2, v2rholapl, v2rhotau,
                                                                   v2lapltau, v2rhosigma, v2sigmalapl, v2sigmatau, v2sigma2, 
                                                                   timer);

            // distribute partial Fxc to full Fock matrix

            timer.start("Fxc matrix dist.");

            submat::distributeSubMatrixToFock(aoFockMatrix, idensity, partial_mat_Fxc, aoinds, aocount, naos);

            timer.stop("Fxc matrix dist.");
        }
    }

    // destroy GTOs container

    delete gtovec;

    timer.stop("Total timing");

    //std::cout << "Timing of new integrator" << std::endl;
    //std::cout << "------------------------" << std::endl;
    //std::cout << timer.getSummary() << std::endl;
    //std::cout << "OpenMP timing" << std::endl;
    //for (int32_t thread_id = 0; thread_id < nthreads; thread_id++)
    //{
    //    std::cout << "Thread " << thread_id << std::endl;
    //    std::cout << omptimers[thread_id].getSummary() << std::endl;
    //}
}

void
CXCNewIntegrator::_integrateKxcFockForLDA(CAOFockMatrix&          aoFockMatrix,
                                          const CMolecule&        molecule,
                                          const CMolecularBasis&  basis,
                                          const CAODensityMatrix& rwDensityMatrix,
                                          const CAODensityMatrix& rw2DensityMatrix,
                                          const CAODensityMatrix& gsDensityMatrix,
                                          const CMolecularGrid&   molecularGrid,
                                          const CXCNewFunctional& xcFunctional,
                                          const std::string&      quadMode) const
{
    CMultiTimer timer;

    timer.start("Total timing");

    timer.start("Preparation");

    auto nthreads = omp_get_max_threads();

    std::vector<CMultiTimer> omptimers(nthreads);

    // GTOs container and number of AOs

    CGtoContainer* gtovec = new CGtoContainer(molecule, basis);

    auto naos = gtovec->getNumberOfAtomicOrbitals();

    // memory blocks for GTOs on grid points

    CMemBlock2D<double> gaos(molecularGrid.getMaxNumberOfGridPointsPerBox(), naos);

    // indices for keeping track of GTOs

    // skip_cgto_ids: whether a CGTO should be skipped
    // skip_ao_ids: whether an AO should be skipped
    // aoinds: mapping between AO indices before and after screening

    CMemBlock<int32_t> skip_cgto_ids(naos); // note: naos >= ncgtos

    CMemBlock<int32_t> skip_ao_ids(naos);

    std::vector<int32_t> aoinds(naos);

    // density and functional derivatives

    CMemBlock<double> local_weights_data(molecularGrid.getMaxNumberOfGridPointsPerBox());

    CMemBlock<double> rho_data(2 * molecularGrid.getMaxNumberOfGridPointsPerBox());

    CMemBlock<double> v2rho2_data(3 * molecularGrid.getMaxNumberOfGridPointsPerBox());
    CMemBlock<double> v3rho3_data(4 * molecularGrid.getMaxNumberOfGridPointsPerBox());

    auto local_weights = local_weights_data.data();

    auto rho = rho_data.data();

    auto v2rho2 = v2rho2_data.data();
    auto v3rho3 = v3rho3_data.data();

    // coordinates and weights of grid points

    auto xcoords = molecularGrid.getCoordinatesX();
    auto ycoords = molecularGrid.getCoordinatesY();
    auto zcoords = molecularGrid.getCoordinatesZ();
    auto weights = molecularGrid.getWeights();

    // counts and displacements of grid points in boxes

    auto counts = molecularGrid.getGridPointCounts();

    auto displacements = molecularGrid.getGridPointDisplacements();

    timer.stop("Preparation");

    for (int32_t box_id = 0; box_id < counts.size(); box_id++)
    {
        // grid points in box

        auto npoints = counts.data()[box_id];

        auto gridblockpos = displacements.data()[box_id];

        // dimension of grid box

        auto boxdim = gtoeval::getGridBoxDimension(gridblockpos, npoints, xcoords, ycoords, zcoords);

        // pre-screening of GTOs

        timer.start("GTO pre-screening");

        gtoeval::preScreenGtos(skip_cgto_ids, skip_ao_ids, gtovec, 0, _screeningThresholdForGTOValues, boxdim);  // 0th order GTO derivative

        timer.stop("GTO pre-screening");

        // GTO values on grid points

        timer.start("OMP GTO evaluation");

        #pragma omp parallel
        {
            auto thread_id = omp_get_thread_num();

            omptimers[thread_id].start("gtoeval");

            auto grid_batch_size = mpi::batch_size(npoints, thread_id, nthreads);

            auto grid_batch_offset = mpi::batch_offset(npoints, thread_id, nthreads);

            gtoeval::computeGtosValuesForLDA(gaos, gtovec, xcoords, ycoords, zcoords, gridblockpos,

                                             grid_batch_offset, grid_batch_size, skip_cgto_ids);

            omptimers[thread_id].stop("gtoeval");
        }

        timer.stop("OMP GTO evaluation");

        timer.start("GTO screening");

        int32_t aocount = 0;

        for (int32_t nu = 0; nu < naos; nu++)
        {
            if (skip_ao_ids.data()[nu]) continue;

            bool skip = true;

            auto gaos_nu = gaos.data(nu);

            for (int32_t g = 0; g < npoints; g++)
            {
                if (std::fabs(gaos_nu[g]) > _screeningThresholdForGTOValues)
                {
                    skip = false;

                    break;
                }
            }

            if (!skip)
            {
                aoinds[aocount] = nu;

                ++aocount;
            }
        }

        CDenseMatrix mat_chi(aocount, npoints);

        for (int32_t i = 0; i < aocount; i++)
        {
            std::memcpy(mat_chi.row(i), gaos.data(aoinds[i]), npoints * sizeof(double));
        }

        timer.stop("GTO screening");

        if (aocount == 0) continue;

        // generate sub density matrix

        timer.start("Density matrix slicing");

        auto gs_sub_dens_mat = submat::getSubDensityMatrix(gsDensityMatrix, 0, "ALPHA", aoinds, aocount, naos);

        timer.stop("Density matrix slicing");

        // generate density grid

        dengridgen::generateDensityForLDA(rho, npoints, mat_chi, gs_sub_dens_mat, timer);

        // generate sub density matrix

        timer.start("Density matrix slicing");

        auto rw_sub_dens_mat = submat::getSubDensityMatrix(rwDensityMatrix, aoinds, aocount);

        auto rw2_sub_dens_mat = submat::getSubDensityMatrix(rw2DensityMatrix, aoinds, aocount);

        timer.stop("Density matrix slicing");

        // generate density grid

        auto xcfuntype = xcFunctional.getFunctionalType();

        auto rwdengrid = dengridgen::generateDensityGridForLDA(npoints, mat_chi, rw_sub_dens_mat, xcfuntype, timer);

        auto rw2dengrid = dengridgen::generateDensityGridForLDA(npoints, mat_chi, rw2_sub_dens_mat, xcfuntype, timer);

        // compute perturbed density

        timer.start("Density grid quad");

        auto numdens_rw2 = rw2DensityMatrix.getNumberOfDensityMatrices();

        CDensityGridQuad rwdengridquad(npoints, numdens_rw2, xcfuntype, dengrid::ab);

        rwdengridquad.DensityProd(rwdengrid, xcfuntype, numdens_rw2, quadMode);

        timer.stop("Density grid quad");

        // compute exchange-correlation functional derivative

        timer.start("XC functional eval.");

        xcFunctional.compute_fxc_for_lda(npoints, rho, v2rho2);

        xcFunctional.compute_kxc_for_lda(npoints, rho, v3rho3);

        timer.stop("XC functional eval.");

        // screen density and functional derivatives

        timer.start("Density screening");

        gridscreen::copyWeights(local_weights, gridblockpos, weights, npoints);

        gridscreen::screenKxcFockForLDA(rho, v2rho2, v3rho3, npoints, _screeningThresholdForDensityValues);

        timer.stop("Density screening");

        // go through density matrices

        for (int32_t idensity = 0; idensity < numdens_rw2; idensity++)
        {
            // compute partial contribution to Kxc matrix

            auto partial_mat_Kxc = _integratePartialKxcFockForLDA(npoints, local_weights, mat_chi, v2rho2, v3rho3,
                                                                  rwdengridquad, rw2dengrid, idensity, timer);

            // distribute partial Kxc to full Fock matrix

            timer.start("Kxc matrix dist.");

            submat::distributeSubMatrixToFock(aoFockMatrix, idensity, partial_mat_Kxc, aoinds, aocount, naos);

            timer.stop("Kxc matrix dist.");
        }
    }

    // destroy GTOs container

    delete gtovec;

    timer.stop("Total timing");

    //std::cout << "Timing of new integrator" << std::endl;
    //std::cout << "------------------------" << std::endl;
    //std::cout << timer.getSummary() << std::endl;
    //std::cout << "OpenMP timing" << std::endl;
    //for (int32_t thread_id = 0; thread_id < nthreads; thread_id++)
    //{
    //    std::cout << "Thread " << thread_id << std::endl;
    //    std::cout << omptimers[thread_id].getSummary() << std::endl;
    //}
}

void
CXCNewIntegrator::_integrateKxcFockForGGA(CAOFockMatrix&          aoFockMatrix,
                                          const CMolecule&        molecule,
                                          const CMolecularBasis&  basis,
                                          const CAODensityMatrix& rwDensityMatrix,
                                          const CAODensityMatrix& rw2DensityMatrix,
                                          const CAODensityMatrix& gsDensityMatrix,
                                          const CMolecularGrid&   molecularGrid,
                                          const CXCNewFunctional& xcFunctional,
                                          const std::string&      quadMode) const
{
    CMultiTimer timer;

    timer.start("Total timing");

    timer.start("Preparation");

    auto nthreads = omp_get_max_threads();

    std::vector<CMultiTimer> omptimers(nthreads);

    // GTOs container and number of AOs

    CGtoContainer* gtovec = new CGtoContainer(molecule, basis);

    auto naos = gtovec->getNumberOfAtomicOrbitals();

    // memory blocks for GTOs on grid points

    CMemBlock2D<double> gaos(molecularGrid.getMaxNumberOfGridPointsPerBox(), naos);

    CMemBlock2D<double> gaox(molecularGrid.getMaxNumberOfGridPointsPerBox(), naos);
    CMemBlock2D<double> gaoy(molecularGrid.getMaxNumberOfGridPointsPerBox(), naos);
    CMemBlock2D<double> gaoz(molecularGrid.getMaxNumberOfGridPointsPerBox(), naos);

    // indices for keeping track of GTOs

    // skip_cgto_ids: whether a CGTO should be skipped
    // skip_ao_ids: whether an AO should be skipped
    // aoinds: mapping between AO indices before and after screening

    CMemBlock<int32_t> skip_cgto_ids(naos); // note: naos >= ncgtos

    CMemBlock<int32_t> skip_ao_ids(naos);

    std::vector<int32_t> aoinds(naos);

    // density and functional derivatives

    CMemBlock<double> local_weights_data(molecularGrid.getMaxNumberOfGridPointsPerBox());

    CMemBlock<double> rho_data(2 * molecularGrid.getMaxNumberOfGridPointsPerBox());
    CMemBlock<double> rhograd_data(6 * molecularGrid.getMaxNumberOfGridPointsPerBox());
    CMemBlock<double> sigma_data(3 * molecularGrid.getMaxNumberOfGridPointsPerBox());

    CMemBlock<double> vrho_data(2 * molecularGrid.getMaxNumberOfGridPointsPerBox());
    CMemBlock<double> vsigma_data(3 * molecularGrid.getMaxNumberOfGridPointsPerBox());

    CMemBlock<double> v2rho2_data(3 * molecularGrid.getMaxNumberOfGridPointsPerBox());
    CMemBlock<double> v2rhosigma_data(6 * molecularGrid.getMaxNumberOfGridPointsPerBox());
    CMemBlock<double> v2sigma2_data(6 * molecularGrid.getMaxNumberOfGridPointsPerBox());

    CMemBlock<double> v3rho3_data(4 * molecularGrid.getMaxNumberOfGridPointsPerBox());
    CMemBlock<double> v3rho2sigma_data(9 * molecularGrid.getMaxNumberOfGridPointsPerBox());
    CMemBlock<double> v3rhosigma2_data(12 * molecularGrid.getMaxNumberOfGridPointsPerBox());
    CMemBlock<double> v3sigma3_data(10 * molecularGrid.getMaxNumberOfGridPointsPerBox());

    auto local_weights = local_weights_data.data();

    auto rho = rho_data.data();
    auto rhograd = rhograd_data.data();
    auto sigma = sigma_data.data();

    auto vrho = vrho_data.data();
    auto vsigma = vsigma_data.data();

    auto v2rho2 = v2rho2_data.data();
    auto v2rhosigma = v2rhosigma_data.data();
    auto v2sigma2 = v2sigma2_data.data();

    auto v3rho3 = v3rho3_data.data();
    auto v3rho2sigma = v3rho2sigma_data.data();
    auto v3rhosigma2 = v3rhosigma2_data.data();
    auto v3sigma3 = v3sigma3_data.data();

    // coordinates and weights of grid points

    auto xcoords = molecularGrid.getCoordinatesX();
    auto ycoords = molecularGrid.getCoordinatesY();
    auto zcoords = molecularGrid.getCoordinatesZ();
    auto weights = molecularGrid.getWeights();

    // counts and displacements of grid points in boxes

    auto counts = molecularGrid.getGridPointCounts();

    auto displacements = molecularGrid.getGridPointDisplacements();

    timer.stop("Preparation");

    for (int32_t box_id = 0; box_id < counts.size(); box_id++)
    {
        // grid points in box

        auto npoints = counts.data()[box_id];

        auto gridblockpos = displacements.data()[box_id];

        // dimension of grid box

        auto boxdim = gtoeval::getGridBoxDimension(gridblockpos, npoints, xcoords, ycoords, zcoords);

        // pre-screening of GTOs

        timer.start("GTO pre-screening");

        gtoeval::preScreenGtos(skip_cgto_ids, skip_ao_ids, gtovec, 1, _screeningThresholdForGTOValues, boxdim);  // 1st order GTO derivative

        timer.stop("GTO pre-screening");

        // GTO values on grid points

        timer.start("OMP GTO evaluation");

        #pragma omp parallel
        {
            auto thread_id = omp_get_thread_num();

            omptimers[thread_id].start("gtoeval");

            auto grid_batch_size = mpi::batch_size(npoints, thread_id, nthreads);

            auto grid_batch_offset = mpi::batch_offset(npoints, thread_id, nthreads);

            gtoeval::computeGtosValuesForGGA(gaos, gaox, gaoy, gaoz, gtovec, xcoords, ycoords, zcoords, gridblockpos,

                                             grid_batch_offset, grid_batch_size, skip_cgto_ids);

            omptimers[thread_id].stop("gtoeval");
        }

        timer.stop("OMP GTO evaluation");

        timer.start("GTO screening");

        int32_t aocount = 0;

        for (int32_t nu = 0; nu < naos; nu++)
        {
            if (skip_ao_ids.data()[nu]) continue;

            bool skip = true;

            auto gaos_nu = gaos.data(nu);

            auto gaox_nu = gaox.data(nu);

            auto gaoy_nu = gaoy.data(nu);

            auto gaoz_nu = gaoz.data(nu);

            for (int32_t g = 0; g < npoints; g++)
            {
                if ((std::fabs(gaos_nu[g]) > _screeningThresholdForGTOValues) ||
                    (std::fabs(gaox_nu[g]) > _screeningThresholdForGTOValues) ||
                    (std::fabs(gaoy_nu[g]) > _screeningThresholdForGTOValues) ||
                    (std::fabs(gaoz_nu[g]) > _screeningThresholdForGTOValues))
                {
                    skip = false;

                    break;
                }
            }

            if (!skip)
            {
                aoinds[aocount] = nu;

                ++aocount;
            }
        }

        CDenseMatrix mat_chi(aocount, npoints);

        CDenseMatrix mat_chi_x(aocount, npoints);
        CDenseMatrix mat_chi_y(aocount, npoints);
        CDenseMatrix mat_chi_z(aocount, npoints);

        for (int32_t i = 0; i < aocount; i++)
        {
            std::memcpy(mat_chi.row(i), gaos.data(aoinds[i]), npoints * sizeof(double));

            std::memcpy(mat_chi_x.row(i), gaox.data(aoinds[i]), npoints * sizeof(double));
            std::memcpy(mat_chi_y.row(i), gaoy.data(aoinds[i]), npoints * sizeof(double));
            std::memcpy(mat_chi_z.row(i), gaoz.data(aoinds[i]), npoints * sizeof(double));
        }

        timer.stop("GTO screening");

        if (aocount == 0) continue;

        // generate sub density matrix

        timer.start("Density matrix slicing");

        auto gs_sub_dens_mat = submat::getSubDensityMatrix(gsDensityMatrix, 0, "ALPHA", aoinds, aocount, naos);

        timer.stop("Density matrix slicing");

        // generate density grid

        dengridgen::generateDensityForGGA(rho, rhograd, sigma, npoints, mat_chi, mat_chi_x, mat_chi_y, mat_chi_z,
                                          gs_sub_dens_mat, timer);

        // generate sub density matrix

        timer.start("Density matrix slicing");

        auto rw_sub_dens_mat = submat::getSubDensityMatrix(rwDensityMatrix, aoinds, aocount);

        auto rw2_sub_dens_mat = submat::getSubDensityMatrix(rw2DensityMatrix, aoinds, aocount);

        timer.stop("Density matrix slicing");

        // generate density grid

        auto xcfuntype = xcFunctional.getFunctionalType();

        auto rwdengrid = dengridgen::generateDensityGridForGGA(npoints, mat_chi, mat_chi_x, mat_chi_y, mat_chi_z,
                                                               rw_sub_dens_mat, xcfuntype, timer);

        auto rw2dengrid = dengridgen::generateDensityGridForGGA(npoints, mat_chi, mat_chi_x, mat_chi_y, mat_chi_z,
                                                                rw2_sub_dens_mat, xcfuntype, timer);

        // compute perturbed density

        timer.start("Density grid quad");

        auto numdens_rw2 = rw2DensityMatrix.getNumberOfDensityMatrices();

        CDensityGridQuad rwdengridquad(npoints, numdens_rw2, xcfuntype, dengrid::ab);

        rwdengridquad.DensityProd(rwdengrid, xcfuntype, numdens_rw2, quadMode);

        timer.stop("Density grid quad");

        // compute exchange-correlation functional derivative

        timer.start("XC functional eval.");

        xcFunctional.compute_vxc_for_gga(npoints, rho, sigma, vrho, vsigma);

        xcFunctional.compute_fxc_for_gga(npoints, rho, sigma, v2rho2, v2rhosigma, v2sigma2);

        xcFunctional.compute_kxc_for_gga(npoints, rho, sigma, v3rho3, v3rho2sigma, v3rhosigma2, v3sigma3);

        timer.stop("XC functional eval.");

        // screen density and functional derivatives

        timer.start("Density screening");

        gridscreen::copyWeights(local_weights, gridblockpos, weights, npoints);

        gridscreen::screenKxcFockForGGA(rho, sigma, vrho, vsigma, v2rho2, v2rhosigma, v2sigma2,
                                        v3rho3, v3rho2sigma, v3rhosigma2, v3sigma3,
                                        npoints, _screeningThresholdForDensityValues);

        timer.stop("Density screening");

        // go through density matrices

        for (int32_t idensity = 0; idensity < numdens_rw2; idensity++)
        {
            // compute partial contribution to Kxc matrix

            auto partial_mat_Kxc = _integratePartialKxcFockForGGA(npoints, local_weights, mat_chi,
                                                                  mat_chi_x, mat_chi_y, mat_chi_z,
                                                                  rhograd, vsigma, v2rho2, v2rhosigma, v2sigma2,
                                                                  v3rho3, v3rho2sigma, v3rhosigma2, v3sigma3,
                                                                  rwdengridquad, rw2dengrid, idensity, timer);

            // distribute partial Kxc to full Fock matrix

            timer.start("Kxc matrix dist.");

            submat::distributeSubMatrixToFock(aoFockMatrix, idensity, partial_mat_Kxc, aoinds, aocount, naos);

            timer.stop("Kxc matrix dist.");
        }
    }

    // destroy GTOs container

    delete gtovec;

    timer.stop("Total timing");

    //std::cout << "Timing of new integrator" << std::endl;
    //std::cout << "------------------------" << std::endl;
    //std::cout << timer.getSummary() << std::endl;
    //std::cout << "OpenMP timing" << std::endl;
    //for (int32_t thread_id = 0; thread_id < nthreads; thread_id++)
    //{
    //    std::cout << "Thread " << thread_id << std::endl;
    //    std::cout << omptimers[thread_id].getSummary() << std::endl;
    //}
}

void
<<<<<<< HEAD
CXCNewIntegrator::_integrateKxcFockForMGGA(CAOFockMatrix&          aoFockMatrix,
                                           const CMolecule&        molecule,
                                           const CMolecularBasis&  basis,
                                           const CAODensityMatrix& rwDensityMatrix,
                                           const CAODensityMatrix& rw2DensityMatrix,
                                           const CAODensityMatrix& gsDensityMatrix,
                                           const CMolecularGrid&   molecularGrid,
                                           const CXCNewFunctional& xcFunctional,
                                           const std::string&      quadMode) const
=======
CXCNewIntegrator::_integrateVxcPDFTForGGA(CAOKohnShamMatrix&      aoFockMatrix,
                                          CDense4DTensor&         moTwoBodyGradient,
                                          const CMolecule&        molecule,
                                          const CMolecularBasis&  basis,
                                          const CAODensityMatrix& DensityMatrix,
                                          const CDense4DTensor&   TwoBodyDensityMatrix,
                                          const CDenseMatrix&     ActiveMOs,
                                          const CMolecularGrid&   molecularGrid,
                                          const CXCPairDensityFunctional& xcFunctional) const
>>>>>>> 6be4aa61
{
    CMultiTimer timer;

    timer.start("Total timing");

    timer.start("Preparation");

    auto nthreads = omp_get_max_threads();

    std::vector<CMultiTimer> omptimers(nthreads);

    // GTOs container and number of AOs

    CGtoContainer* gtovec = new CGtoContainer(molecule, basis);

    auto naos = gtovec->getNumberOfAtomicOrbitals();

    // memory blocks for GTOs on grid points
    // TODO implement Laplacian dependence

    CMemBlock2D<double> gaos(molecularGrid.getMaxNumberOfGridPointsPerBox(), naos);

    CMemBlock2D<double> gaox(molecularGrid.getMaxNumberOfGridPointsPerBox(), naos);
    CMemBlock2D<double> gaoy(molecularGrid.getMaxNumberOfGridPointsPerBox(), naos);
    CMemBlock2D<double> gaoz(molecularGrid.getMaxNumberOfGridPointsPerBox(), naos);

    // indices for keeping track of GTOs

    // skip_cgto_ids: whether a CGTO should be skipped
    // skip_ao_ids: whether an AO should be skipped
    // aoinds: mapping between AO indices before and after screening

    CMemBlock<int32_t> skip_cgto_ids(naos); // note: naos >= ncgtos

    CMemBlock<int32_t> skip_ao_ids(naos);

    std::vector<int32_t> aoinds(naos);

    // density and functional derivatives

    CMemBlock<double> local_weights_data(molecularGrid.getMaxNumberOfGridPointsPerBox());

    // ground-state
    CMemBlock<double> rho_data(2 * molecularGrid.getMaxNumberOfGridPointsPerBox());
    CMemBlock<double> lapl_data(2 * molecularGrid.getMaxNumberOfGridPointsPerBox());
    CMemBlock<double> tau_data(2 * molecularGrid.getMaxNumberOfGridPointsPerBox());
    CMemBlock<double> rhograd_data(6 * molecularGrid.getMaxNumberOfGridPointsPerBox());
    CMemBlock<double> sigma_data(3 * molecularGrid.getMaxNumberOfGridPointsPerBox());

    // First-order
    CMemBlock<double> vrho_data(2 * molecularGrid.getMaxNumberOfGridPointsPerBox());
    CMemBlock<double> vsigma_data(3 * molecularGrid.getMaxNumberOfGridPointsPerBox());
    CMemBlock<double> vlapl_data(2 * molecularGrid.getMaxNumberOfGridPointsPerBox());
    CMemBlock<double> vtau_data(2 * molecularGrid.getMaxNumberOfGridPointsPerBox());

    // Second-order
    CMemBlock<double> v2rho2_data(3 * molecularGrid.getMaxNumberOfGridPointsPerBox());
    CMemBlock<double> v2lapl2_data(3 * molecularGrid.getMaxNumberOfGridPointsPerBox());
    CMemBlock<double> v2tau2_data(3 * molecularGrid.getMaxNumberOfGridPointsPerBox());
    CMemBlock<double> v2v2rholapl_data(4 * molecularGrid.getMaxNumberOfGridPointsPerBox());
    CMemBlock<double> v2v2rhotau_data(4 * molecularGrid.getMaxNumberOfGridPointsPerBox());
    CMemBlock<double> v2lapltau_data(4 * molecularGrid.getMaxNumberOfGridPointsPerBox());
    CMemBlock<double> v2rhosigma_data(6 * molecularGrid.getMaxNumberOfGridPointsPerBox());
    CMemBlock<double> v2sigmalapl_data(6 * molecularGrid.getMaxNumberOfGridPointsPerBox());
    CMemBlock<double> v2sigmatau_data(6 * molecularGrid.getMaxNumberOfGridPointsPerBox());
    CMemBlock<double> v2sigma2_data(6 * molecularGrid.getMaxNumberOfGridPointsPerBox());

    // Third-order
    CMemBlock<double> v3rho3_data(4 * molecularGrid.getMaxNumberOfGridPointsPerBox());
    CMemBlock<double> v3rho2sigma_data(9 * molecularGrid.getMaxNumberOfGridPointsPerBox());
    CMemBlock<double> v3rho2lapl_data(6 * molecularGrid.getMaxNumberOfGridPointsPerBox());
    CMemBlock<double> v3rho2tau_data(6 * molecularGrid.getMaxNumberOfGridPointsPerBox());
    CMemBlock<double> v3rhosigma2_data(12 * molecularGrid.getMaxNumberOfGridPointsPerBox());
    CMemBlock<double> v3rhosigmalapl_data(12 * molecularGrid.getMaxNumberOfGridPointsPerBox());
    CMemBlock<double> v3rhosigmatau_data(12 * molecularGrid.getMaxNumberOfGridPointsPerBox());
    CMemBlock<double> v3rholapl2_data(6 * molecularGrid.getMaxNumberOfGridPointsPerBox());
    CMemBlock<double> v3rholapltau_data(8 * molecularGrid.getMaxNumberOfGridPointsPerBox());
    CMemBlock<double> v3rhotau2_data(6 * molecularGrid.getMaxNumberOfGridPointsPerBox());
    CMemBlock<double> v3sigma3_data(10 * molecularGrid.getMaxNumberOfGridPointsPerBox());
    CMemBlock<double> v3sigma2lapl_data(12 * molecularGrid.getMaxNumberOfGridPointsPerBox());
    CMemBlock<double> v3sigma2tau_data(12 * molecularGrid.getMaxNumberOfGridPointsPerBox());
    CMemBlock<double> v3sigmalapl2_data(9 * molecularGrid.getMaxNumberOfGridPointsPerBox());
    CMemBlock<double> v3sigmalapltau_data(12 * molecularGrid.getMaxNumberOfGridPointsPerBox());
    CMemBlock<double> v3sigmatau2_data(9 * molecularGrid.getMaxNumberOfGridPointsPerBox());
    CMemBlock<double> v3lapl3_data(4 * molecularGrid.getMaxNumberOfGridPointsPerBox());
    CMemBlock<double> v3lapl2tau_data(6 * molecularGrid.getMaxNumberOfGridPointsPerBox());
    CMemBlock<double> v3lapltau2_data(6 * molecularGrid.getMaxNumberOfGridPointsPerBox());
    CMemBlock<double> v3tau3_data(4 * molecularGrid.getMaxNumberOfGridPointsPerBox());

    auto local_weights = local_weights_data.data();

    // Ground-state
    auto rho = rho_data.data();
    auto rhograd = rhograd_data.data();
    auto sigma = sigma_data.data();
    auto lapl = lapl_data.data();
    auto tau = tau_data.data();

    // First-order
    auto vrho = vrho_data.data();
    auto vsigma = vsigma_data.data();
    auto vlapl = vlapl_data.data();
    auto vtau = vtau_data.data();

    // Second-order
    auto  v2rho2  = v2rho2_data.data();
    auto  v2lapl2 = v2lapl2_data.data();
    auto  v2tau2 =  v2tau2_data.data();
    auto  v2rholapl = v2v2rholapl_data.data();
    auto  v2rhotau = v2v2rhotau_data.data();
    auto  v2lapltau = v2lapltau_data.data();
    auto  v2rhosigma = v2rhosigma_data.data();
    auto  v2sigmalapl = v2sigmalapl_data.data();
    auto  v2sigmatau = v2sigmatau_data.data();
    auto  v2sigma2 = v2sigma2_data.data();

    // Third-order
    auto v3rho3 = v3rho3_data.data();
    auto v3rho2sigma = v3rho2sigma_data.data();
    auto v3rho2lapl = v3rho2lapl_data.data();
    auto v3rho2tau = v3rho2tau_data.data();
    auto v3rhosigma2 = v3rhosigma2_data.data();
    auto v3rhosigmalapl = v3rhosigmalapl_data.data();
    auto v3rhosigmatau = v3rhosigmatau_data.data();
    auto v3rholapl2 = v3rholapl2_data.data();
    auto v3rholapltau = v3rholapltau_data.data();
    auto v3rhotau2 = v3rhotau2_data.data();
    auto v3sigma3 = v3sigma3_data.data();
    auto v3sigma2lapl = v3sigma2lapl_data.data();
    auto v3sigma2tau = v3sigma2tau_data.data();
    auto v3sigmalapl2 = v3sigmalapl2_data.data();
    auto v3sigmalapltau = v3sigmalapltau_data.data();
    auto v3sigmatau2 = v3sigmatau2_data.data();
    auto v3lapl3 = v3lapl3_data.data();
    auto v3lapl2tau = v3lapl2tau_data.data();
    auto v3lapltau2 = v3lapltau2_data.data();
    auto v3tau3 = v3tau3_data.data();

    // coordinates and weights of grid points

    auto xcoords = molecularGrid.getCoordinatesX();
    auto ycoords = molecularGrid.getCoordinatesY();
    auto zcoords = molecularGrid.getCoordinatesZ();
    auto weights = molecularGrid.getWeights();

    // counts and displacements of grid points in boxes

    auto counts = molecularGrid.getGridPointCounts();

    auto displacements = molecularGrid.getGridPointDisplacements();

    timer.stop("Preparation");

    for (int32_t box_id = 0; box_id < counts.size(); box_id++)
    {
        // grid points in box

        auto npoints = counts.data()[box_id];

        auto gridblockpos = displacements.data()[box_id];

        // dimension of grid box

        auto boxdim = gtoeval::getGridBoxDimension(gridblockpos, npoints, xcoords, ycoords, zcoords);

        // pre-screening of GTOs

        timer.start("GTO pre-screening");

        gtoeval::preScreenGtos(skip_cgto_ids, skip_ao_ids, gtovec, 1, _screeningThresholdForGTOValues, boxdim);  // 1st order GTO derivative

        timer.stop("GTO pre-screening");

        // GTO values on grid points

        timer.start("OMP GTO evaluation");

        #pragma omp parallel
        {
            auto thread_id = omp_get_thread_num();

            omptimers[thread_id].start("gtoeval");

            auto grid_batch_size = mpi::batch_size(npoints, thread_id, nthreads);

            auto grid_batch_offset = mpi::batch_offset(npoints, thread_id, nthreads);

            gtoeval::computeGtosValuesForGGA(gaos, gaox, gaoy, gaoz, gtovec, xcoords, ycoords, zcoords, gridblockpos,
                                             grid_batch_offset, grid_batch_size, skip_cgto_ids);

            omptimers[thread_id].stop("gtoeval");
        }

        timer.stop("OMP GTO evaluation");

        timer.start("GTO screening");

        int32_t aocount = 0;

        for (int32_t nu = 0; nu < naos; nu++)
        {
            if (skip_ao_ids.data()[nu]) continue;

            bool skip = true;

            auto gaos_nu = gaos.data(nu);

            auto gaox_nu = gaox.data(nu);
            auto gaoy_nu = gaoy.data(nu);
            auto gaoz_nu = gaoz.data(nu);

            for (int32_t g = 0; g < npoints; g++)
            {
                if ((std::fabs(gaos_nu[g]) > _screeningThresholdForGTOValues) ||
                    (std::fabs(gaox_nu[g]) > _screeningThresholdForGTOValues) ||
                    (std::fabs(gaoy_nu[g]) > _screeningThresholdForGTOValues) ||
                    (std::fabs(gaoz_nu[g]) > _screeningThresholdForGTOValues))
                {
                    skip = false;

                    break;
                }
            }

            if (!skip)
            {
                aoinds[aocount] = nu;

                ++aocount;
            }
        }

        CDenseMatrix mat_chi(aocount, npoints);

        CDenseMatrix mat_chi_x(aocount, npoints);
        CDenseMatrix mat_chi_y(aocount, npoints);
        CDenseMatrix mat_chi_z(aocount, npoints);

        for (int32_t i = 0; i < aocount; i++)
        {
            std::memcpy(mat_chi.row(i), gaos.data(aoinds[i]), npoints * sizeof(double));

            std::memcpy(mat_chi_x.row(i), gaox.data(aoinds[i]), npoints * sizeof(double));
            std::memcpy(mat_chi_y.row(i), gaoy.data(aoinds[i]), npoints * sizeof(double));
            std::memcpy(mat_chi_z.row(i), gaoz.data(aoinds[i]), npoints * sizeof(double));
        }

        timer.stop("GTO screening");

        if (aocount == 0) continue;

        // generate sub density matrix

        timer.start("Density matrix slicing");

        auto sub_dens_mat = submat::getSubDensityMatrix(gsDensityMatrix, 0, "ALPHA", aoinds, aocount, naos);

        timer.stop("Density matrix slicing");

        // generate density grid

        dengridgen::generateDensityForMGGA(rho, rhograd, sigma, lapl, tau, npoints,
                                           mat_chi, mat_chi_x, mat_chi_y, mat_chi_z,
                                           sub_dens_mat, timer);

        // generate sub density matrix

        timer.start("Density matrix slicing");

<<<<<<< HEAD
        auto rw_sub_dens_mat = submat::getSubDensityMatrix(rwDensityMatrix, aoinds, aocount);
=======
        xcFunctional.compute_exc_vxc_for_pgga(npoints, rho, sigma, exc, vrho, vsigma);
>>>>>>> 6be4aa61

        auto rw2_sub_dens_mat = submat::getSubDensityMatrix(rw2DensityMatrix, aoinds, aocount);

        timer.stop("Density matrix slicing");

        // generate density grid

        auto xcfuntype = xcFunctional.getFunctionalType();

<<<<<<< HEAD
        auto rwdengrid = dengridgen::generateDensityGridForGGA(npoints, mat_chi, mat_chi_x, mat_chi_y, mat_chi_z,
                                                                rw_sub_dens_mat, xcfuntype, timer);

        auto rw2dengrid = dengridgen::generateDensityGridForGGA(npoints, mat_chi, mat_chi_x, mat_chi_y, mat_chi_z,
                                                                rw2_sub_dens_mat, xcfuntype, timer);
=======
        gridscreen::screenVxcFockForPGGA(rho, sigma, exc, vrho, vsigma, npoints, _screeningThresholdForDensityValues);
>>>>>>> 6be4aa61

        // compute perturbed density

        timer.start("Density grid quad");

        auto numdens_rw2 = rw2DensityMatrix.getNumberOfDensityMatrices();

        CDensityGridQuad rwdengridquad(npoints, numdens_rw2, xcfuntype, dengrid::ab);

        rwdengridquad.DensityProd(rwdengrid, xcfuntype, numdens_rw2, quadMode);

        timer.stop("Density grid quad");

        // compute exchange-correlation functional derivative

        timer.start("XC functional eval.");

        xcFunctional.compute_vxc_for_mgga(npoints, rho, sigma, lapl, tau, vrho,vsigma,vlapl,vtau);

        xcFunctional.compute_fxc_for_mgga(npoints, rho, sigma, lapl, tau, v2rho2,
                                          v2rhosigma,v2rholapl,v2rhotau,v2sigma2,
                                          v2sigmalapl,v2sigmatau,v2lapl2,v2lapltau,v2tau2);

        xcFunctional.compute_kxc_for_mgga(npoints, rho, sigma, lapl, tau,
                                          v3rho3,v3rho2sigma,v3rho2lapl,
                                          v3rho2tau,v3rhosigma2,v3rhosigmalapl,
                                          v3rhosigmatau,v3rholapl2,v3rholapltau,
                                          v3rhotau2,v3sigma3,v3sigma2lapl,
                                          v3sigma2tau,v3sigmalapl2,v3sigmalapltau,
                                          v3sigmatau2,v3lapl3,v3lapl2tau,
                                          v3lapltau2,v3tau3);

        timer.stop("XC functional eval.");

        // screen density and functional derivatives

        timer.start("Density screening");

        gridscreen::copyWeights(local_weights, gridblockpos, weights, npoints);

        gridscreen::screenFxcFockForMGGA(rho, sigma, lapl, tau, v2rho2,
                                         v2rhosigma,v2rholapl,v2rhotau,v2sigma2,
                                         v2sigmalapl,v2sigmatau,v2lapl2,v2lapltau,v2tau2,
                                         npoints, _screeningThresholdForDensityValues);

        gridscreen::screenKxcFockForMGGA(rho, sigma, lapl, tau,v3rho3,v3rho2sigma,v3rho2lapl,v3rho2tau,v3rhosigma2,
                                         v3rhosigmalapl,v3rhosigmatau,v3rholapl2,v3rholapltau,v3rhotau2,v3sigma3,
                                         v3sigma2lapl,v3sigma2tau,v3sigmalapl2,v3sigmalapltau,v3sigmatau2,v3lapl3,
                                         v3lapl2tau,v3lapltau2,v3tau3,npoints,_screeningThresholdForDensityValues);

        timer.stop("Density screening");

        // go through density matrices

        for (int32_t idensity = 0; idensity < numdens_rw2; idensity++)
        {
<<<<<<< HEAD
            // compute partial contribution to Kxc matrix
=======
            auto rho_total = rho[2 * g + 0];
>>>>>>> 6be4aa61

            auto partial_mat_Kxc = _integratePartialKxcFockForMGGA(npoints,local_weights,mat_chi,mat_chi_x,mat_chi_y,
                                                                   mat_chi_z,rhograd,vsigma,
                                                                   v2rho2,v2lapl2,v2tau2,v2rholapl,v2rhotau,
                                                                   v2lapltau,v2rhosigma,v2sigmalapl,v2sigmatau,v2sigma2,
                                                                   v3rho3,v3rho2sigma,v3rho2lapl,v3rho2tau,v3rhosigma2,
                                                                   v3rhosigmalapl,v3rhosigmatau,v3rholapl2,v3rholapltau,v3rhotau2,
                                                                   v3sigma3,v3sigma2lapl,v3sigma2tau,v3sigmalapl2,v3sigmalapltau,
                                                                   v3sigmatau2,v3lapl3,v3lapl2tau,v3lapltau2,v3tau3,
                                                                   rwdengridquad,rw2dengrid,idensity,timer);

            // distribute partial Kxc to full Fock matrix

            timer.start("Kxc matrix dist.");

            submat::distributeSubMatrixToFock(aoFockMatrix, idensity, partial_mat_Kxc, aoinds, aocount, naos);

            timer.stop("Kxc matrix dist.");
        }
    }

    // destroy GTOs container

    delete gtovec;

    timer.stop("Total timing");

    //std::cout << "Timing of new integrator" << std::endl;
    //std::cout << "------------------------" << std::endl;
    //std::cout << timer.getSummary() << std::endl;
    //std::cout << "OpenMP timing" << std::endl;
    //for (int32_t thread_id = 0; thread_id < nthreads; thread_id++)
    //{
    //    std::cout << "Thread " << thread_id << std::endl;
    //    std::cout << omptimers[thread_id].getSummary() << std::endl;
    //}
}

void
CXCNewIntegrator::_integrateLxcFockForLDA(CAOFockMatrix&          aoFockMatrix,
                                          const CMolecule&        molecule,
                                          const CMolecularBasis&  basis,
                                          const CAODensityMatrix& rwDensityMatrix,
                                          const CAODensityMatrix& rw2DensityMatrix,
                                          const CAODensityMatrix& rw3DensityMatrix,
                                          const CAODensityMatrix& gsDensityMatrix,
                                          const CMolecularGrid&   molecularGrid,
                                          const CXCNewFunctional& xcFunctional,
                                          const std::string&      quadMode) const
{
    CMultiTimer timer;

    timer.start("Total timing");

    timer.start("Preparation");

    auto nthreads = omp_get_max_threads();

    std::vector<CMultiTimer> omptimers(nthreads);

    // GTOs container and number of AOs

    CGtoContainer* gtovec = new CGtoContainer(molecule, basis);

    auto naos = gtovec->getNumberOfAtomicOrbitals();

    // memory blocks for GTOs on grid points

    CMemBlock2D<double> gaos(molecularGrid.getMaxNumberOfGridPointsPerBox(), naos);

    // indices for keeping track of GTOs

    // skip_cgto_ids: whether a CGTO should be skipped
    // skip_ao_ids: whether an AO should be skipped
    // aoinds: mapping between AO indices before and after screening

    CMemBlock<int32_t> skip_cgto_ids(naos); // note: naos >= ncgtos

    CMemBlock<int32_t> skip_ao_ids(naos);

    std::vector<int32_t> aoinds(naos);

    // density and functional derivatives

    CMemBlock<double> local_weights_data(molecularGrid.getMaxNumberOfGridPointsPerBox());

    CMemBlock<double> rho_data(2 * molecularGrid.getMaxNumberOfGridPointsPerBox());

    CMemBlock<double> v2rho2_data(3 * molecularGrid.getMaxNumberOfGridPointsPerBox());
    CMemBlock<double> v3rho3_data(4 * molecularGrid.getMaxNumberOfGridPointsPerBox());
    CMemBlock<double> v4rho4_data(5 * molecularGrid.getMaxNumberOfGridPointsPerBox());

    auto local_weights = local_weights_data.data();

    auto rho = rho_data.data();

    auto v2rho2 = v2rho2_data.data();
    auto v3rho3 = v3rho3_data.data();
    auto v4rho4 = v4rho4_data.data();

    // coordinates and weights of grid points

    auto xcoords = molecularGrid.getCoordinatesX();
    auto ycoords = molecularGrid.getCoordinatesY();
    auto zcoords = molecularGrid.getCoordinatesZ();
    auto weights = molecularGrid.getWeights();

    // counts and displacements of grid points in boxes

    auto counts = molecularGrid.getGridPointCounts();

    auto displacements = molecularGrid.getGridPointDisplacements();

    timer.stop("Preparation");

    for (int32_t box_id = 0; box_id < counts.size(); box_id++)
    {
        // grid points in box

        auto npoints = counts.data()[box_id];

        auto gridblockpos = displacements.data()[box_id];

        // dimension of grid box

        auto boxdim = gtoeval::getGridBoxDimension(gridblockpos, npoints, xcoords, ycoords, zcoords);

        // pre-screening of GTOs

        timer.start("GTO pre-screening");

        gtoeval::preScreenGtos(skip_cgto_ids, skip_ao_ids, gtovec, 0, _screeningThresholdForGTOValues, boxdim);  // 0th order GTO derivative

        timer.stop("GTO pre-screening");

        // GTO values on grid points

        timer.start("OMP GTO evaluation");

        #pragma omp parallel
        {
            auto thread_id = omp_get_thread_num();

            omptimers[thread_id].start("gtoeval");

            auto grid_batch_size = mpi::batch_size(npoints, thread_id, nthreads);

            auto grid_batch_offset = mpi::batch_offset(npoints, thread_id, nthreads);

            gtoeval::computeGtosValuesForLDA(gaos, gtovec, xcoords, ycoords, zcoords, gridblockpos,

                                             grid_batch_offset, grid_batch_size, skip_cgto_ids);

            omptimers[thread_id].stop("gtoeval");
        }

        timer.stop("OMP GTO evaluation");

        timer.start("GTO screening");

        int32_t aocount = 0;

        for (int32_t nu = 0; nu < naos; nu++)
        {
            if (skip_ao_ids.data()[nu]) continue;

            bool skip = true;

            auto gaos_nu = gaos.data(nu);

            for (int32_t g = 0; g < npoints; g++)
            {
                if (std::fabs(gaos_nu[g]) > _screeningThresholdForGTOValues)
                {
                    skip = false;

                    break;
                }
            }

            if (!skip)
            {
                aoinds[aocount] = nu;

                ++aocount;
            }
        }

        CDenseMatrix mat_chi(aocount, npoints);

        for (int32_t i = 0; i < aocount; i++)
        {
            std::memcpy(mat_chi.row(i), gaos.data(aoinds[i]), npoints * sizeof(double));
        }

        timer.stop("GTO screening");

        if (aocount == 0) continue;

        // generate sub density matrix

        timer.start("Density matrix slicing");

        auto gs_sub_dens_mat = submat::getSubDensityMatrix(gsDensityMatrix, 0, "ALPHA", aoinds, aocount, naos);

        timer.stop("Density matrix slicing");

        // generate density grid

        dengridgen::generateDensityForLDA(rho, npoints, mat_chi, gs_sub_dens_mat, timer);

        // generate sub density matrix

        timer.start("Density matrix slicing");

        auto rw_sub_dens_mat = submat::getSubDensityMatrix(rwDensityMatrix, aoinds, aocount);

        auto rw2_sub_dens_mat = submat::getSubDensityMatrix(rw2DensityMatrix, aoinds, aocount);

        auto rw3_sub_dens_mat = submat::getSubDensityMatrix(rw3DensityMatrix, aoinds, aocount);

        timer.stop("Density matrix slicing");

        // generate density grid

        auto xcfuntype = xcFunctional.getFunctionalType();

        auto rwdengrid = dengridgen::generateDensityGridForLDA(npoints, mat_chi, rw_sub_dens_mat, xcfuntype, timer);

        auto rw2dengrid = dengridgen::generateDensityGridForLDA(npoints, mat_chi, rw2_sub_dens_mat, xcfuntype, timer);

        auto rw3dengrid = dengridgen::generateDensityGridForLDA(npoints, mat_chi, rw3_sub_dens_mat, xcfuntype, timer);

        // compute perturbed density

        timer.start("Density grid cube");

        auto numdens_rw3 = rw3DensityMatrix.getNumberOfDensityMatrices();

        CDensityGridCubic rwdengridcube(npoints, numdens_rw3, xcfuntype, dengrid::ab);

        rwdengridcube.DensityProd(rwdengrid, rw2dengrid, xcfuntype, numdens_rw3, quadMode);

        timer.stop("Density grid cubic");

        // compute exchange-correlation functional derivative

        timer.start("XC functional eval.");

        xcFunctional.compute_fxc_for_lda(npoints, rho, v2rho2);

        xcFunctional.compute_kxc_for_lda(npoints, rho, v3rho3);

        xcFunctional.compute_lxc_for_lda(npoints, rho, v4rho4);

        timer.stop("XC functional eval.");

        // screen density and functional derivatives

        timer.start("Density screening");

        gridscreen::copyWeights(local_weights, gridblockpos, weights, npoints);

        gridscreen::screenLxcFockForLDA(rho, v2rho2, v3rho3, v4rho4, npoints, _screeningThresholdForDensityValues);

        timer.stop("Density screening");

        // go through density matrices

        for (int32_t idensity = 0; idensity < numdens_rw3; idensity++)
        {
            // compute partial contribution to Kxc matrix

            auto partial_mat_Lxc = _integratePartialLxcFockForLDA(npoints, local_weights, mat_chi, v2rho2, v3rho3,v4rho4,
                                                                  rwdengridcube, rw3dengrid, idensity, timer);

            // distribute partial Kxc to full Fock matrix

            timer.start("Lxc matrix dist.");

            submat::distributeSubMatrixToFock(aoFockMatrix, idensity, partial_mat_Lxc, aoinds, aocount, naos);

            timer.stop("Lxc matrix dist.");
        }
    }

    // destroy GTOs container

    delete gtovec;

    timer.stop("Total timing");

    //std::cout << "Timing of new integrator" << std::endl;
    //std::cout << "------------------------" << std::endl;
    //std::cout << timer.getSummary() << std::endl;
    //std::cout << "OpenMP timing" << std::endl;
    //for (int32_t thread_id = 0; thread_id < nthreads; thread_id++)
    //{
    //    std::cout << "Thread " << thread_id << std::endl;
    //    std::cout << omptimers[thread_id].getSummary() << std::endl;
    //}
}

void
CXCNewIntegrator::_integrateLxcFockForGGA(CAOFockMatrix&          aoFockMatrix,
                                          const CMolecule&        molecule,
                                          const CMolecularBasis&  basis,
                                          const CAODensityMatrix& rwDensityMatrix,
                                          const CAODensityMatrix& rw2DensityMatrix,
                                          const CAODensityMatrix& rw3DensityMatrix,
                                          const CAODensityMatrix& gsDensityMatrix,
                                          const CMolecularGrid&   molecularGrid,
                                          const CXCNewFunctional& xcFunctional,
                                          const std::string&      cubeMode) const
{
    CMultiTimer timer;

    timer.start("Total timing");

    timer.start("Preparation");

    auto nthreads = omp_get_max_threads();

    std::vector<CMultiTimer> omptimers(nthreads);

    // GTOs container and number of AOs

    CGtoContainer* gtovec = new CGtoContainer(molecule, basis);

    auto naos = gtovec->getNumberOfAtomicOrbitals();

    // memory blocks for GTOs on grid points

    CMemBlock2D<double> gaos(molecularGrid.getMaxNumberOfGridPointsPerBox(), naos);
    CMemBlock2D<double> gaox(molecularGrid.getMaxNumberOfGridPointsPerBox(), naos);
    CMemBlock2D<double> gaoy(molecularGrid.getMaxNumberOfGridPointsPerBox(), naos);
    CMemBlock2D<double> gaoz(molecularGrid.getMaxNumberOfGridPointsPerBox(), naos);

    // indices for keeping track of GTOs

    // skip_cgto_ids: whether a CGTO should be skipped
    // skip_ao_ids: whether an AO should be skipped
    // aoinds: mapping between AO indices before and after screening

    CMemBlock<int32_t> skip_cgto_ids(naos); // note: naos >= ncgtos

    CMemBlock<int32_t> skip_ao_ids(naos);

    std::vector<int32_t> aoinds(naos);

    // density and functional derivatives

    CMemBlock<double> local_weights_data(molecularGrid.getMaxNumberOfGridPointsPerBox());

    CMemBlock<double> rho_data(2 * molecularGrid.getMaxNumberOfGridPointsPerBox());
    CMemBlock<double> rhograd_data(6 * molecularGrid.getMaxNumberOfGridPointsPerBox());
    CMemBlock<double> sigma_data(3 * molecularGrid.getMaxNumberOfGridPointsPerBox());

    CMemBlock<double> vrho_data(2 * molecularGrid.getMaxNumberOfGridPointsPerBox());
    CMemBlock<double> vsigma_data(3 * molecularGrid.getMaxNumberOfGridPointsPerBox());

    CMemBlock<double> v2rho2_data(3 * molecularGrid.getMaxNumberOfGridPointsPerBox());
    CMemBlock<double> v2rhosigma_data(6 * molecularGrid.getMaxNumberOfGridPointsPerBox());
    CMemBlock<double> v2sigma2_data(6 * molecularGrid.getMaxNumberOfGridPointsPerBox());

    CMemBlock<double> v3rho3_data(4 * molecularGrid.getMaxNumberOfGridPointsPerBox());
    CMemBlock<double> v3rho2sigma_data(9 * molecularGrid.getMaxNumberOfGridPointsPerBox());
    CMemBlock<double> v3rhosigma2_data(12 * molecularGrid.getMaxNumberOfGridPointsPerBox());
    CMemBlock<double> v3sigma3_data(10 * molecularGrid.getMaxNumberOfGridPointsPerBox());

    CMemBlock<double> v4rho4_data(5 * molecularGrid.getMaxNumberOfGridPointsPerBox());
    CMemBlock<double> v4rho3sigma_data(12 * molecularGrid.getMaxNumberOfGridPointsPerBox());
    CMemBlock<double> v4rho2sigma2_data(18 * molecularGrid.getMaxNumberOfGridPointsPerBox());
    CMemBlock<double> v4rhosigma3_data(20 * molecularGrid.getMaxNumberOfGridPointsPerBox());
    CMemBlock<double> v4sigma4_data(15 * molecularGrid.getMaxNumberOfGridPointsPerBox());

    auto local_weights = local_weights_data.data();

    auto rho = rho_data.data();
    auto rhograd = rhograd_data.data();
    auto sigma = sigma_data.data();

    auto vrho = vrho_data.data();
    auto vsigma = vsigma_data.data();

    auto v2rho2 = v2rho2_data.data();
    auto v2rhosigma = v2rhosigma_data.data();
    auto v2sigma2 = v2sigma2_data.data();

    auto v3rho3 = v3rho3_data.data();
    auto v3rho2sigma = v3rho2sigma_data.data();
    auto v3rhosigma2 = v3rhosigma2_data.data();
    auto v3sigma3 = v3sigma3_data.data();

    auto v4rho4 = v4rho4_data.data();
    auto v4rho3sigma = v4rho3sigma_data.data();
    auto v4rho2sigma2 = v4rho2sigma2_data.data();
    auto v4rhosigma3 = v4rhosigma3_data.data();
    auto v4sigma4 = v4sigma4_data.data();

    // coordinates and weights of grid points

    auto xcoords = molecularGrid.getCoordinatesX();
    auto ycoords = molecularGrid.getCoordinatesY();
    auto zcoords = molecularGrid.getCoordinatesZ();
    auto weights = molecularGrid.getWeights();

    // counts and displacements of grid points in boxes

    auto counts = molecularGrid.getGridPointCounts();

    auto displacements = molecularGrid.getGridPointDisplacements();

    timer.stop("Preparation");

    for (int32_t box_id = 0; box_id < counts.size(); box_id++)
    {
        // grid points in box

        auto npoints = counts.data()[box_id];

        auto gridblockpos = displacements.data()[box_id];

        // dimension of grid box

        auto boxdim = gtoeval::getGridBoxDimension(gridblockpos, npoints, xcoords, ycoords, zcoords);

        // pre-screening of GTOs

        timer.start("GTO pre-screening");

        gtoeval::preScreenGtos(skip_cgto_ids, skip_ao_ids, gtovec, 1, _screeningThresholdForGTOValues, boxdim);  // 1st order GTO derivative

        timer.stop("GTO pre-screening");

        // GTO values on grid points

        timer.start("OMP GTO evaluation");

        #pragma omp parallel
        {
            auto thread_id = omp_get_thread_num();

            omptimers[thread_id].start("gtoeval");

            auto grid_batch_size = mpi::batch_size(npoints, thread_id, nthreads);

            auto grid_batch_offset = mpi::batch_offset(npoints, thread_id, nthreads);

            gtoeval::computeGtosValuesForGGA(gaos, gaox, gaoy, gaoz, gtovec, xcoords, ycoords, zcoords, gridblockpos,

                                             grid_batch_offset, grid_batch_size, skip_cgto_ids);

            omptimers[thread_id].stop("gtoeval");
        }

        timer.stop("OMP GTO evaluation");

        timer.start("GTO screening");

        int32_t aocount = 0;

        for (int32_t nu = 0; nu < naos; nu++)
        {
            if (skip_ao_ids.data()[nu]) continue;

            bool skip = true;

            auto gaos_nu = gaos.data(nu);

            auto gaox_nu = gaox.data(nu);

            auto gaoy_nu = gaoy.data(nu);

            auto gaoz_nu = gaoz.data(nu);

            for (int32_t g = 0; g < npoints; g++)
            {
                if ((std::fabs(gaos_nu[g]) > _screeningThresholdForGTOValues) ||
                    (std::fabs(gaox_nu[g]) > _screeningThresholdForGTOValues) ||
                    (std::fabs(gaoy_nu[g]) > _screeningThresholdForGTOValues) ||
                    (std::fabs(gaoz_nu[g]) > _screeningThresholdForGTOValues))
                {
                    skip = false;

                    break;
                }
            }

            if (!skip)
            {
                aoinds[aocount] = nu;

                ++aocount;
            }
        }

        CDenseMatrix mat_chi(aocount, npoints);

        CDenseMatrix mat_chi_x(aocount, npoints);
        CDenseMatrix mat_chi_y(aocount, npoints);
        CDenseMatrix mat_chi_z(aocount, npoints);

        for (int32_t i = 0; i < aocount; i++)
        {
            std::memcpy(mat_chi.row(i), gaos.data(aoinds[i]), npoints * sizeof(double));

            std::memcpy(mat_chi_x.row(i), gaox.data(aoinds[i]), npoints * sizeof(double));
            std::memcpy(mat_chi_y.row(i), gaoy.data(aoinds[i]), npoints * sizeof(double));
            std::memcpy(mat_chi_z.row(i), gaoz.data(aoinds[i]), npoints * sizeof(double));
        }

        timer.stop("GTO screening");

        if (aocount == 0) continue;

        // generate sub density matrix

        timer.start("Density matrix slicing");

        auto gs_sub_dens_mat = submat::getSubDensityMatrix(gsDensityMatrix, 0, "ALPHA", aoinds, aocount, naos);

        timer.stop("Density matrix slicing");

        // generate density grid

        dengridgen::generateDensityForGGA(rho, rhograd, sigma, npoints, mat_chi, mat_chi_x, mat_chi_y, mat_chi_z,
                                          gs_sub_dens_mat, timer);

        // generate sub density matrix

        timer.start("Density matrix slicing");

        auto rw_sub_dens_mat = submat::getSubDensityMatrix(rwDensityMatrix, aoinds, aocount);

        auto rw2_sub_dens_mat = submat::getSubDensityMatrix(rw2DensityMatrix, aoinds, aocount);

        auto rw3_sub_dens_mat = submat::getSubDensityMatrix(rw3DensityMatrix, aoinds, aocount);

        timer.stop("Density matrix slicing");

        // generate density grid

        auto xcfuntype = xcFunctional.getFunctionalType();

        auto rwdengrid = dengridgen::generateDensityGridForGGA(npoints, mat_chi, mat_chi_x, mat_chi_y, mat_chi_z,
                                                               rw_sub_dens_mat, xcfuntype, timer);

        auto rw2dengrid = dengridgen::generateDensityGridForGGA(npoints, mat_chi, mat_chi_x, mat_chi_y, mat_chi_z,
                                                                rw2_sub_dens_mat, xcfuntype, timer);

        auto rw3dengrid = dengridgen::generateDensityGridForGGA(npoints, mat_chi, mat_chi_x, mat_chi_y, mat_chi_z,
                                                                rw3_sub_dens_mat, xcfuntype, timer);
        // compute perturbed density

        timer.start("Density grid cubic");

        auto numdens_rw3 = rw3DensityMatrix.getNumberOfDensityMatrices();

        CDensityGridCubic rwdengridcubic(npoints, numdens_rw3, xcfuntype, dengrid::ab);

        rwdengridcubic.DensityProd(rwdengrid, rw2dengrid, xcfuntype, numdens_rw3, cubeMode);

        timer.stop("Density grid cubic");

        // compute exchange-correlation functional derivative

        timer.start("XC functional eval.");

        xcFunctional.compute_vxc_for_gga(npoints, rho, sigma, vrho, vsigma);

        xcFunctional.compute_fxc_for_gga(npoints, rho, sigma, v2rho2, v2rhosigma, v2sigma2);

        xcFunctional.compute_kxc_for_gga(npoints, rho, sigma, v3rho3, v3rho2sigma, v3rhosigma2, v3sigma3);

        xcFunctional.compute_lxc_for_gga(npoints, rho, sigma, v4rho4, v4rho3sigma, v4rho2sigma2,v4rhosigma3, v4sigma4);

        timer.stop("XC functional eval.");

        // screen density and functional derivatives

        timer.start("Density screening");

        gridscreen::copyWeights(local_weights, gridblockpos, weights, npoints);

        gridscreen::screenLxcFockForGGA(rho, sigma, vrho, vsigma, v2rho2, v2rhosigma, v2sigma2,
                                        v3rho3, v3rho2sigma, v3rhosigma2, v3sigma3,
                                        v4rho4, v4rho3sigma, v4rho2sigma2,v4rhosigma3, v4sigma4,
                                        npoints, _screeningThresholdForDensityValues);

        timer.stop("Density screening");

        // go through density matrices

        for (int32_t idensity = 0; idensity < numdens_rw3; idensity++)
        {
            // compute partial contribution to Lxc matrix

            auto partial_mat_Kxc = _integratePartialLxcFockForGGA(npoints, local_weights, mat_chi,
                                                                  mat_chi_x, mat_chi_y, mat_chi_z,
                                                                  rhograd, vsigma, v2rho2, v2rhosigma, v2sigma2,
                                                                  v3rho3, v3rho2sigma, v3rhosigma2, v3sigma3,
                                                                  v4rho4, v4rho3sigma, v4rho2sigma2, v4rhosigma3, v4sigma4,
                                                                  rwdengridcubic, rw3dengrid, idensity, timer);

            // distribute partial Lxc to full Fock matrix

            timer.start("Lxc matrix dist.");

            submat::distributeSubMatrixToFock(aoFockMatrix, idensity, partial_mat_Kxc, aoinds, aocount, naos);

            timer.stop("Lxc matrix dist.");
        }
    }

    // destroy GTOs container

    delete gtovec;

    timer.stop("Total timing");

    //std::cout << "Timing of new integrator" << std::endl;
    //std::cout << "------------------------" << std::endl;
    //std::cout << timer.getSummary() << std::endl;
    //std::cout << "OpenMP timing" << std::endl;
    //for (int32_t thread_id = 0; thread_id < nthreads; thread_id++)
    //{
    //    std::cout << "Thread " << thread_id << std::endl;
    //    std::cout << omptimers[thread_id].getSummary() << std::endl;
    //}
}

void
CXCNewIntegrator::_integrateKxcLxcFockForLDA(CAOFockMatrix&          aoFockMatrix,
                                             const CMolecule&        molecule,
                                             const CMolecularBasis&  basis,
                                             const CAODensityMatrix& rwDensityMatrix,
                                             const CAODensityMatrix& rw2DensityMatrix,
                                             const CAODensityMatrix& rw3DensityMatrix,
                                             const CAODensityMatrix& gsDensityMatrix,
                                             const CMolecularGrid&   molecularGrid,
                                             const CXCNewFunctional& xcFunctional,
                                             const std::string&      cubeMode) const
{
    CMultiTimer timer;

    timer.start("Total timing");

    timer.start("Preparation");

    auto nthreads = omp_get_max_threads();

    std::vector<CMultiTimer> omptimers(nthreads);

    // GTOs container and number of AOs

    CGtoContainer* gtovec = new CGtoContainer(molecule, basis);

    auto naos = gtovec->getNumberOfAtomicOrbitals();

    // memory blocks for GTOs on grid points

    CMemBlock2D<double> gaos(molecularGrid.getMaxNumberOfGridPointsPerBox(), naos);

    // indices for keeping track of GTOs

    // skip_cgto_ids: whether a CGTO should be skipped
    // skip_ao_ids: whether an AO should be skipped
    // aoinds: mapping between AO indices before and after screening

    CMemBlock<int32_t> skip_cgto_ids(naos); // note: naos >= ncgtos

    CMemBlock<int32_t> skip_ao_ids(naos);

    std::vector<int32_t> aoinds(naos);

    // density and functional derivatives

    CMemBlock<double> local_weights_data(molecularGrid.getMaxNumberOfGridPointsPerBox());

    CMemBlock<double> rho_data(2 * molecularGrid.getMaxNumberOfGridPointsPerBox());

    CMemBlock<double> v2rho2_data(3 * molecularGrid.getMaxNumberOfGridPointsPerBox());
    CMemBlock<double> v3rho3_data(4 * molecularGrid.getMaxNumberOfGridPointsPerBox());
    CMemBlock<double> v4rho4_data(5 * molecularGrid.getMaxNumberOfGridPointsPerBox());

    auto local_weights = local_weights_data.data();

    auto rho = rho_data.data();

    auto v2rho2 = v2rho2_data.data();
    auto v3rho3 = v3rho3_data.data();
    auto v4rho4 = v4rho4_data.data();

    // coordinates and weights of grid points

    auto xcoords = molecularGrid.getCoordinatesX();
    auto ycoords = molecularGrid.getCoordinatesY();
    auto zcoords = molecularGrid.getCoordinatesZ();
    auto weights = molecularGrid.getWeights();

    // counts and displacements of grid points in boxes

    auto counts = molecularGrid.getGridPointCounts();

    auto displacements = molecularGrid.getGridPointDisplacements();

    timer.stop("Preparation");

    for (int32_t box_id = 0; box_id < counts.size(); box_id++)
    {
        // grid points in box

        auto npoints = counts.data()[box_id];

        auto gridblockpos = displacements.data()[box_id];

        // dimension of grid box

        auto boxdim = gtoeval::getGridBoxDimension(gridblockpos, npoints, xcoords, ycoords, zcoords);

        // pre-screening of GTOs

        timer.start("GTO pre-screening");

        gtoeval::preScreenGtos(skip_cgto_ids, skip_ao_ids, gtovec, 0, _screeningThresholdForGTOValues, boxdim);  // 0th order GTO derivative

        timer.stop("GTO pre-screening");

        // GTO values on grid points

        timer.start("OMP GTO evaluation");

        #pragma omp parallel
        {
            auto thread_id = omp_get_thread_num();

            omptimers[thread_id].start("gtoeval");

            auto grid_batch_size = mpi::batch_size(npoints, thread_id, nthreads);

            auto grid_batch_offset = mpi::batch_offset(npoints, thread_id, nthreads);

            gtoeval::computeGtosValuesForLDA(gaos, gtovec, xcoords, ycoords, zcoords, gridblockpos,

                                             grid_batch_offset, grid_batch_size, skip_cgto_ids);

            omptimers[thread_id].stop("gtoeval");
        }

        timer.stop("OMP GTO evaluation");

        timer.start("GTO screening");

        int32_t aocount = 0;

        for (int32_t nu = 0; nu < naos; nu++)
        {
            if (skip_ao_ids.data()[nu]) continue;

            bool skip = true;

            auto gaos_nu = gaos.data(nu);

            for (int32_t g = 0; g < npoints; g++)
            {
                if (std::fabs(gaos_nu[g]) > _screeningThresholdForGTOValues)
                {
                    skip = false;

                    break;
                }
            }

            if (!skip)
            {
                aoinds[aocount] = nu;

                ++aocount;
            }
        }

        CDenseMatrix mat_chi(aocount, npoints);

        for (int32_t i = 0; i < aocount; i++)
        {
            std::memcpy(mat_chi.row(i), gaos.data(aoinds[i]), npoints * sizeof(double));
        }

        timer.stop("GTO screening");

        if (aocount == 0) continue;

        // generate sub density matrix

        timer.start("Density matrix slicing");

        auto gs_sub_dens_mat = submat::getSubDensityMatrix(gsDensityMatrix, 0, "ALPHA", aoinds, aocount, naos);

        timer.stop("Density matrix slicing");

        // generate density grid

        dengridgen::generateDensityForLDA(rho, npoints, mat_chi, gs_sub_dens_mat, timer);

        // generate sub density matrix

        timer.start("Density matrix slicing");

        auto rw_sub_dens_mat = submat::getSubDensityMatrix(rwDensityMatrix, aoinds, aocount);

        auto rw2_sub_dens_mat = submat::getSubDensityMatrix(rw2DensityMatrix, aoinds, aocount);

        auto rw3_sub_dens_mat = submat::getSubDensityMatrix(rw3DensityMatrix, aoinds, aocount);

        timer.stop("Density matrix slicing");

        // generate density grid

        auto xcfuntype = xcFunctional.getFunctionalType();

        auto rwdengrid = dengridgen::generateDensityGridForLDA(npoints, mat_chi, rw_sub_dens_mat, xcfuntype, timer);

        auto rw2dengrid = dengridgen::generateDensityGridForLDA(npoints, mat_chi, rw2_sub_dens_mat, xcfuntype, timer);

        auto rw3dengrid = dengridgen::generateDensityGridForLDA(npoints, mat_chi, rw3_sub_dens_mat, xcfuntype, timer);

        // compute perturbed density

        timer.start("Density grid cube");

        auto numdens_rw3 = rw3DensityMatrix.getNumberOfDensityMatrices();

        auto numdens_rw2 = rw2DensityMatrix.getNumberOfDensityMatrices();

        CDensityGridCubic rwdengridcube(npoints, numdens_rw2 + numdens_rw3, xcfuntype, dengrid::ab);

        rwdengridcube.DensityProd(rwdengrid, rw2dengrid, xcfuntype, (numdens_rw2 + numdens_rw3), cubeMode);

        timer.stop("Density grid cubic");

        // compute exchange-correlation functional derivative

        timer.start("XC functional eval.");

        xcFunctional.compute_fxc_for_lda(npoints, rho, v2rho2);

        xcFunctional.compute_kxc_for_lda(npoints, rho, v3rho3);

        xcFunctional.compute_lxc_for_lda(npoints, rho, v4rho4);

        timer.stop("XC functional eval.");

        // screen density and functional derivatives

        timer.start("Density screening");

        gridscreen::copyWeights(local_weights, gridblockpos, weights, npoints);

        gridscreen::screenLxcFockForLDA(rho, v2rho2, v3rho3, v4rho4, npoints, _screeningThresholdForDensityValues);

        timer.stop("Density screening");

        // go through density matrices

        for  (int32_t idensity = 0; idensity < numdens_rw2; idensity++)
        {
            // compute partial contribution to Kxc matrix

            auto partial_mat_Kxc = _integratePartialKxcFockForLDA2(npoints, local_weights, mat_chi, v2rho2, v3rho3,
                                                                  rwdengridcube, rw2dengrid, idensity, timer);

            // distribute partial Kxc to full Fock matrix

            timer.start("Kxc matrix dist.");

            submat::distributeSubMatrixToFock(aoFockMatrix, idensity, partial_mat_Kxc, aoinds, aocount, naos);

            timer.stop("Kxc matrix dist.");
        }

        for (int32_t idensity = 0; idensity < numdens_rw3; idensity++)
        {
            // compute partial contribution to Kxc matrix

            auto partial_mat_Lxc = _integratePartialLxcFockForLDA(npoints, local_weights, mat_chi, v2rho2, v3rho3,v4rho4,
                                                                  rwdengridcube, rw3dengrid, idensity, timer);

            // distribute partial Kxc to full Fock matrix

            timer.start("Lxc matrix dist.");

            submat::distributeSubMatrixToFock(aoFockMatrix, (idensity + numdens_rw2), partial_mat_Lxc, aoinds, aocount, naos);

            timer.stop("Lxc matrix dist.");
        }
    }

    // destroy GTOs container

    delete gtovec;

    timer.stop("Total timing");

    //std::cout << "Timing of new integrator" << std::endl;
    //std::cout << "------------------------" << std::endl;
    //std::cout << timer.getSummary() << std::endl;
    //std::cout << "OpenMP timing" << std::endl;
    //for (int32_t thread_id = 0; thread_id < nthreads; thread_id++)
    //{
    //    std::cout << "Thread " << thread_id << std::endl;
    //    std::cout << omptimers[thread_id].getSummary() << std::endl;
    //}
}

void
CXCNewIntegrator::_integrateKxcLxcFockForGGA(CAOFockMatrix&          aoFockMatrix,
                                             const CMolecule&        molecule,
                                             const CMolecularBasis&  basis,
                                             const CAODensityMatrix& rwDensityMatrix,
                                             const CAODensityMatrix& rw2DensityMatrix,
                                             const CAODensityMatrix& rw3DensityMatrix,
                                             const CAODensityMatrix& gsDensityMatrix,
                                             const CMolecularGrid&   molecularGrid,
                                             const CXCNewFunctional& xcFunctional,
                                             const std::string&      cubeMode) const
{
    CMultiTimer timer;

    timer.start("Total timing");

    timer.start("Preparation");

    auto nthreads = omp_get_max_threads();

    std::vector<CMultiTimer> omptimers(nthreads);

    // GTOs container and number of AOs

    CGtoContainer* gtovec = new CGtoContainer(molecule, basis);

    auto naos = gtovec->getNumberOfAtomicOrbitals();

    // memory blocks for GTOs on grid points

    CMemBlock2D<double> gaos(molecularGrid.getMaxNumberOfGridPointsPerBox(), naos);
    CMemBlock2D<double> gaox(molecularGrid.getMaxNumberOfGridPointsPerBox(), naos);
    CMemBlock2D<double> gaoy(molecularGrid.getMaxNumberOfGridPointsPerBox(), naos);
    CMemBlock2D<double> gaoz(molecularGrid.getMaxNumberOfGridPointsPerBox(), naos);

    // indices for keeping track of GTOs

    // skip_cgto_ids: whether a CGTO should be skipped
    // skip_ao_ids: whether an AO should be skipped
    // aoinds: mapping between AO indices before and after screening

    CMemBlock<int32_t> skip_cgto_ids(naos); // note: naos >= ncgtos

    CMemBlock<int32_t> skip_ao_ids(naos);

    std::vector<int32_t> aoinds(naos);

    // density and functional derivatives

    CMemBlock<double> local_weights_data(molecularGrid.getMaxNumberOfGridPointsPerBox());

    CMemBlock<double> rho_data(2 * molecularGrid.getMaxNumberOfGridPointsPerBox());
    CMemBlock<double> rhograd_data(6 * molecularGrid.getMaxNumberOfGridPointsPerBox());
    CMemBlock<double> sigma_data(3 * molecularGrid.getMaxNumberOfGridPointsPerBox());

    CMemBlock<double> vrho_data(2 * molecularGrid.getMaxNumberOfGridPointsPerBox());
    CMemBlock<double> vsigma_data(3 * molecularGrid.getMaxNumberOfGridPointsPerBox());

    CMemBlock<double> v2rho2_data(3 * molecularGrid.getMaxNumberOfGridPointsPerBox());
    CMemBlock<double> v2rhosigma_data(6 * molecularGrid.getMaxNumberOfGridPointsPerBox());
    CMemBlock<double> v2sigma2_data(6 * molecularGrid.getMaxNumberOfGridPointsPerBox());

    CMemBlock<double> v3rho3_data(4 * molecularGrid.getMaxNumberOfGridPointsPerBox());
    CMemBlock<double> v3rho2sigma_data(9 * molecularGrid.getMaxNumberOfGridPointsPerBox());
    CMemBlock<double> v3rhosigma2_data(12 * molecularGrid.getMaxNumberOfGridPointsPerBox());
    CMemBlock<double> v3sigma3_data(10 * molecularGrid.getMaxNumberOfGridPointsPerBox());

    CMemBlock<double> v4rho4_data(5 * molecularGrid.getMaxNumberOfGridPointsPerBox());
    CMemBlock<double> v4rho3sigma_data(12 * molecularGrid.getMaxNumberOfGridPointsPerBox());
    CMemBlock<double> v4rho2sigma2_data(18 * molecularGrid.getMaxNumberOfGridPointsPerBox());
    CMemBlock<double> v4rhosigma3_data(20 * molecularGrid.getMaxNumberOfGridPointsPerBox());
    CMemBlock<double> v4sigma4_data(15 * molecularGrid.getMaxNumberOfGridPointsPerBox());

    auto local_weights = local_weights_data.data();

    auto rho = rho_data.data();
    auto rhograd = rhograd_data.data();
    auto sigma = sigma_data.data();

    auto vrho = vrho_data.data();
    auto vsigma = vsigma_data.data();

    auto v2rho2 = v2rho2_data.data();
    auto v2rhosigma = v2rhosigma_data.data();
    auto v2sigma2 = v2sigma2_data.data();

    auto v3rho3 = v3rho3_data.data();
    auto v3rho2sigma = v3rho2sigma_data.data();
    auto v3rhosigma2 = v3rhosigma2_data.data();
    auto v3sigma3 = v3sigma3_data.data();

    auto v4rho4 = v4rho4_data.data();
    auto v4rho3sigma = v4rho3sigma_data.data();
    auto v4rho2sigma2 = v4rho2sigma2_data.data();
    auto v4rhosigma3 = v4rhosigma3_data.data();
    auto v4sigma4 = v4sigma4_data.data();

    // coordinates and weights of grid points

    auto xcoords = molecularGrid.getCoordinatesX();
    auto ycoords = molecularGrid.getCoordinatesY();
    auto zcoords = molecularGrid.getCoordinatesZ();
    auto weights = molecularGrid.getWeights();

    // counts and displacements of grid points in boxes

    auto counts = molecularGrid.getGridPointCounts();

    auto displacements = molecularGrid.getGridPointDisplacements();

    timer.stop("Preparation");

    for (int32_t box_id = 0; box_id < counts.size(); box_id++)
    {
        // grid points in box

        auto npoints = counts.data()[box_id];

        auto gridblockpos = displacements.data()[box_id];

        // dimension of grid box

        auto boxdim = gtoeval::getGridBoxDimension(gridblockpos, npoints, xcoords, ycoords, zcoords);

        // pre-screening of GTOs

        timer.start("GTO pre-screening");

        gtoeval::preScreenGtos(skip_cgto_ids, skip_ao_ids, gtovec, 1, _screeningThresholdForGTOValues, boxdim);  // 1st order GTO derivative

        timer.stop("GTO pre-screening");

        // GTO values on grid points

        timer.start("OMP GTO evaluation");

        #pragma omp parallel
        {
            auto thread_id = omp_get_thread_num();

            omptimers[thread_id].start("gtoeval");

            auto grid_batch_size = mpi::batch_size(npoints, thread_id, nthreads);

            auto grid_batch_offset = mpi::batch_offset(npoints, thread_id, nthreads);

            gtoeval::computeGtosValuesForGGA(gaos, gaox, gaoy, gaoz, gtovec, xcoords, ycoords, zcoords, gridblockpos,

                                             grid_batch_offset, grid_batch_size, skip_cgto_ids);

            omptimers[thread_id].stop("gtoeval");
        }

        timer.stop("OMP GTO evaluation");

        timer.start("GTO screening");

        int32_t aocount = 0;

        for (int32_t nu = 0; nu < naos; nu++)
        {
            if (skip_ao_ids.data()[nu]) continue;

            bool skip = true;

            auto gaos_nu = gaos.data(nu);

            auto gaox_nu = gaox.data(nu);

            auto gaoy_nu = gaoy.data(nu);

            auto gaoz_nu = gaoz.data(nu);

            for (int32_t g = 0; g < npoints; g++)
            {
                if ((std::fabs(gaos_nu[g]) > _screeningThresholdForGTOValues) ||
                    (std::fabs(gaox_nu[g]) > _screeningThresholdForGTOValues) ||
                    (std::fabs(gaoy_nu[g]) > _screeningThresholdForGTOValues) ||
                    (std::fabs(gaoz_nu[g]) > _screeningThresholdForGTOValues))
                {
                    skip = false;

                    break;
                }
            }

            if (!skip)
            {
                aoinds[aocount] = nu;

                ++aocount;
            }
        }

        CDenseMatrix mat_chi(aocount, npoints);

        CDenseMatrix mat_chi_x(aocount, npoints);
        CDenseMatrix mat_chi_y(aocount, npoints);
        CDenseMatrix mat_chi_z(aocount, npoints);

        for (int32_t i = 0; i < aocount; i++)
        {
            std::memcpy(mat_chi.row(i), gaos.data(aoinds[i]), npoints * sizeof(double));

            std::memcpy(mat_chi_x.row(i), gaox.data(aoinds[i]), npoints * sizeof(double));
            std::memcpy(mat_chi_y.row(i), gaoy.data(aoinds[i]), npoints * sizeof(double));
            std::memcpy(mat_chi_z.row(i), gaoz.data(aoinds[i]), npoints * sizeof(double));
        }

        timer.stop("GTO screening");

        if (aocount == 0) continue;

        // generate sub density matrix

        timer.start("Density matrix slicing");

        auto gs_sub_dens_mat = submat::getSubDensityMatrix(gsDensityMatrix, 0, "ALPHA", aoinds, aocount, naos);

        timer.stop("Density matrix slicing");

        // generate density grid

        dengridgen::generateDensityForGGA(rho, rhograd, sigma, npoints, mat_chi, mat_chi_x, mat_chi_y, mat_chi_z,
                                          gs_sub_dens_mat, timer);

        // generate sub density matrix

        timer.start("Density matrix slicing");

        auto rw_sub_dens_mat = submat::getSubDensityMatrix(rwDensityMatrix, aoinds, aocount);

        auto rw2_sub_dens_mat = submat::getSubDensityMatrix(rw2DensityMatrix, aoinds, aocount);

        auto rw3_sub_dens_mat = submat::getSubDensityMatrix(rw3DensityMatrix, aoinds, aocount);

        timer.stop("Density matrix slicing");

        // generate density grid

        auto xcfuntype = xcFunctional.getFunctionalType();

        auto rwdengrid = dengridgen::generateDensityGridForGGA(npoints, mat_chi, mat_chi_x, mat_chi_y, mat_chi_z,
                                                               rw_sub_dens_mat, xcfuntype, timer);

        auto rw2dengrid = dengridgen::generateDensityGridForGGA(npoints, mat_chi, mat_chi_x, mat_chi_y, mat_chi_z,
                                                                rw2_sub_dens_mat, xcfuntype, timer);

        auto rw3dengrid = dengridgen::generateDensityGridForGGA(npoints, mat_chi, mat_chi_x, mat_chi_y, mat_chi_z,
                                                                rw3_sub_dens_mat, xcfuntype, timer);
        // compute perturbed density

        timer.start("Density grid cubic");

        auto numdens_rw3 = rw3DensityMatrix.getNumberOfDensityMatrices();

        auto numdens_rw2 = rw2DensityMatrix.getNumberOfDensityMatrices();

        CDensityGridCubic rwdengridcube(npoints, (numdens_rw2 + numdens_rw3), xcfuntype, dengrid::ab);

        rwdengridcube.DensityProd(rwdengrid, rw2dengrid, xcfuntype, (numdens_rw2 + numdens_rw3), cubeMode);

        timer.stop("Density grid cubic");

        // compute exchange-correlation functional derivative

        timer.start("XC functional eval.");

        xcFunctional.compute_vxc_for_gga(npoints, rho, sigma, vrho, vsigma);

        xcFunctional.compute_fxc_for_gga(npoints, rho, sigma, v2rho2, v2rhosigma, v2sigma2);

        xcFunctional.compute_kxc_for_gga(npoints, rho, sigma, v3rho3, v3rho2sigma, v3rhosigma2, v3sigma3);

        xcFunctional.compute_lxc_for_gga(npoints, rho, sigma, v4rho4, v4rho3sigma, v4rho2sigma2,v4rhosigma3, v4sigma4);

        timer.stop("XC functional eval.");

        // screen density and functional derivatives

        timer.start("Density screening");

        gridscreen::copyWeights(local_weights, gridblockpos, weights, npoints);

        gridscreen::screenLxcFockForGGA(rho, sigma, vrho, vsigma, v2rho2, v2rhosigma, v2sigma2,
                                        v3rho3, v3rho2sigma, v3rhosigma2, v3sigma3,
                                        v4rho4, v4rho3sigma, v4rho2sigma2,v4rhosigma3, v4sigma4,
                                        npoints, _screeningThresholdForDensityValues);

        timer.stop("Density screening");

        // go through density matrices

        for (int32_t idensity = 0; idensity < numdens_rw2; idensity++)
        {
            // compute partial contribution to Kxc matrix

            auto partial_mat_Kxc = _integratePartialKxcFockForGGA2(npoints, local_weights, mat_chi,
                                                                   mat_chi_x, mat_chi_y, mat_chi_z,
                                                                   rhograd, vsigma, v2rho2, v2rhosigma, v2sigma2,
                                                                   v3rho3, v3rho2sigma, v3rhosigma2, v3sigma3,
                                                                   rwdengridcube, rw2dengrid, idensity, timer);

            // distribute partial Kxc to full Fock matrix

            timer.start("Kxc matrix dist.");

            submat::distributeSubMatrixToFock(aoFockMatrix, idensity, partial_mat_Kxc, aoinds, aocount, naos);

            timer.stop("Kxc matrix dist.");
        }

        for (int32_t idensity = 0; idensity < numdens_rw3; idensity++)
        {
            // compute partial contribution to Lxc matrix

            auto partial_mat_Lxc = _integratePartialLxcFockForGGA(npoints, local_weights, mat_chi,
                                                                  mat_chi_x, mat_chi_y, mat_chi_z,
                                                                  rhograd, vsigma, v2rho2, v2rhosigma, v2sigma2,
                                                                  v3rho3, v3rho2sigma, v3rhosigma2, v3sigma3,
                                                                  v4rho4, v4rho3sigma, v4rho2sigma2, v4rhosigma3, v4sigma4,
                                                                  rwdengridcube, rw3dengrid, idensity, timer);

            // distribute partial Lxc to full Fock matrix

            timer.start("Lxc matrix dist.");

            submat::distributeSubMatrixToFock(aoFockMatrix, (idensity + numdens_rw2), partial_mat_Lxc, aoinds, aocount, naos);

            timer.stop("Lxc matrix dist.");
        }
    }

    // destroy GTOs container

    delete gtovec;

    timer.stop("Total timing");

    //std::cout << "Timing of new integrator" << std::endl;
    //std::cout << "------------------------" << std::endl;
    //std::cout << timer.getSummary() << std::endl;
    //std::cout << "OpenMP timing" << std::endl;
    //for (int32_t thread_id = 0; thread_id < nthreads; thread_id++)
    //{
    //    std::cout << "Thread " << thread_id << std::endl;
    //    std::cout << omptimers[thread_id].getSummary() << std::endl;
    //}
}

void
CXCNewIntegrator::_integrateVxcPDFTForLDA(CAOKohnShamMatrix&              aoFockMatrix,
                                          CDense4DTensor&                 moTwoBodyGradient,
                                          const CMolecule&                molecule,
                                          const CMolecularBasis&          basis,
                                          const CAODensityMatrix&         DensityMatrix,
                                          const CDense4DTensor&           TwoBodyDensityMatrix,
                                          const CDenseMatrix&             ActiveMOs,
                                          const CMolecularGrid&           molecularGrid,
                                          const CXCPairDensityFunctional& xcFunctional) const
{
    CMultiTimer timer;

    timer.start("Total timing");

    timer.start("Preparation");

    auto nthreads = omp_get_max_threads();

    std::vector<CMultiTimer> omptimers(nthreads);

    // GTOs container and number of AOs

    CGtoContainer* gtovec = new CGtoContainer(molecule, basis);

    auto naos = gtovec->getNumberOfAtomicOrbitals();

    // Set up Fock matrix

    aoFockMatrix.zero();

    // memory blocks for GTOs on grid points

    CMemBlock2D<double> gaos(molecularGrid.getMaxNumberOfGridPointsPerBox(), naos);

    // indices for keeping track of GTOs

    // skip_cgto_ids: whether a CGTO should be skipped
    // skip_ao_ids: whether an AO should be skipped
    // aoinds: mapping between AO indices before and after screening

    CMemBlock<int32_t> skip_cgto_ids(naos); // note: naos >= ncgtos

    CMemBlock<int32_t> skip_ao_ids(naos);

    std::vector<int32_t> aoinds(naos);

    // density and functional derivatives

    CMemBlock<double> local_weights_data(molecularGrid.getMaxNumberOfGridPointsPerBox());

    CMemBlock<double> rho_data(2 * molecularGrid.getMaxNumberOfGridPointsPerBox());

    CMemBlock<double> exc_data(1 * molecularGrid.getMaxNumberOfGridPointsPerBox());
    CMemBlock<double> vrho_data(2 * molecularGrid.getMaxNumberOfGridPointsPerBox());

    auto local_weights = local_weights_data.data();

    auto rho = rho_data.data();

    auto exc = exc_data.data();
    auto vrho = vrho_data.data();

    // initial values for XC energy and number of electrons

    double nele = 0.0, xcene = 0.0;

    // coordinates and weights of grid points

    auto xcoords = molecularGrid.getCoordinatesX();
    auto ycoords = molecularGrid.getCoordinatesY();
    auto zcoords = molecularGrid.getCoordinatesZ();
    auto weights = molecularGrid.getWeights();

    // counts and displacements of grid points in boxes

    auto counts = molecularGrid.getGridPointCounts();

    auto displacements = molecularGrid.getGridPointDisplacements();

    timer.stop("Preparation");

    for (int32_t box_id = 0; box_id < counts.size(); box_id++)
    {
        // grid points in box

        auto npoints = counts.data()[box_id];

        auto gridblockpos = displacements.data()[box_id];

        // dimension of grid box

        auto boxdim = gtoeval::getGridBoxDimension(gridblockpos, npoints, xcoords, ycoords, zcoords);

        // pre-screening of GTOs

        timer.start("GTO pre-screening");

        gtoeval::preScreenGtos(skip_cgto_ids, skip_ao_ids, gtovec, 0, _screeningThresholdForGTOValues, boxdim);  // 0th order GTO derivative

        timer.stop("GTO pre-screening");

        // GTO values on grid points

        timer.start("OMP GTO evaluation");

        #pragma omp parallel
        {
            auto thread_id = omp_get_thread_num();

            omptimers[thread_id].start("gtoeval");

            auto grid_batch_size = mpi::batch_size(npoints, thread_id, nthreads);

            auto grid_batch_offset = mpi::batch_offset(npoints, thread_id, nthreads);

            gtoeval::computeGtosValuesForLDA(gaos, gtovec, xcoords, ycoords, zcoords, gridblockpos,

                                             grid_batch_offset, grid_batch_size, skip_cgto_ids);

            omptimers[thread_id].stop("gtoeval");
        }

        timer.stop("OMP GTO evaluation");

        timer.start("GTO screening");

        int32_t aocount = 0;

        for (int32_t nu = 0; nu < naos; nu++)
        {
            if (skip_ao_ids.data()[nu]) continue;

            bool skip = true;

            auto gaos_nu = gaos.data(nu);

            for (int32_t g = 0; g < npoints; g++)
            {
                if (std::fabs(gaos_nu[g]) > _screeningThresholdForGTOValues)
                {
                    skip = false;

                    break;
                }
            }

            if (!skip)
            {
                aoinds[aocount] = nu;

                ++aocount;
            }
        }

        CDenseMatrix mat_chi(aocount, npoints);

        for (int32_t i = 0; i < aocount; i++)
        {
            std::memcpy(mat_chi.row(i), gaos.data(aoinds[i]), npoints * sizeof(double));
        }

        timer.stop("GTO screening");

        if (aocount == 0) continue;

        // generate sub density matrix and MO coefficients

        timer.start("Density matrix slicing");

        auto sub_dens_mat_a = submat::getSubDensityMatrix(DensityMatrix, 0, "ALPHA", aoinds, aocount, naos);

        auto sub_ActiveMOs = submat::getSubMatrixByColumnSlicing(ActiveMOs, aoinds, aocount, naos);

        timer.stop("Density matrix slicing");

        // generate density and on-top pair density on the grid

        dengridgen::generatePairDensityForLDA(rho, npoints, mat_chi, sub_dens_mat_a, sub_ActiveMOs, TwoBodyDensityMatrix, timer);

        // compute exchange-correlation functional derivative

        timer.start("XC functional eval.");

        xcFunctional.compute_exc_vxc_for_plda(npoints, rho, exc, vrho);

        timer.stop("XC functional eval.");

        // screen density and functional derivatives

        timer.start("Density screening");

        gridscreen::copyWeights(local_weights, gridblockpos, weights, npoints);

        gridscreen::screenVxcFockForPLDA(rho, exc, vrho, npoints, _screeningThresholdForDensityValues);

        timer.stop("Density screening");

        auto partial_mat_Vxc = _integratePartialVxcFockForLDA(npoints, local_weights, mat_chi, vrho, timer);

        // TODO (MGD) 2-body gradient

        // distribute partial Vxc to full Kohn-Sham matrix

        timer.start("Vxc matrix dist.");

        submat::distributeSubMatrixToKohnSham(aoFockMatrix, partial_mat_Vxc, aoinds, aocount, naos);

        timer.stop("Vxc matrix dist.");

        // compute partial contribution to XC energy

        timer.start("XC energy");

        for (int32_t g = 0; g < npoints; g++)
        {
            auto rho_total = rho[2 * g + 0];

            nele += local_weights[g] * rho_total;

            xcene += local_weights[g] * exc[g] * rho_total;
        }

        timer.stop("XC energy");
    }

    // destroy GTOs container

    delete gtovec;

    timer.stop("Total timing");

    aoFockMatrix.setNumberOfElectrons(nele);

    aoFockMatrix.setExchangeCorrelationEnergy(xcene);
}

void
CXCNewIntegrator::_integrateVxcPDFTForGGA(CAOKohnShamMatrix&      aoFockMatrix,
                                          CDense4DTensor&         moTwoBodyGradient,
                                          const CMolecule&        molecule,
                                          const CMolecularBasis&  basis,
                                          const CAODensityMatrix& DensityMatrix,
                                          const CDense4DTensor&   TwoBodyDensityMatrix,
                                          const CDenseMatrix&     ActiveMOs,
                                          const CMolecularGrid&   molecularGrid,
                                          const CXCNewFunctional& xcFunctional) const
{
    CMultiTimer timer;

    timer.start("Total timing");

    timer.start("Preparation");

    auto nthreads = omp_get_max_threads();

    std::vector<CMultiTimer> omptimers(nthreads);

    // GTOs container and number of AOs

    CGtoContainer* gtovec = new CGtoContainer(molecule, basis);

    auto naos = gtovec->getNumberOfAtomicOrbitals();

    // Set up Fock matrix

    aoFockMatrix.zero();

    // memory blocks for GTOs on grid points

    CMemBlock2D<double> gaos(molecularGrid.getMaxNumberOfGridPointsPerBox(), naos);

    CMemBlock2D<double> gaox(molecularGrid.getMaxNumberOfGridPointsPerBox(), naos);
    CMemBlock2D<double> gaoy(molecularGrid.getMaxNumberOfGridPointsPerBox(), naos);
    CMemBlock2D<double> gaoz(molecularGrid.getMaxNumberOfGridPointsPerBox(), naos);

    // indices for keeping track of GTOs

    // skip_cgto_ids: whether a CGTO should be skipped
    // skip_ao_ids: whether an AO should be skipped
    // aoinds: mapping between AO indices before and after screening

    CMemBlock<int32_t> skip_cgto_ids(naos); // note: naos >= ncgtos

    CMemBlock<int32_t> skip_ao_ids(naos);

    std::vector<int32_t> aoinds(naos);

    // density and functional derivatives

    CMemBlock<double> local_weights_data(molecularGrid.getMaxNumberOfGridPointsPerBox());

    CMemBlock<double> rho_data(2 * molecularGrid.getMaxNumberOfGridPointsPerBox());
    CMemBlock<double> rhograd_data(6 * molecularGrid.getMaxNumberOfGridPointsPerBox());
    CMemBlock<double> sigma_data(3 * molecularGrid.getMaxNumberOfGridPointsPerBox());

    CMemBlock<double> exc_data(1 * molecularGrid.getMaxNumberOfGridPointsPerBox());
    CMemBlock<double> vrho_data(2 * molecularGrid.getMaxNumberOfGridPointsPerBox());
    CMemBlock<double> vsigma_data(3 * molecularGrid.getMaxNumberOfGridPointsPerBox());

    auto local_weights = local_weights_data.data();

    auto rho = rho_data.data();
    auto rhograd = rhograd_data.data();
    auto sigma = sigma_data.data();

    auto exc = exc_data.data();
    auto vrho = vrho_data.data();
    auto vsigma = vsigma_data.data();

    // initial values for XC energy and number of electrons

    double nele = 0.0, xcene = 0.0;

    // coordinates and weights of grid points

    auto xcoords = molecularGrid.getCoordinatesX();
    auto ycoords = molecularGrid.getCoordinatesY();
    auto zcoords = molecularGrid.getCoordinatesZ();
    auto weights = molecularGrid.getWeights();

    // counts and displacements of grid points in boxes

    auto counts = molecularGrid.getGridPointCounts();

    auto displacements = molecularGrid.getGridPointDisplacements();

    timer.stop("Preparation");

    for (int32_t box_id = 0; box_id < counts.size(); box_id++)
    {
        // grid points in box

        auto npoints = counts.data()[box_id];

        auto gridblockpos = displacements.data()[box_id];

        // dimension of grid box

        auto boxdim = gtoeval::getGridBoxDimension(gridblockpos, npoints, xcoords, ycoords, zcoords);

        // pre-screening of GTOs

        timer.start("GTO pre-screening");

        gtoeval::preScreenGtos(skip_cgto_ids, skip_ao_ids, gtovec, 1, _screeningThresholdForGTOValues, boxdim);  // 1st order GTO derivative

        timer.stop("GTO pre-screening");

        // GTO values on grid points

        timer.start("OMP GTO evaluation");

        #pragma omp parallel
        {
            auto thread_id = omp_get_thread_num();

            omptimers[thread_id].start("gtoeval");

            auto grid_batch_size = mpi::batch_size(npoints, thread_id, nthreads);

            auto grid_batch_offset = mpi::batch_offset(npoints, thread_id, nthreads);

            gtoeval::computeGtosValuesForGGA(gaos, gaox, gaoy, gaoz, gtovec, xcoords, ycoords, zcoords, gridblockpos,

                                             grid_batch_offset, grid_batch_size, skip_cgto_ids);

            omptimers[thread_id].stop("gtoeval");
        }

        timer.stop("OMP GTO evaluation");

        timer.start("GTO screening");

        int32_t aocount = 0;

        for (int32_t nu = 0; nu < naos; nu++)
        {
            if (skip_ao_ids.data()[nu]) continue;

            bool skip = true;

            auto gaos_nu = gaos.data(nu);

            auto gaox_nu = gaox.data(nu);
            auto gaoy_nu = gaoy.data(nu);
            auto gaoz_nu = gaoz.data(nu);

            for (int32_t g = 0; g < npoints; g++)
            {
                if ((std::fabs(gaos_nu[g]) > _screeningThresholdForGTOValues) ||
                    (std::fabs(gaox_nu[g]) > _screeningThresholdForGTOValues) ||
                    (std::fabs(gaoy_nu[g]) > _screeningThresholdForGTOValues) ||
                    (std::fabs(gaoz_nu[g]) > _screeningThresholdForGTOValues))
                {
                    skip = false;

                    break;
                }
            }

            if (!skip)
            {
                aoinds[aocount] = nu;

                ++aocount;
            }
        }

        CDenseMatrix mat_chi(aocount, npoints);

        CDenseMatrix mat_chi_x(aocount, npoints);
        CDenseMatrix mat_chi_y(aocount, npoints);
        CDenseMatrix mat_chi_z(aocount, npoints);

        for (int32_t i = 0; i < aocount; i++)
        {
            std::memcpy(mat_chi.row(i), gaos.data(aoinds[i]), npoints * sizeof(double));

            std::memcpy(mat_chi_x.row(i), gaox.data(aoinds[i]), npoints * sizeof(double));
            std::memcpy(mat_chi_y.row(i), gaoy.data(aoinds[i]), npoints * sizeof(double));
            std::memcpy(mat_chi_z.row(i), gaoz.data(aoinds[i]), npoints * sizeof(double));
        }

        timer.stop("GTO screening");

        if (aocount == 0) continue;

        // generate sub density matrix and MO coefficients

        timer.start("Density matrix slicing");

        auto sub_dens_mat_a = submat::getSubDensityMatrix(DensityMatrix, 0, "ALPHA", aoinds, aocount, naos);

        auto sub_ActiveMOs = submat::getSubMatrixByColumnSlicing(ActiveMOs, aoinds, aocount, naos);

        timer.stop("Density matrix slicing");

        // generate density and on-top pair density on the grid

        dengridgen::generatePairDensityForGGA(rho, rhograd, sigma, npoints, mat_chi, mat_chi_x, mat_chi_y, mat_chi_z, sub_dens_mat_a, sub_ActiveMOs, TwoBodyDensityMatrix, timer);

        // compute exchange-correlation functional derivative

        timer.start("XC functional eval.");

        // TODO (MGD) implement and use own functionals
        xcFunctional.compute_exc_vxc_for_gga(npoints, rho, sigma, exc, vrho, vsigma);

        timer.stop("XC functional eval.");

        // screen density and functional derivatives

        timer.start("Density screening");

        gridscreen::copyWeights(local_weights, gridblockpos, weights, npoints);

        gridscreen::screenVxcFockForGGA(rho, sigma, exc, vrho, vsigma, npoints, _screeningThresholdForDensityValues);

        // TODO (MGD) screening

        timer.stop("Density screening");

        auto partial_mat_Vxc = _integratePartialVxcFockForGGA(
                npoints, local_weights, mat_chi, mat_chi_x, mat_chi_y, mat_chi_z, rhograd, vrho, vsigma, timer);

        // TODO (MGD) 2-body gradient

        // distribute partial Vxc to full Kohn-Sham matrix

        timer.start("Vxc matrix dist.");

        submat::distributeSubMatrixToKohnSham(aoFockMatrix, partial_mat_Vxc, aoinds, aocount, naos);

        timer.stop("Vxc matrix dist.");

        // compute partial contribution to XC energy

        timer.start("XC energy");

        for (int32_t g = 0; g < npoints; g++)
        {
            auto rho_total = rho[2 * g + 0] + rho[2 * g + 1];

            nele += local_weights[g] * rho_total;

            xcene += local_weights[g] * exc[g] * rho_total;
        }

        timer.stop("XC energy");
    }

    // destroy GTOs container

    delete gtovec;

    timer.stop("Total timing");

    aoFockMatrix.setNumberOfElectrons(nele);

    aoFockMatrix.setExchangeCorrelationEnergy(xcene);
}

CDenseMatrix
CXCNewIntegrator::_integratePartialVxcFockForLDA(const int32_t          npoints,
                                                 const double*          weights,
                                                 const CDenseMatrix&    gtoValues,
                                                 const double*          vrho,
                                                 CMultiTimer&           timer) const
{
    // GTO values on grid points

    auto chi_val = gtoValues.values();

    // eq.(30), JCTC 2021, 17, 1512-1521

    timer.start("Vxc matrix G");

    auto naos = gtoValues.getNumberOfRows();

    CDenseMatrix mat_G(naos, npoints);

    auto G_val = mat_G.values();

    #pragma omp parallel
    {
        auto thread_id = omp_get_thread_num();

        auto nthreads = omp_get_max_threads();

        auto grid_batch_size = mpi::batch_size(npoints, thread_id, nthreads);

        auto grid_batch_offset = mpi::batch_offset(npoints, thread_id, nthreads);

        for (int32_t nu = 0; nu < naos; nu++)
        {
            auto nu_offset = nu * npoints;

            #pragma omp simd aligned(weights, vrho, G_val, chi_val : VLX_ALIGN)
            for (int32_t g = grid_batch_offset; g < grid_batch_offset + grid_batch_size; g++)
            {
                G_val[nu_offset + g] = weights[g] * vrho[2 * g + 0] * chi_val[nu_offset + g];
            }
        }
    }

    timer.stop("Vxc matrix G");

    // eq.(31), JCTC 2021, 17, 1512-1521

    timer.start("Vxc matrix matmul");

    auto mat_Vxc = denblas::multABt(gtoValues, mat_G);

    timer.stop("Vxc matrix matmul");

    return mat_Vxc;
}

std::vector<CDenseMatrix>
CXCNewIntegrator::_integratePartialVxcFockForLDAOpenShell(const int32_t          npoints,
                                                          const double*          weights,
                                                          const CDenseMatrix&    gtoValues,
                                                          const double*          vrho,
                                                          CMultiTimer&           timer) const
{
    // GTO values on grid points

    auto chi_val = gtoValues.values();

    // eq.(30), JCTC 2021, 17, 1512-1521

    timer.start("Vxc matrix G");

    auto naos = gtoValues.getNumberOfRows();

    CDenseMatrix mat_G_a(naos, npoints);

    CDenseMatrix mat_G_b(naos, npoints);

    auto G_a_val = mat_G_a.values();

    auto G_b_val = mat_G_b.values();

    #pragma omp parallel
    {
        auto thread_id = omp_get_thread_num();

        auto nthreads = omp_get_max_threads();

        auto grid_batch_size = mpi::batch_size(npoints, thread_id, nthreads);

        auto grid_batch_offset = mpi::batch_offset(npoints, thread_id, nthreads);

        for (int32_t nu = 0; nu < naos; nu++)
        {
            auto nu_offset = nu * npoints;

            #pragma omp simd aligned(weights, vrho, G_a_val, G_b_val, chi_val : VLX_ALIGN)
            for (int32_t g = grid_batch_offset; g < grid_batch_offset + grid_batch_size; g++)
            {
                G_a_val[nu_offset + g] = weights[g] * vrho[2 * g + 0] * chi_val[nu_offset + g];

                G_b_val[nu_offset + g] = weights[g] * vrho[2 * g + 1] * chi_val[nu_offset + g];
            }
        }
    }

    timer.stop("Vxc matrix G");

    // eq.(31), JCTC 2021, 17, 1512-1521

    timer.start("Vxc matrix matmul");

    auto mat_Vxc_a = denblas::multABt(gtoValues, mat_G_a);

    auto mat_Vxc_b = denblas::multABt(gtoValues, mat_G_b);

    timer.stop("Vxc matrix matmul");

    return std::vector<CDenseMatrix>{mat_Vxc_a, mat_Vxc_b};
}

CDenseMatrix
CXCNewIntegrator::_integratePartialVxcFockForGGA(const int32_t          npoints,
                                                 const double*          weights,
                                                 const CDenseMatrix&    gtoValues,
                                                 const CDenseMatrix&    gtoValuesX,
                                                 const CDenseMatrix&    gtoValuesY,
                                                 const CDenseMatrix&    gtoValuesZ,
                                                 const double*          rhograd,
                                                 const double*          vrho,
                                                 const double*          vsigma,
                                                 CMultiTimer&           timer) const
{
    // eq.(30), JCTC 2021, 17, 1512-1521

    timer.start("Vxc matrix G");

    auto naos = gtoValues.getNumberOfRows();

    CDenseMatrix mat_G(naos, npoints);

    CDenseMatrix mat_G_gga(naos, npoints);

    auto G_val = mat_G.values();

    auto G_gga_val = mat_G_gga.values();

    auto chi_val = gtoValues.values();

    auto chi_x_val = gtoValuesX.values();

    auto chi_y_val = gtoValuesY.values();

    auto chi_z_val = gtoValuesZ.values();

    #pragma omp parallel
    {
        auto thread_id = omp_get_thread_num();

        auto nthreads = omp_get_max_threads();

        auto grid_batch_size = mpi::batch_size(npoints, thread_id, nthreads);

        auto grid_batch_offset = mpi::batch_offset(npoints, thread_id, nthreads);

        for (int32_t nu = 0; nu < naos; nu++)
        {
            auto nu_offset = nu * npoints;

            for (int32_t g = grid_batch_offset; g < grid_batch_offset + grid_batch_size; g++)
            {
                auto vx = 2.0 * vsigma[3 * g + 0] * rhograd[6 * g + 0] + vsigma[3 * g + 1] * rhograd[6 * g + 3];

                auto vy = 2.0 * vsigma[3 * g + 0] * rhograd[6 * g + 1] + vsigma[3 * g + 1] * rhograd[6 * g + 4];

                auto vz = 2.0 * vsigma[3 * g + 0] * rhograd[6 * g + 2] + vsigma[3 * g + 1] * rhograd[6 * g + 5];

                G_val[nu_offset + g] = weights[g] * vrho[2 * g + 0] * chi_val[nu_offset + g];

                G_gga_val[nu_offset + g] = weights[g] * (vx * chi_x_val[nu_offset + g] +
                                                         vy * chi_y_val[nu_offset + g] +
                                                         vz * chi_z_val[nu_offset + g]);
            }
        }
    }

    timer.stop("Vxc matrix G");

    // eq.(31), JCTC 2021, 17, 1512-1521

    // Note that we use matrix-matrix multiplication only once, and symmetrize
    // the result. This is because the density matrix is symmetric, and the
    // Kohn-Sham matrix from mat_G is also symmetric. Formally only the
    // mat_G_gga contribution should be symmetrized.

    timer.start("Vxc matrix matmul");

    auto mat_Vxc = denblas::multABt(gtoValues, denblas::addAB(mat_G, mat_G_gga, 2.0));

    mat_Vxc.symmetrizeAndScale(0.5);

    timer.stop("Vxc matrix matmul");

    return mat_Vxc;
}

std::vector<CDenseMatrix>
CXCNewIntegrator::_integratePartialVxcFockForGGAOpenShell(const int32_t          npoints,
                                                          const double*          weights,
                                                          const CDenseMatrix&    gtoValues,
                                                          const CDenseMatrix&    gtoValuesX,
                                                          const CDenseMatrix&    gtoValuesY,
                                                          const CDenseMatrix&    gtoValuesZ,
                                                          const double*          rhograd,
                                                          const double*          vrho,
                                                          const double*          vsigma,
                                                          CMultiTimer&           timer) const
{
    // eq.(30), JCTC 2021, 17, 1512-1521

    timer.start("Vxc matrix G");

    auto naos = gtoValues.getNumberOfRows();

    CDenseMatrix mat_G_a(naos, npoints);
    CDenseMatrix mat_G_b(naos, npoints);

    CDenseMatrix mat_G_a_gga(naos, npoints);
    CDenseMatrix mat_G_b_gga(naos, npoints);

    auto G_a_val = mat_G_a.values();
    auto G_b_val = mat_G_b.values();

    auto G_a_gga_val = mat_G_a_gga.values();
    auto G_b_gga_val = mat_G_b_gga.values();

    auto chi_val = gtoValues.values();

    auto chi_x_val = gtoValuesX.values();
    auto chi_y_val = gtoValuesY.values();
    auto chi_z_val = gtoValuesZ.values();

    #pragma omp parallel
    {
        auto thread_id = omp_get_thread_num();

        auto nthreads = omp_get_max_threads();

        auto grid_batch_size = mpi::batch_size(npoints, thread_id, nthreads);

        auto grid_batch_offset = mpi::batch_offset(npoints, thread_id, nthreads);

        for (int32_t nu = 0; nu < naos; nu++)
        {
            auto nu_offset = nu * npoints;

            for (int32_t g = grid_batch_offset; g < grid_batch_offset + grid_batch_size; g++)
            {
                auto vxa = 2.0 * vsigma[3 * g + 0] * rhograd[6 * g + 0] + vsigma[3 * g + 1] * rhograd[6 * g + 3];
                auto vya = 2.0 * vsigma[3 * g + 0] * rhograd[6 * g + 1] + vsigma[3 * g + 1] * rhograd[6 * g + 4];
                auto vza = 2.0 * vsigma[3 * g + 0] * rhograd[6 * g + 2] + vsigma[3 * g + 1] * rhograd[6 * g + 5];

                auto vxb = 2.0 * vsigma[3 * g + 2] * rhograd[6 * g + 3] + vsigma[3 * g + 1] * rhograd[6 * g + 0];
                auto vyb = 2.0 * vsigma[3 * g + 2] * rhograd[6 * g + 4] + vsigma[3 * g + 1] * rhograd[6 * g + 1];
                auto vzb = 2.0 * vsigma[3 * g + 2] * rhograd[6 * g + 5] + vsigma[3 * g + 1] * rhograd[6 * g + 2];

                G_a_val[nu_offset + g] = weights[g] * vrho[2 * g + 0] * chi_val[nu_offset + g];
                G_b_val[nu_offset + g] = weights[g] * vrho[2 * g + 1] * chi_val[nu_offset + g];

                G_a_gga_val[nu_offset + g] = weights[g] * (vxa * chi_x_val[nu_offset + g] +
                                                           vya * chi_y_val[nu_offset + g] +
                                                           vza * chi_z_val[nu_offset + g]);
                G_b_gga_val[nu_offset + g] = weights[g] * (vxb * chi_x_val[nu_offset + g] +
                                                           vyb * chi_y_val[nu_offset + g] +
                                                           vzb * chi_z_val[nu_offset + g]);
            }
        }
    }

    timer.stop("Vxc matrix G");

    // eq.(31), JCTC 2021, 17, 1512-1521

    // Note that we use matrix-matrix multiplication only once, and symmetrize
    // the result. This is because the density matrix is symmetric, and the
    // Kohn-Sham matrix from mat_G is also symmetric. Formally only the
    // mat_G_gga contribution should be symmetrized.

    timer.start("Vxc matrix matmul");

    auto mat_Vxc_a = denblas::multABt(gtoValues, denblas::addAB(mat_G_a, mat_G_a_gga, 2.0));
    auto mat_Vxc_b = denblas::multABt(gtoValues, denblas::addAB(mat_G_b, mat_G_b_gga, 2.0));

    mat_Vxc_a.symmetrizeAndScale(0.5);
    mat_Vxc_b.symmetrizeAndScale(0.5);

    timer.stop("Vxc matrix matmul");

    return std::vector<CDenseMatrix>{mat_Vxc_a, mat_Vxc_b};
}

CDenseMatrix
CXCNewIntegrator::_integratePartialVxcFockForMGGA(const int32_t          npoints,
                                                  const double*          weights,
                                                  const CDenseMatrix&    gtoValues,
                                                  const CDenseMatrix&    gtoValuesX,
                                                  const CDenseMatrix&    gtoValuesY,
                                                  const CDenseMatrix&    gtoValuesZ,
                                                  const double*          rhograd,
                                                  const double*          vrho,
                                                  const double*          vsigma,
                                                  const double*          vlapl,
                                                  const double*          vtau,
                                                  CMultiTimer&           timer) const
{
    // eq.(30), JCTC 2021, 17, 1512-1521

    timer.start("Vxc matrix G");

    auto naos = gtoValues.getNumberOfRows();

    // LDA contribution
    CDenseMatrix mat_G(naos, npoints);

    // GGA contribution
    CDenseMatrix mat_G_gga(naos, npoints);

    // tau contribution
    CDenseMatrix mat_G_gga_x(naos, npoints);
    CDenseMatrix mat_G_gga_y(naos, npoints);
    CDenseMatrix mat_G_gga_z(naos, npoints);

    auto G_val = mat_G.values();

    auto G_gga_val = mat_G_gga.values();

    auto G_gga_x_val = mat_G_gga_x.values();
    auto G_gga_y_val = mat_G_gga_y.values();
    auto G_gga_z_val = mat_G_gga_z.values();

    auto chi_val = gtoValues.values();

    auto chi_x_val = gtoValuesX.values();
    auto chi_y_val = gtoValuesY.values();
    auto chi_z_val = gtoValuesZ.values();

    #pragma omp parallel
    {
        auto thread_id = omp_get_thread_num();

        auto nthreads = omp_get_max_threads();

        auto grid_batch_size = mpi::batch_size(npoints, thread_id, nthreads);

        auto grid_batch_offset = mpi::batch_offset(npoints, thread_id, nthreads);

        for (int32_t nu = 0; nu < naos; nu++)
        {
            auto nu_offset = nu * npoints;

            for (int32_t g = grid_batch_offset; g < grid_batch_offset + grid_batch_size; g++)
            {
                auto vx = 2.0 * vsigma[3 * g + 0] * rhograd[6 * g + 0] + vsigma[3 * g + 1] * rhograd[6 * g + 3];
                auto vy = 2.0 * vsigma[3 * g + 0] * rhograd[6 * g + 1] + vsigma[3 * g + 1] * rhograd[6 * g + 4];
                auto vz = 2.0 * vsigma[3 * g + 0] * rhograd[6 * g + 2] + vsigma[3 * g + 1] * rhograd[6 * g + 5];

                // LDA contribution
                G_val[nu_offset + g] = weights[g] * vrho[2 * g + 0] * chi_val[nu_offset + g];

                // GGA contribution (will be scaled by 2 later)
                G_gga_val[nu_offset + g] = weights[g] * (vx * chi_x_val[nu_offset + g] +
                                                         vy * chi_y_val[nu_offset + g] +
                                                         vz * chi_z_val[nu_offset + g]);

                // TODO implement Laplacian dependence

                // tau contribution (will be scaled by 0.5 later)
                G_gga_x_val[nu_offset + g] = weights[g] * vtau[2 * g + 0] * chi_x_val[nu_offset + g];
                G_gga_y_val[nu_offset + g] = weights[g] * vtau[2 * g + 0] * chi_y_val[nu_offset + g];
                G_gga_z_val[nu_offset + g] = weights[g] * vtau[2 * g + 0] * chi_z_val[nu_offset + g];
            }
        }
    }

    timer.stop("Vxc matrix G");

    // eq.(31), JCTC 2021, 17, 1512-1521

    // Note that we use matrix-matrix multiplication only once, and symmetrize
    // the result. This is because the density matrix is symmetric, and the
    // Kohn-Sham matrix from mat_G is also symmetric. Formally only the
    // mat_G_gga contribution should be symmetrized.

    timer.start("Vxc matrix matmul");

    // LDA and GGA contribution
    auto mat_Vxc = denblas::multABt(gtoValues, denblas::addAB(mat_G, mat_G_gga, 2.0));

    // tau contribution
    auto mat_Vxc_x = denblas::multABt(gtoValuesX, mat_G_gga_x);
    auto mat_Vxc_y = denblas::multABt(gtoValuesY, mat_G_gga_y);
    auto mat_Vxc_z = denblas::multABt(gtoValuesZ, mat_G_gga_z);

    mat_Vxc = denblas::addAB(mat_Vxc, mat_Vxc_x, 0.5);
    mat_Vxc = denblas::addAB(mat_Vxc, mat_Vxc_y, 0.5);
    mat_Vxc = denblas::addAB(mat_Vxc, mat_Vxc_z, 0.5);

    mat_Vxc.symmetrizeAndScale(0.5);

    timer.stop("Vxc matrix matmul");

    return mat_Vxc;
}

std::vector<CDenseMatrix>
CXCNewIntegrator::_integratePartialVxcFockForMGGAOpenShell(const int32_t          npoints,
                                                           const double*          weights,
                                                           const CDenseMatrix&    gtoValues,
                                                           const CDenseMatrix&    gtoValuesX,
                                                           const CDenseMatrix&    gtoValuesY,
                                                           const CDenseMatrix&    gtoValuesZ,
                                                           const double*          rhograd,
                                                           const double*          vrho,
                                                           const double*          vsigma,
                                                           const double*          vlapl,
                                                           const double*          vtau,
                                                           CMultiTimer&           timer) const
{
    // eq.(30), JCTC 2021, 17, 1512-1521

    timer.start("Vxc matrix G");

    auto naos = gtoValues.getNumberOfRows();

    // LDA contribution
    CDenseMatrix mat_G_a(naos, npoints);
    CDenseMatrix mat_G_b(naos, npoints);

    // GGA contribution
    CDenseMatrix mat_G_a_gga(naos, npoints);
    CDenseMatrix mat_G_b_gga(naos, npoints);

    // tau contribution
    CDenseMatrix mat_G_a_gga_x(naos, npoints);
    CDenseMatrix mat_G_a_gga_y(naos, npoints);
    CDenseMatrix mat_G_a_gga_z(naos, npoints);

    CDenseMatrix mat_G_b_gga_x(naos, npoints);
    CDenseMatrix mat_G_b_gga_y(naos, npoints);
    CDenseMatrix mat_G_b_gga_z(naos, npoints);

    auto G_a_val = mat_G_a.values();
    auto G_b_val = mat_G_b.values();

    auto G_a_gga_val = mat_G_a_gga.values();
    auto G_b_gga_val = mat_G_b_gga.values();

    auto G_a_gga_x_val = mat_G_a_gga_x.values();
    auto G_a_gga_y_val = mat_G_a_gga_y.values();
    auto G_a_gga_z_val = mat_G_a_gga_z.values();

    auto G_b_gga_x_val = mat_G_b_gga_x.values();
    auto G_b_gga_y_val = mat_G_b_gga_y.values();
    auto G_b_gga_z_val = mat_G_b_gga_z.values();

    auto chi_val = gtoValues.values();

    auto chi_x_val = gtoValuesX.values();
    auto chi_y_val = gtoValuesY.values();
    auto chi_z_val = gtoValuesZ.values();

    #pragma omp parallel
    {
        auto thread_id = omp_get_thread_num();

        auto nthreads = omp_get_max_threads();

        auto grid_batch_size = mpi::batch_size(npoints, thread_id, nthreads);

        auto grid_batch_offset = mpi::batch_offset(npoints, thread_id, nthreads);

        for (int32_t nu = 0; nu < naos; nu++)
        {
            auto nu_offset = nu * npoints;

            for (int32_t g = grid_batch_offset; g < grid_batch_offset + grid_batch_size; g++)
            {
                auto vxa = 2.0 * vsigma[3 * g + 0] * rhograd[6 * g + 0] + vsigma[3 * g + 1] * rhograd[6 * g + 3];
                auto vya = 2.0 * vsigma[3 * g + 0] * rhograd[6 * g + 1] + vsigma[3 * g + 1] * rhograd[6 * g + 4];
                auto vza = 2.0 * vsigma[3 * g + 0] * rhograd[6 * g + 2] + vsigma[3 * g + 1] * rhograd[6 * g + 5];

                auto vxb = 2.0 * vsigma[3 * g + 2] * rhograd[6 * g + 3] + vsigma[3 * g + 1] * rhograd[6 * g + 0];
                auto vyb = 2.0 * vsigma[3 * g + 2] * rhograd[6 * g + 4] + vsigma[3 * g + 1] * rhograd[6 * g + 1];
                auto vzb = 2.0 * vsigma[3 * g + 2] * rhograd[6 * g + 5] + vsigma[3 * g + 1] * rhograd[6 * g + 2];

                // LDA contribution
                G_a_val[nu_offset + g] = weights[g] * vrho[2 * g + 0] * chi_val[nu_offset + g];
                G_b_val[nu_offset + g] = weights[g] * vrho[2 * g + 1] * chi_val[nu_offset + g];

                // GGA contribution (will be scaled by 2 later)
                G_a_gga_val[nu_offset + g] = weights[g] * (vxa * chi_x_val[nu_offset + g] +
                                                           vya * chi_y_val[nu_offset + g] +
                                                           vza * chi_z_val[nu_offset + g]);
                G_b_gga_val[nu_offset + g] = weights[g] * (vxb * chi_x_val[nu_offset + g] +
                                                           vyb * chi_y_val[nu_offset + g] +
                                                           vzb * chi_z_val[nu_offset + g]);

                // TODO implement Laplacian dependence

                // tau contribution (will be scaled by 0.5 later)
                G_a_gga_x_val[nu_offset + g] = weights[g] * vtau[2 * g + 0] * chi_x_val[nu_offset + g];
                G_a_gga_y_val[nu_offset + g] = weights[g] * vtau[2 * g + 0] * chi_y_val[nu_offset + g];
                G_a_gga_z_val[nu_offset + g] = weights[g] * vtau[2 * g + 0] * chi_z_val[nu_offset + g];

                G_b_gga_x_val[nu_offset + g] = weights[g] * vtau[2 * g + 1] * chi_x_val[nu_offset + g];
                G_b_gga_y_val[nu_offset + g] = weights[g] * vtau[2 * g + 1] * chi_y_val[nu_offset + g];
                G_b_gga_z_val[nu_offset + g] = weights[g] * vtau[2 * g + 1] * chi_z_val[nu_offset + g];
            }
        }
    }

    timer.stop("Vxc matrix G");

    // eq.(31), JCTC 2021, 17, 1512-1521

    // Note that we use matrix-matrix multiplication only once, and symmetrize
    // the result. This is because the density matrix is symmetric, and the
    // Kohn-Sham matrix from mat_G is also symmetric. Formally only the
    // mat_G_gga contribution should be symmetrized.

    timer.start("Vxc matrix matmul");

    // LDA and GGA contribution
    auto mat_Vxc_a = denblas::multABt(gtoValues, denblas::addAB(mat_G_a, mat_G_a_gga, 2.0));
    auto mat_Vxc_b = denblas::multABt(gtoValues, denblas::addAB(mat_G_b, mat_G_b_gga, 2.0));

    // tau contribution
    auto mat_Vxc_a_x = denblas::multABt(gtoValuesX, mat_G_a_gga_x);
    auto mat_Vxc_a_y = denblas::multABt(gtoValuesY, mat_G_a_gga_y);
    auto mat_Vxc_a_z = denblas::multABt(gtoValuesZ, mat_G_a_gga_z);

    auto mat_Vxc_b_x = denblas::multABt(gtoValuesX, mat_G_b_gga_x);
    auto mat_Vxc_b_y = denblas::multABt(gtoValuesY, mat_G_b_gga_y);
    auto mat_Vxc_b_z = denblas::multABt(gtoValuesZ, mat_G_b_gga_z);

    mat_Vxc_a = denblas::addAB(mat_Vxc_a, mat_Vxc_a_x, 0.5);
    mat_Vxc_a = denblas::addAB(mat_Vxc_a, mat_Vxc_a_y, 0.5);
    mat_Vxc_a = denblas::addAB(mat_Vxc_a, mat_Vxc_a_z, 0.5);

    mat_Vxc_b = denblas::addAB(mat_Vxc_b, mat_Vxc_b_x, 0.5);
    mat_Vxc_b = denblas::addAB(mat_Vxc_b, mat_Vxc_b_y, 0.5);
    mat_Vxc_b = denblas::addAB(mat_Vxc_b, mat_Vxc_b_z, 0.5);

    mat_Vxc_a.symmetrizeAndScale(0.5);
    mat_Vxc_b.symmetrizeAndScale(0.5);

    timer.stop("Vxc matrix matmul");

    return std::vector<CDenseMatrix>{mat_Vxc_a, mat_Vxc_b};
}

CDenseMatrix
CXCNewIntegrator::_integratePartialFxcFockForLDA(const int32_t         npoints,
                                                 const double*         weights,
                                                 const CDenseMatrix&   gtoValues,
                                                 const double*         rhow,
                                                 const double*         v2rho2,
                                                 CMultiTimer&          timer) const
{
    // GTO values on grid points

    auto chi_val = gtoValues.values();

    // eq.(30), JCTC 2021, 17, 1512-1521

    timer.start("Fxc matrix G");

    auto naos = gtoValues.getNumberOfRows();

    CDenseMatrix mat_G(naos, npoints);

    auto G_val = mat_G.values();

    #pragma omp parallel
    {
        auto thread_id = omp_get_thread_num();

        auto nthreads = omp_get_max_threads();

        auto grid_batch_size = mpi::batch_size(npoints, thread_id, nthreads);

        auto grid_batch_offset = mpi::batch_offset(npoints, thread_id, nthreads);

        for (int32_t nu = 0; nu < naos; nu++)
        {
            auto nu_offset = nu * npoints;

            #pragma omp simd aligned(weights, v2rho2, rhow, G_val, chi_val : VLX_ALIGN)
            for (int32_t g = grid_batch_offset; g < grid_batch_offset + grid_batch_size; g++)
            {
                G_val[nu_offset + g] = weights[g] * (v2rho2[3 * g + 0] * rhow[2 * g + 0] +
                                                     v2rho2[3 * g + 1] * rhow[2 * g + 1]) * chi_val[nu_offset + g];
            }
        }
    }

    timer.stop("Fxc matrix G");

    // eq.(31), JCTC 2021, 17, 1512-1521

    timer.start("Fxc matrix matmul");

    auto mat_Fxc = denblas::multABt(gtoValues, mat_G);

    timer.stop("Fxc matrix matmul");

    return mat_Fxc;
}

CDenseMatrix
CXCNewIntegrator::_integratePartialFxcFockForGGA(const int32_t          npoints,
                                                 const double*          weights,
                                                 const CDenseMatrix&    gtoValues,
                                                 const CDenseMatrix&    gtoValuesX,
                                                 const CDenseMatrix&    gtoValuesY,
                                                 const CDenseMatrix&    gtoValuesZ,
                                                 const double*          rhow,
                                                 const double*          rhograd,
                                                 const double*          rhowgrad,
                                                 const double*          vsigma,
                                                 const double*          v2rho2,
                                                 const double*          v2rhosigma,
                                                 const double*          v2sigma2,
                                                 CMultiTimer&           timer) const
{
    // GTO values on grid points

    auto chi_val = gtoValues.values();

    auto chi_x_val = gtoValuesX.values();

    auto chi_y_val = gtoValuesY.values();

    auto chi_z_val = gtoValuesZ.values();

    // eq.(30), JCTC 2021, 17, 1512-1521

    timer.start("Fxc matrix G");

    auto naos = gtoValues.getNumberOfRows();

    CDenseMatrix mat_G(naos, npoints);

    CDenseMatrix mat_G_gga(naos, npoints);

    auto G_val = mat_G.values();

    auto G_gga_val = mat_G_gga.values();

    #pragma omp parallel
    {
        auto thread_id = omp_get_thread_num();

        auto nthreads = omp_get_max_threads();

        auto grid_batch_size = mpi::batch_size(npoints, thread_id, nthreads);

        auto grid_batch_offset = mpi::batch_offset(npoints, thread_id, nthreads);

        for (int32_t nu = 0; nu < naos; nu++)
        {
            auto nu_offset = nu * npoints;

            #pragma omp simd aligned(weights, rhow, rhograd, rhowgrad, \
                    vsigma, v2rho2, v2rhosigma, v2sigma2, \
                    G_val, G_gga_val, chi_val, chi_x_val, chi_y_val, chi_z_val : VLX_ALIGN)
            for (int32_t g = grid_batch_offset; g < grid_batch_offset + grid_batch_size; g++)
            {
                double w = weights[g];

                auto grhow_grho_aa = 2.0 * (rhowgrad[6 * g + 0] * rhograd[6 * g + 0] +
                                            rhowgrad[6 * g + 1] * rhograd[6 * g + 1] +
                                            rhowgrad[6 * g + 2] * rhograd[6 * g + 2]);

                auto grhow_grho_bb = 2.0 * (rhowgrad[6 * g + 3] * rhograd[6 * g + 3] +
                                            rhowgrad[6 * g + 4] * rhograd[6 * g + 4] +
                                            rhowgrad[6 * g + 5] * rhograd[6 * g + 5]);

                auto grhow_grho_ab = (rhowgrad[6 * g + 0] * rhograd[6 * g + 3] +
                                      rhowgrad[6 * g + 1] * rhograd[6 * g + 4] +
                                      rhowgrad[6 * g + 2] * rhograd[6 * g + 5] +

                                      rhowgrad[6 * g + 3] * rhograd[6 * g + 0] +
                                      rhowgrad[6 * g + 4] * rhograd[6 * g + 1] +
                                      rhowgrad[6 * g + 5] * rhograd[6 * g + 2]);

                // scalar contribution

                double f_0 = v2rho2[3 * g + 0] * rhow[2 * g + 0] +
                             v2rho2[3 * g + 1] * rhow[2 * g + 1] +

                             v2rhosigma[6 * g + 0] * grhow_grho_aa +
                             v2rhosigma[6 * g + 1] * grhow_grho_ab +
                             v2rhosigma[6 * g + 2] * grhow_grho_bb;

                G_val[nu_offset + g] = w * f_0 * chi_val[nu_offset + g];

                // vector contribution

                double f_aa = v2rhosigma[6 * g + 0] * rhow[2 * g + 0] +
                              v2rhosigma[6 * g + 3] * rhow[2 * g + 1] +

                              v2sigma2[6 * g + 0] * grhow_grho_aa +
                              v2sigma2[6 * g + 1] * grhow_grho_ab +
                              v2sigma2[6 * g + 2] * grhow_grho_bb;

                double f_ab = v2rhosigma[6 * g + 1] * rhow[2 * g + 0] +
                              v2rhosigma[6 * g + 4] * rhow[2 * g + 1] +

                              v2sigma2[6 * g + 1] * grhow_grho_aa +
                              v2sigma2[6 * g + 3] * grhow_grho_ab +
                              v2sigma2[6 * g + 4] * grhow_grho_bb;

                double xcomp = 0.0, ycomp = 0.0, zcomp = 0.0;

                xcomp += 2.0 * f_aa * rhograd[6 * g + 0] + f_ab * rhograd[6 * g + 3];
                ycomp += 2.0 * f_aa * rhograd[6 * g + 1] + f_ab * rhograd[6 * g + 4];
                zcomp += 2.0 * f_aa * rhograd[6 * g + 2] + f_ab * rhograd[6 * g + 5];

                xcomp += 2.0 * vsigma[3 * g + 0] * rhowgrad[6 * g + 0] + vsigma[3 * g + 1] * rhowgrad[6 * g + 3];
                ycomp += 2.0 * vsigma[3 * g + 0] * rhowgrad[6 * g + 1] + vsigma[3 * g + 1] * rhowgrad[6 * g + 4];
                zcomp += 2.0 * vsigma[3 * g + 0] * rhowgrad[6 * g + 2] + vsigma[3 * g + 1] * rhowgrad[6 * g + 5];

                G_gga_val[nu_offset + g] = w * (xcomp * chi_x_val[nu_offset + g] +
                                                ycomp * chi_y_val[nu_offset + g] +
                                                zcomp * chi_z_val[nu_offset + g]);
            }
        }
    }

    timer.stop("Fxc matrix G");

    // eq.(31), JCTC 2021, 17, 1512-1521

    timer.start("Fxc matrix matmul");

    auto mat_Fxc = denblas::multABt(gtoValues, mat_G);

    auto mat_Fxc_gga = denblas::multABt(gtoValues, mat_G_gga);

    mat_Fxc_gga.symmetrize();  // matrix + matrix.T

    mat_Fxc = denblas::addAB(mat_Fxc, mat_Fxc_gga, 1.0);

    timer.stop("Fxc matrix matmul");

    return mat_Fxc;
}

CDenseMatrix
CXCNewIntegrator::_integratePartialFxcFockForMGGA(const int32_t       npoints, 
                                                  const double*       weights, 
                                                  const CDenseMatrix& gtoValues,
                                                  const CDenseMatrix& gtoValuesX, 
                                                  const CDenseMatrix& gtoValuesY, 
                                                  const CDenseMatrix& gtoValuesZ,
                                                  const double*       rhow, 
                                                  const double*       rhograd, 
                                                  const double*       rhowgrad, 
                                                  const double*       tauw, 
                                                  const double*       laplw,
                                                  const double*       vrho, 
                                                  const double*       vsigma, 
                                                  const double*       vlapl, 
                                                  const double*       vtau, 
                                                  const double*       v2rho2,
                                                  const double*       v2lapl2, 
                                                  const double*       v2tau2, 
                                                  const double*       v2rholapl, 
                                                  const double*       v2rhotau,
                                                  const double*       v2lapltau, 
                                                  const double*       v2rhosigma, 
                                                  const double*       v2sigmalapl, 
                                                  const double*       v2sigmatau,
                                                  const double*       v2sigma2, 
                                                  CMultiTimer&        timer) const
{
    // eq.(30), JCTC 2021, 17, 1512-1521

    timer.start("Fxc matrix G");

    auto naos = gtoValues.getNumberOfRows();

    // LDA contribution
    CDenseMatrix mat_G(naos, npoints);

    // GGA contribution
    CDenseMatrix mat_G_gga(naos, npoints);

    // tau contribution
    CDenseMatrix mat_G_gga_x(naos, npoints);
    CDenseMatrix mat_G_gga_y(naos, npoints);
    CDenseMatrix mat_G_gga_z(naos, npoints);

    auto G_val = mat_G.values();

    auto G_gga_val = mat_G_gga.values();

    auto G_gga_x_val = mat_G_gga_x.values();
    auto G_gga_y_val = mat_G_gga_y.values();
    auto G_gga_z_val = mat_G_gga_z.values();

    auto chi_val = gtoValues.values();
    auto chi_x_val = gtoValuesX.values();
    auto chi_y_val = gtoValuesY.values();
    auto chi_z_val = gtoValuesZ.values();

    #pragma omp parallel
    {
        auto thread_id = omp_get_thread_num();

        auto nthreads = omp_get_max_threads();

        auto grid_batch_size = mpi::batch_size(npoints, thread_id, nthreads);

        auto grid_batch_offset = mpi::batch_offset(npoints, thread_id, nthreads);

        for (int32_t nu = 0; nu < naos; nu++)
        {
            auto nu_offset = nu * npoints;

            #pragma omp simd aligned(weights, rhow, rhograd, rhowgrad, tauw, laplw, \
                                     vrho, vsigma, vlapl, vtau, v2rho2, v2lapl2, v2tau2, v2rholapl, v2rhotau, v2lapltau, \
                                     v2rhosigma, v2sigmalapl, v2sigmatau, v2sigma2, \
                                     G_val, G_gga_val, G_gga_x_val, G_gga_y_val, G_gga_z_val, \
                                     chi_val, chi_x_val, chi_y_val, chi_z_val :VLX_ALIGN)
            for (int32_t g = grid_batch_offset; g < grid_batch_offset + grid_batch_size; g++)
            {
                double w = weights[g];

                // ground-state gardients
                double grada_x_g = rhograd[6 * g + 0];
                double grada_y_g = rhograd[6 * g + 1];
                double grada_z_g = rhograd[6 * g + 2];

                // perturbed density and its gradients
                double rwa = rhow[2 * g + 0];
                double tauwa = tauw[2 * g + 0];
                double laplwa = laplw[2 * g + 0];

                double rwa_x = rhowgrad[6 * g + 0];
                double rwa_y = rhowgrad[6 * g + 1];
                double rwa_z = rhowgrad[6 * g + 2];

                // functional derivatives 
                // first-order
                double vsigma_a = vsigma[3 * g + 0];
                double vsigma_c = vsigma[3 * g + 1];
                // second-order
                double v2rho2_aa = v2rho2[3 * g + 0];
                double v2rho2_ab = v2rho2[3 * g + 1];

                double v2rhosigma_aa = v2rhosigma[6 * g + 0];
                double v2rhosigma_ac = v2rhosigma[6 * g + 1];
                double v2rhosigma_ab = v2rhosigma[6 * g + 2];
                double v2rhosigma_ba = v2rhosigma[6 * g + 3];
                double v2rhosigma_bc = v2rhosigma[6 * g + 4];
                double v2sigma2_aa = v2sigma2[6 * g + 0];
                double v2sigma2_ac = v2sigma2[6 * g + 1];
                double v2sigma2_ab = v2sigma2[6 * g + 2];
                double v2sigma2_cc = v2sigma2[6 * g + 3];
                double v2sigma2_cb = v2sigma2[6 * g + 4];

                // second-order meta-gga
                double v2rholapl_aa = v2rholapl[4 * g + 0];
                double v2rholapl_ab = v2rholapl[4 * g + 1];
                double v2rholapl_ba = v2rholapl[4 * g + 2];

                double v2rhotau_aa = v2rhotau[4 * g + 0]; 
                double v2rhotau_ab = v2rhotau[4 * g + 1];
                double v2rhotau_ba = v2rhotau[4 * g + 2]; 

                double v2lapltau_aa = v2lapltau[4 * g + 0];
                double v2lapltau_ab = v2lapltau[4 * g + 1];
                double v2lapltau_ba = v2lapltau[4 * g + 2];

                double v2lapl2_aa = v2lapl2[3 * g + 0]; 
                double v2lapl2_ab = v2lapl2[3 * g + 1]; 

                double v2tau2_aa = v2tau2[3 * g + 0]; 
                double v2tau2_ab = v2tau2[3 * g + 1]; 

                double v2sigmalapl_aa = v2sigmalapl[6 * g + 0];
                double v2sigmalapl_ab = v2sigmalapl[6 * g + 1];
                double v2sigmalapl_ca = v2sigmalapl[6 * g + 2];
                double v2sigmalapl_cb = v2sigmalapl[6 * g + 3];
                double v2sigmalapl_ba = v2sigmalapl[6 * g + 4];

                double v2sigmatau_aa = v2sigmatau[6 * g + 0]; 
                double v2sigmatau_ab = v2sigmatau[6 * g + 1]; 
                double v2sigmatau_ca = v2sigmatau[6 * g + 2]; 
                double v2sigmatau_cb = v2sigmatau[6 * g + 3]; 
                double v2sigmatau_ba = v2sigmatau[6 * g + 4]; 

                // sums of functional derivatives that can be used in the restricted case

                // first-order
                double x = vsigma_c + 2.0 * vsigma_a;
                // second-order 
                double rr = v2rho2_aa + v2rho2_ab;
                double rx = 2.0*v2rhosigma_ac + 2.0*v2rhosigma_ab + 2.0*v2rhosigma_aa;
                double rt = v2rhotau_aa + v2rhotau_ab;
                double rl = v2rholapl_aa + v2rholapl_ab;

                // sigma and gamma
                double xr = v2rhosigma_bc + 2.0*v2rhosigma_ba + v2rhosigma_ac + 2.0 * v2rhosigma_aa;
                double xt = v2sigmatau_cb + 2.0*v2sigmatau_ab + v2sigmatau_ca + 2.0 * v2sigmatau_aa;
                double xl = v2sigmalapl_cb + 2.0*v2sigmalapl_ab + v2sigmalapl_ca + 2.0 * v2sigmalapl_aa;
                double xx = 2.0*v2sigma2_cc + 2.0*v2sigma2_cb + 6.0*v2sigma2_ac + 4.0*v2sigma2_ab + 4.0 * v2sigma2_aa;

                // tau
                double tt = v2tau2_aa + v2tau2_ab;
                double tx = 2.0 * v2sigmatau_ca + 2.0 * v2sigmatau_ba + 2.0 * v2sigmatau_aa;
                double tr = v2rhotau_aa + v2rhotau_ba;
                double tl = v2lapltau_aa + v2lapltau_ba;

                // lapl
                double ll = v2lapl2_aa + v2lapl2_ab;
                double lx = 2.0 * v2sigmalapl_ca + 2.0 * v2sigmalapl_ba + 2.0 * v2sigmalapl_aa;
                double lr = v2rholapl_aa + v2rholapl_ba;
                double lt = v2lapltau_aa + v2lapltau_ab;

                // contraction of perturbed density for restricted case
                double contract = grada_x_g * rwa_x + grada_y_g * rwa_y + grada_z_g * rwa_z;

                // rho-operator
                double r_0 =  rr * rwa 
                            + rx * contract 
                            + rt * tauwa 
                            + rl * laplwa; 

                G_val[nu_offset + g] = w * r_0 * chi_val[nu_offset + g];

                // GGA contribution (will be scaled by 2 later)

                // vector contribution

                double xcomp = 0.0, ycomp = 0.0, zcomp = 0.0;

                // grad-operator 

                xcomp +=  grada_x_g * ( xr * rwa + xt * tauwa + xl * laplwa)
                        + x * rwa_x 
                        + xx * grada_x_g * contract;

                ycomp += grada_y_g * ( xr * rwa + xt * tauwa + xl * laplwa)
                        + x * rwa_y 
                        + xx * grada_y_g * contract;

                zcomp += grada_z_g * ( xr * rwa + xt * tauwa + xl * laplwa)
                        + x * rwa_z 
                        + xx * grada_z_g * contract;

                G_gga_val[nu_offset + g] = w * (xcomp * chi_x_val[nu_offset + g] +
                                                ycomp * chi_y_val[nu_offset + g] +
                                                zcomp * chi_z_val[nu_offset + g]);

                // TODO implement Laplacian dependence

                //double lap_0 =    lr * rwa 
                //                + lx * contract
                //                + lt * tauwa 
                //                + ll * laplwa; 
                //G_gga_val[nu_offset + g] += w * lap_0 * (chi_xx_val[nu_offset + g] +
                //                                         chi_yy_val[nu_offset + g] +
                //                                         chi_zz_val[nu_offset + g]);

                // tau contribution (will be scaled by 0.5 later)
                double tau_0 =    tr * rwa 
                                + tx * contract
                                + tt * tauwa 
                                + tl * laplwa;   

                G_gga_x_val[nu_offset + g] = w * tau_0 * chi_x_val[nu_offset + g];
                G_gga_y_val[nu_offset + g] = w * tau_0 * chi_y_val[nu_offset + g];
                G_gga_z_val[nu_offset + g] = w * tau_0 * chi_z_val[nu_offset + g];
            }
        }
    }

    timer.stop("Vxc matrix G");

    // eq.(31), JCTC 2021, 17, 1512-1521

    // Note that we use matrix-matrix multiplication only once, and symmetrize
    // the result. This is because the density matrix is symmetric, and the
    // Kohn-Sham matrix from mat_G is also symmetric. Formally only the
    // mat_G_gga contribution should be symmetrized.

    timer.start("Vxc matrix matmul");

    // LDA and GGA contribution
    auto mat_Fxc = denblas::multABt(gtoValues, denblas::addAB(mat_G, mat_G_gga, 2.0));

    // tau contribution
    auto mat_Fxc_x = denblas::multABt(gtoValuesX, mat_G_gga_x);
    auto mat_Fxc_y = denblas::multABt(gtoValuesY, mat_G_gga_y);
    auto mat_Fxc_z = denblas::multABt(gtoValuesZ, mat_G_gga_z);

    mat_Fxc = denblas::addAB(mat_Fxc, mat_Fxc_x, 0.5);
    mat_Fxc = denblas::addAB(mat_Fxc, mat_Fxc_y, 0.5);
    mat_Fxc = denblas::addAB(mat_Fxc, mat_Fxc_z, 0.5);

    mat_Fxc.symmetrizeAndScale(0.5);

    timer.stop("Vxc matrix matmul");

    return mat_Fxc;
}

CDenseMatrix
CXCNewIntegrator::_integratePartialKxcFockForLDA(const int32_t              npoints,
                                                 const double*              weights,
                                                 const CDenseMatrix&        gtoValues,
                                                 const double*              v2rho2,
                                                 const double*              v3rho3,
                                                 const CDensityGridQuad&    rwDensityGridQuad,
                                                 const CDensityGrid&        rw2DensityGrid,
                                                 const int32_t              iFock,
                                                 CMultiTimer&               timer) const
{
    timer.start("Kxc matrix prep.");

    // GTO values on grid points

    auto chi_val = gtoValues.values();

    // pointers to perturbed density

    auto rhow1a = rwDensityGridQuad.gam(iFock);

    auto rhow12a = rw2DensityGrid.alphaDensity(iFock);

    auto rhow12b = rw2DensityGrid.betaDensity(iFock);

    timer.stop("Kxc matrix prep.");

    // eq.(30), JCTC 2021, 17, 1512-1521

    timer.start("Kxc matrix G");

    auto naos = gtoValues.getNumberOfRows();

    CDenseMatrix mat_G(naos, npoints);

    auto G_val = mat_G.values();

    #pragma omp parallel
    {
        auto thread_id = omp_get_thread_num();

        auto nthreads = omp_get_max_threads();

        auto grid_batch_size = mpi::batch_size(npoints, thread_id, nthreads);

        auto grid_batch_offset = mpi::batch_offset(npoints, thread_id, nthreads);

        for (int32_t nu = 0; nu < naos; nu++)
        {
            auto nu_offset = nu * npoints;

            #pragma omp simd aligned(weights, v2rho2, v3rho3, rhow1a, rhow12a, rhow12b, G_val, chi_val : VLX_ALIGN)
            for (int32_t g = grid_batch_offset; g < grid_batch_offset + grid_batch_size; g++)
            {
                G_val[nu_offset + g] = weights[g] *

                          ((v3rho3[4 * g + 0] + 2.0 * v3rho3[4 * g + 1] + v3rho3[4 * g + 2]) * rhow1a[g] +

                           v2rho2[3 * g + 0] * rhow12a[g] + v2rho2[3 * g + 1] * rhow12b[g]) *

                          chi_val[nu_offset + g];
            }
        }
    }

    timer.stop("Kxc matrix G");

    // eq.(31), JCTC 2021, 17, 1512-1521

    timer.start("Kxc matrix matmul");

    auto mat_Kxc = denblas::multABt(gtoValues, mat_G);

    timer.stop("Kxc matrix matmul");

    return mat_Kxc;
}

CDenseMatrix
CXCNewIntegrator::_integratePartialKxcFockForGGA(const int32_t              npoints,
                                                 const double*              weights,
                                                 const CDenseMatrix&        gtoValues,
                                                 const CDenseMatrix&        gtoValuesX,
                                                 const CDenseMatrix&        gtoValuesY,
                                                 const CDenseMatrix&        gtoValuesZ,
                                                 const double*              rhograd,
                                                 const double*              vsigma,
                                                 const double*              v2rho2,
                                                 const double*              v2rhosigma,
                                                 const double*              v2sigma2,
                                                 const double*              v3rho3,
                                                 const double*              v3rho2sigma,
                                                 const double*              v3rhosigma2,
                                                 const double*              v3sigma3,
                                                 const CDensityGridQuad&    rwDensityGridQuad,
                                                 const CDensityGrid&        rw2DensityGrid,
                                                 const int32_t              iFock,
                                                 CMultiTimer&               timer) const
{
    timer.start("Kxc matrix prep.");

    // GTO values on grid points

    auto chi_val = gtoValues.values();

    auto chi_x_val = gtoValuesX.values();
    auto chi_y_val = gtoValuesY.values();
    auto chi_z_val = gtoValuesZ.values();

    // pointers to perturbed densities

    // TODO rename rhow1rhow2 to gam
    auto rhow1rhow2 = rwDensityGridQuad.gam(iFock);

    // TODO rename rxw1rhow2 to gamx
    auto rxw1rhow2 = rwDensityGridQuad.gamX(iFock);
    auto ryw1rhow2 = rwDensityGridQuad.gamY(iFock);
    auto rzw1rhow2 = rwDensityGridQuad.gamZ(iFock);

    // TODO rename rxw1rxw2 to gamxx
    auto rxw1rxw2 = rwDensityGridQuad.gamXX(iFock);
    auto rxw1ryw2 = rwDensityGridQuad.gamXY(iFock);
    auto rxw1rzw2 = rwDensityGridQuad.gamXZ(iFock);

    auto ryw1rxw2 = rwDensityGridQuad.gamYX(iFock);
    auto ryw1ryw2 = rwDensityGridQuad.gamYY(iFock);
    auto ryw1rzw2 = rwDensityGridQuad.gamYZ(iFock);

    auto rzw1rxw2 = rwDensityGridQuad.gamZX(iFock);
    auto rzw1ryw2 = rwDensityGridQuad.gamZY(iFock);
    auto rzw1rzw2 = rwDensityGridQuad.gamZZ(iFock);

    auto rhow12a = rw2DensityGrid.alphaDensity(iFock);

    auto gradw12a_x = rw2DensityGrid.alphaDensityGradientX(iFock);
    auto gradw12a_y = rw2DensityGrid.alphaDensityGradientY(iFock);
    auto gradw12a_z = rw2DensityGrid.alphaDensityGradientZ(iFock);

    timer.stop("Kxc matrix prep.");

    // eq.(30), JCTC 2021, 17, 1512-1521

    timer.start("Kxc matrix G");

    auto naos = gtoValues.getNumberOfRows();

    CDenseMatrix mat_G(naos, npoints);
    CDenseMatrix mat_G_gga(naos, npoints);

    auto G_val = mat_G.values();
    auto G_gga_val = mat_G_gga.values();

    #pragma omp parallel
    {
        auto thread_id = omp_get_thread_num();

        auto nthreads = omp_get_max_threads();

        auto grid_batch_size = mpi::batch_size(npoints, thread_id, nthreads);

        auto grid_batch_offset = mpi::batch_offset(npoints, thread_id, nthreads);

        for (int32_t nu = 0; nu < naos; nu++)
        {
            auto nu_offset = nu * npoints;

            #pragma omp simd aligned(weights, \
                    rhograd, vsigma, v2rho2, v2rhosigma, v2sigma2, \
                    v3rho3, v3rho2sigma, v3rhosigma2, v3sigma3, \
                    rhow1rhow2, rxw1rhow2, ryw1rhow2, rzw1rhow2, \
                    rxw1rxw2, rxw1ryw2, rxw1rzw2, ryw1rxw2, ryw1ryw2, ryw1rzw2, rzw1rxw2, rzw1ryw2, rzw1rzw2, \
                    rhow12a, gradw12a_x, gradw12a_y, gradw12a_z, \
                    G_val, G_gga_val, chi_val, chi_x_val, chi_y_val, chi_z_val : VLX_ALIGN)
            for (int32_t g = grid_batch_offset; g < grid_batch_offset + grid_batch_size; g++)
            {
                double w = weights[g];

                double rxw12a = gradw12a_x[g];
                double ryw12a = gradw12a_y[g];
                double rzw12a = gradw12a_z[g];

                double grada_x_g = rhograd[6 * g + 0];
                double grada_y_g = rhograd[6 * g + 1];
                double grada_z_g = rhograd[6 * g + 2];

                double l2contract = grada_x_g * rxw12a + grada_y_g * ryw12a + grada_z_g * rzw12a;

                double l5contract_x = grada_x_g * l2contract;
                double l5contract_y = grada_y_g * l2contract;
                double l5contract_z = grada_z_g * l2contract;

                double q2contract = grada_x_g * rxw1rhow2[g] + grada_y_g * ryw1rhow2[g] + grada_z_g * rzw1rhow2[g];

                double q3contract = grada_x_g * grada_x_g * rxw1rxw2[g] +
                                    grada_x_g * grada_y_g * rxw1ryw2[g] +
                                    grada_x_g * grada_z_g * rxw1rzw2[g] +
                                    grada_y_g * grada_x_g * ryw1rxw2[g] +
                                    grada_y_g * grada_y_g * ryw1ryw2[g] +
                                    grada_y_g * grada_z_g * ryw1rzw2[g] +
                                    grada_z_g * grada_x_g * rzw1rxw2[g] +
                                    grada_z_g * grada_y_g * rzw1ryw2[g] +
                                    grada_z_g * grada_z_g * rzw1rzw2[g];

                double q4contract = rxw1rxw2[g] + ryw1ryw2[g] + rzw1rzw2[g];

                double q7contract_x = grada_x_g * (grada_x_g * rxw1rhow2[g] + grada_y_g * ryw1rhow2[g] + grada_z_g * rzw1rhow2[g]);
                double q7contract_y = grada_y_g * (grada_x_g * rxw1rhow2[g] + grada_y_g * ryw1rhow2[g] + grada_z_g * rzw1rhow2[g]);
                double q7contract_z = grada_z_g * (grada_x_g * rxw1rhow2[g] + grada_y_g * ryw1rhow2[g] + grada_z_g * rzw1rhow2[g]);

                double q8contract_x = grada_x_g * rxw1rxw2[g] + grada_y_g * rxw1ryw2[g] + grada_z_g * rxw1rzw2[g];
                double q8contract_y = grada_x_g * ryw1rxw2[g] + grada_y_g * ryw1ryw2[g] + grada_z_g * ryw1rzw2[g];
                double q8contract_z = grada_x_g * rzw1rxw2[g] + grada_y_g * rzw1ryw2[g] + grada_z_g * rzw1rzw2[g];

                double q9contract_x = grada_x_g * q3contract;
                double q9contract_y = grada_y_g * q3contract;
                double q9contract_z = grada_z_g * q3contract;

                double q10contract_x = grada_x_g * rxw1rxw2[g] + grada_y_g * ryw1rxw2[g] + grada_z_g * rzw1rxw2[g];
                double q10contract_y = grada_x_g * rxw1ryw2[g] + grada_y_g * ryw1ryw2[g] + grada_z_g * rzw1ryw2[g];
                double q10contract_z = grada_x_g * rxw1rzw2[g] + grada_y_g * ryw1rzw2[g] + grada_z_g * rzw1rzw2[g];

                double q11contract_x = grada_x_g * rxw1rxw2[g] + grada_x_g * ryw1ryw2[g] + grada_x_g * rzw1rzw2[g];
                double q11contract_y = grada_y_g * rxw1rxw2[g] + grada_y_g * ryw1ryw2[g] + grada_y_g * rzw1rzw2[g];
                double q11contract_z = grada_z_g * rxw1rxw2[g] + grada_z_g * ryw1ryw2[g] + grada_z_g * rzw1rzw2[g];

                // Scalar contribution

                double prefac = 0.0;

                // vxc 1 contributions

                // L1
                // v2rho2_aa = v2rho2[3 * g + 0];
                // v2rho2_ab = v2rho2[3 * g + 1];
                prefac += (v2rho2[3 * g + 0] + v2rho2[3 * g + 1]) * rhow12a[g];

                // L2
                // v2rhosigma_aa = v2rhosigma[6 * g + 0];
                // v2rhosigma_ac = v2rhosigma[6 * g + 1];
                // v2rhosigma_ab = v2rhosigma[6 * g + 2];
                prefac += 2.0 * (v2rhosigma[6 * g + 0] + v2rhosigma[6 * g + 1] + v2rhosigma[6 * g + 2]) * l2contract;

                // vxc 2 contributions

                // Q1
                // v3rho3_aaa = v3rho3[4 * g + 0];
                // v3rho3_aab = v3rho3[4 * g + 1];
                // v3rho3_abb = v3rho3[4 * g + 2];
                prefac += (v3rho3[4 * g + 0] + 2.0 * v3rho3[4 * g + 1] + v3rho3[4 * g + 2]) * rhow1rhow2[g];

                // Q2
                // v3rho2sigma_aaa = v3rho2sigma[9 * g + 0];
                // v3rho2sigma_aac = v3rho2sigma[9 * g + 1];
                // v3rho2sigma_aab = v3rho2sigma[9 * g + 2];
                // v3rho2sigma_aba = v3rho2sigma[9 * g + 3];
                // v3rho2sigma_abc = v3rho2sigma[9 * g + 4];
                // v3rho2sigma_abb = v3rho2sigma[9 * g + 5];
                prefac += 2.0 * (v3rho2sigma[9 * g + 0] + v3rho2sigma[9 * g + 1] + v3rho2sigma[9 * g + 2] +
                                 v3rho2sigma[9 * g + 3] + v3rho2sigma[9 * g + 4] + v3rho2sigma[9 * g + 5]) * q2contract;

                // Q3
                // v3rhosigma2_aaa = v3rhosigma2[12 * g + 0];
                // v3rhosigma2_aac = v3rhosigma2[12 * g + 1];
                // v3rhosigma2_aab = v3rhosigma2[12 * g + 2];
                // v3rhosigma2_acc = v3rhosigma2[12 * g + 3];
                // v3rhosigma2_acb = v3rhosigma2[12 * g + 4];
                // v3rhosigma2_abb = v3rhosigma2[12 * g + 5];
                prefac += 4.0 * (v3rhosigma2[12 * g + 0] + 2.0*v3rhosigma2[12 * g + 1] + 2.0*v3rhosigma2[12 * g + 2] +
                                 v3rhosigma2[12 * g + 3] + 2.0*v3rhosigma2[12 * g + 4] +
                                 v3rhosigma2[12 * g + 5]) * q3contract;

                // Q4
                // v2rhosigma_aa = v2rhosigma[6 * g + 0];
                // v2rhosigma_ac = v2rhosigma[6 * g + 1];
                // v2rhosigma_ab = v2rhosigma[6 * g + 2];
                prefac += 2.0 * (v2rhosigma[6 * g + 0] + v2rhosigma[6 * g + 1] + v2rhosigma[6 * g + 2]) * q4contract;

                G_val[nu_offset + g] = w * prefac * chi_val[nu_offset + g];

                // vector contribution

                double xcomp = 0.0, ycomp = 0.0, zcomp = 0.0;

                // vxc 1 contributions

                // L3
                // v2rhosigma_aa = v2rhosigma[6 * g + 0];
                // v2rhosigma_ac = v2rhosigma[6 * g + 1];
                // v2rhosigma_ba = v2rhosigma[6 * g + 3];
                // v2rhosigma_bc = v2rhosigma[6 * g + 4];
                double l3 = 2.0*v2rhosigma[6 * g + 0] + v2rhosigma[6 * g + 1] +
                            2.0*v2rhosigma[6 * g + 3] + v2rhosigma[6 * g + 4];

                xcomp += l3 * grada_x_g * rhow12a[g];
                ycomp += l3 * grada_y_g * rhow12a[g];
                zcomp += l3 * grada_z_g * rhow12a[g];

                // L4
                // vsigma_a = vsigma[3 * g + 0];
                // vsigma_c = vsigma[3 * g + 1];
                double l4 = 2.0*vsigma[3 * g + 0] + vsigma[3 * g + 1];

                xcomp += l4 * rxw12a;
                ycomp += l4 * ryw12a;
                zcomp += l4 * rzw12a;

                // L5
                // v2sigma2_aa = v2sigma2[6 * g + 0];
                // v2sigma2_ac = v2sigma2[6 * g + 1];
                // v2sigma2_ab = v2sigma2[6 * g + 2];
                // v2sigma2_cc = v2sigma2[6 * g + 3];
                // v2sigma2_cb = v2sigma2[6 * g + 4];
                double l5 = 4.0*v2sigma2[6 * g + 0] + 6.0*v2sigma2[6 * g + 1] + 4.0*v2sigma2[6 * g + 2] +
                            2.0*v2sigma2[6 * g + 3] + 2.0*v2sigma2[6 * g + 4];

                xcomp += l5 * l5contract_x;
                ycomp += l5 * l5contract_y;
                zcomp += l5 * l5contract_z;

                // vxc 2 contributions

                // Q5
                // v3rho2sigma_aaa = v3rho2sigma[9 * g + 0];
                // v3rho2sigma_aac = v3rho2sigma[9 * g + 1];
                // v3rho2sigma_aba = v3rho2sigma[9 * g + 3];
                // v3rho2sigma_abc = v3rho2sigma[9 * g + 4];
                // v3rho2sigma_bba = v3rho2sigma[9 * g + 6];
                // v3rho2sigma_bbc = v3rho2sigma[9 * g + 7];
                double q5 = 2.0*v3rho2sigma[9 * g + 0] +     v3rho2sigma[9 * g + 1]
                          + 4.0*v3rho2sigma[9 * g + 3] + 2.0*v3rho2sigma[9 * g + 4]
                          + 2.0*v3rho2sigma[9 * g + 6] +     v3rho2sigma[9 * g + 7];

                xcomp += q5 * grada_x_g * rhow1rhow2[g];
                ycomp += q5 * grada_y_g * rhow1rhow2[g];
                zcomp += q5 * grada_z_g * rhow1rhow2[g];

                // Q6
                double q6 = l3;

                xcomp += q6 * rxw1rhow2[g];
                ycomp += q6 * ryw1rhow2[g];
                zcomp += q6 * rzw1rhow2[g];

                // Q7
                // v3rhosigma2_aaa = v3rhosigma2[12 * g + 0];
                // v3rhosigma2_aac = v3rhosigma2[12 * g + 1];
                // v3rhosigma2_aab = v3rhosigma2[12 * g + 2];
                // v3rhosigma2_acc = v3rhosigma2[12 * g + 3];
                // v3rhosigma2_acb = v3rhosigma2[12 * g + 4];
                // v3rhosigma2_baa = v3rhosigma2[12 * g + 6];
                // v3rhosigma2_bac = v3rhosigma2[12 * g + 7];
                // v3rhosigma2_bab = v3rhosigma2[12 * g + 8];
                // v3rhosigma2_bcc = v3rhosigma2[12 * g + 9];
                // v3rhosigma2_bcb = v3rhosigma2[12 * g + 10];
                double q7 = 2.0 * (2.0*v3rhosigma2[12 * g + 0] + 3.0*v3rhosigma2[12 * g + 1] + 2.0*v3rhosigma2[12 * g + 2] +
                                       v3rhosigma2[12 * g + 3] +     v3rhosigma2[12 * g + 4] +
                                   2.0*v3rhosigma2[12 * g + 6] + 3.0*v3rhosigma2[12 * g + 7] + 2.0*v3rhosigma2[12 * g + 8] +
                                       v3rhosigma2[12 * g + 9] +     v3rhosigma2[12 * g + 10]);

                xcomp += q7 * q7contract_x;
                ycomp += q7 * q7contract_y;
                zcomp += q7 * q7contract_z;

                // Q8
                double q8 = l5;

                xcomp += q8 * (q8contract_x + q10contract_x + q11contract_x);
                ycomp += q8 * (q8contract_y + q10contract_y + q11contract_y);
                zcomp += q8 * (q8contract_z + q10contract_z + q11contract_z);

                // Q9
                // v3sigma3_aaa = v3sigma3[10 * g + 0];
                // v3sigma3_aac = v3sigma3[10 * g + 1];
                // v3sigma3_aab = v3sigma3[10 * g + 2];
                // v3sigma3_acc = v3sigma3[10 * g + 3];
                // v3sigma3_acb = v3sigma3[10 * g + 4];
                // v3sigma3_abb = v3sigma3[10 * g + 5];
                // v3sigma3_ccc = v3sigma3[10 * g + 6];
                // v3sigma3_ccb = v3sigma3[10 * g + 7];
                // v3sigma3_cbb = v3sigma3[10 * g + 8];
                double q9 =    8.0*v3sigma3[10 * g + 0] + 20.0*v3sigma3[10 * g + 1] + 16.0*v3sigma3[10 * g + 2]
                            + 16.0*v3sigma3[10 * g + 3] + 24.0*v3sigma3[10 * g + 4] +  8.0*v3sigma3[10 * g + 5]
                            +  4.0*v3sigma3[10 * g + 6] +  8.0*v3sigma3[10 * g + 7] +  4.0*v3sigma3[10 * g + 8];

                xcomp += q9 * q9contract_x;
                ycomp += q9 * q9contract_y;
                zcomp += q9 * q9contract_z;

                G_gga_val[nu_offset + g] = w * (xcomp * chi_x_val[nu_offset + g] +
                                                ycomp * chi_y_val[nu_offset + g] +
                                                zcomp * chi_z_val[nu_offset + g]);
            }
        }
    }

    timer.stop("Kxc matrix G");

    // eq.(31), JCTC 2021, 17, 1512-1521

    timer.start("Kxc matrix matmul");

    auto mat_Kxc = denblas::multABt(gtoValues, mat_G);

    auto mat_Kxc_gga = denblas::multABt(gtoValues, mat_G_gga);

    mat_Kxc_gga.symmetrize();  // matrix + matrix.T

    mat_Kxc = denblas::addAB(mat_Kxc, mat_Kxc_gga, 1.0);

    timer.stop("Kxc matrix matmul");

    return mat_Kxc;
}

CDenseMatrix
CXCNewIntegrator::_integratePartialKxcFockForMGGA(const int32_t           npoints,
                                                  const double*           weights,
                                                  const CDenseMatrix&     gtoValues,
                                                  const CDenseMatrix&     gtoValuesX,
                                                  const CDenseMatrix&     gtoValuesY,
                                                  const CDenseMatrix&     gtoValuesZ,
                                                  const double*           rhograd,
                                                  const double*           vsigma,
                                                  const double*           v2rho2,
                                                  const double*           v2lapl2,
                                                  const double*           v2tau2,
                                                  const double*           v2rholapl,
                                                  const double*           v2rhotau,
                                                  const double*           v2lapltau,
                                                  const double*           v2rhosigma,
                                                  const double*           v2sigmalapl,
                                                  const double*           v2sigmatau,
                                                  const double*           v2sigma2,
                                                  const double*           v3rho3,
                                                  const double*           v3rho2sigma,
                                                  const double*           v3rho2lapl,
                                                  const double*           v3rho2tau,
                                                  const double*           v3rhosigma2,
                                                  const double*           v3rhosigmalapl,
                                                  const double*           v3rhosigmatau,
                                                  const double*           v3rholapl2,
                                                  const double*           v3rholapltau,
                                                  const double*           v3rhotau2,
                                                  const double*           v3sigma3,
                                                  const double*           v3sigma2lapl,
                                                  const double*           v3sigma2tau,
                                                  const double*           v3sigmalapl2,
                                                  const double*           v3sigmalapltau,
                                                  const double*           v3sigmatau2,
                                                  const double*           v3lapl3,
                                                  const double*           v3lapl2tau,
                                                  const double*           v3lapltau2,
                                                  const double*           v3tau3,
                                                  const CDensityGridQuad& rwDensityGridQuad,
                                                  const CDensityGrid&     rw2DensityGrid,
                                                  const int32_t           iFock,
                                                  CMultiTimer&            timer) const
{
    timer.start("Kxc matrix prep.");

    // GTO values on grid points

    auto chi_val = gtoValues.values();

    auto chi_x_val = gtoValuesX.values();
    auto chi_y_val = gtoValuesY.values();
    auto chi_z_val = gtoValuesZ.values();

    // pointers to perturbed densities

    auto gam = rwDensityGridQuad.gam(iFock);
    auto rt_gam = rwDensityGridQuad.rt_gam(iFock);
    auto rl_gam = rwDensityGridQuad.rl_gam(iFock);
    auto tt_gam = rwDensityGridQuad.tt_gam(iFock);
    auto tl_gam = rwDensityGridQuad.tl_gam(iFock);
    auto ll_gam = rwDensityGridQuad.ll_gam(iFock);

    auto gamx = rwDensityGridQuad.gamX(iFock);
    auto gamy = rwDensityGridQuad.gamY(iFock);
    auto gamz = rwDensityGridQuad.gamZ(iFock);
    auto st_gamx = rwDensityGridQuad.st_gamX(iFock);
    auto st_gamy = rwDensityGridQuad.st_gamY(iFock);
    auto st_gamz = rwDensityGridQuad.st_gamZ(iFock);
    auto sl_gamx = rwDensityGridQuad.sl_gamX(iFock);
    auto sl_gamy = rwDensityGridQuad.sl_gamY(iFock);
    auto sl_gamz = rwDensityGridQuad.sl_gamZ(iFock);

    auto gamxx = rwDensityGridQuad.gamXX(iFock);
    auto gamxy = rwDensityGridQuad.gamXY(iFock);
    auto gamxz = rwDensityGridQuad.gamXZ(iFock);
    auto gamyx = rwDensityGridQuad.gamYX(iFock);
    auto gamyy = rwDensityGridQuad.gamYY(iFock);
    auto gamyz = rwDensityGridQuad.gamYZ(iFock);
    auto gamzx = rwDensityGridQuad.gamZX(iFock);
    auto gamzy = rwDensityGridQuad.gamZY(iFock);
    auto gamzz = rwDensityGridQuad.gamZZ(iFock);

    auto rhow12a = rw2DensityGrid.alphaDensity(iFock);
    auto tauw12a = rw2DensityGrid.alphaDensitytau(iFock);
    auto laplw12a = rw2DensityGrid.alphaDensitylapl(iFock);
    auto gradw12a_x = rw2DensityGrid.alphaDensityGradientX(iFock);
    auto gradw12a_y = rw2DensityGrid.alphaDensityGradientY(iFock);
    auto gradw12a_z = rw2DensityGrid.alphaDensityGradientZ(iFock);

    timer.stop("Kxc matrix prep.");

    // eq.(30), JCTC 2021, 17, 1512-1521

    timer.start("Kxc matrix G");

    auto naos = gtoValues.getNumberOfRows();

    // LDA contribution
    CDenseMatrix mat_G(naos, npoints);

    // GGA contribution
    CDenseMatrix mat_G_gga(naos, npoints);

    // tau contribution
    CDenseMatrix mat_G_gga_x(naos, npoints);
    CDenseMatrix mat_G_gga_y(naos, npoints);
    CDenseMatrix mat_G_gga_z(naos, npoints);

    auto G_val = mat_G.values();

    auto G_gga_val = mat_G_gga.values();

    auto G_gga_x_val = mat_G_gga_x.values();
    auto G_gga_y_val = mat_G_gga_y.values();
    auto G_gga_z_val = mat_G_gga_z.values();

    #pragma omp parallel
    {
        auto thread_id = omp_get_thread_num();

        auto nthreads = omp_get_max_threads();

        auto grid_batch_size = mpi::batch_size(npoints, thread_id, nthreads);

        auto grid_batch_offset = mpi::batch_offset(npoints, thread_id, nthreads);

        for (int32_t nu = 0; nu < naos; nu++)
        {
            auto nu_offset = nu * npoints;

#pragma omp simd aligned(weights, \
                         rhograd, vsigma,\
                         v2rho2,v2lapl2, v2tau2, v2rholapl, v2rhotau,v2lapltau, v2rhosigma,\
                         v2sigmalapl, v2sigmatau,v2sigma2,\
                         v3rho3,v3rho2sigma,v3rho2lapl,v3rho2tau,v3rhosigma2,v3rhosigmalapl,\
                         v3rhosigmatau,v3rholapl2,v3rholapltau,\
                         v3rhotau2,v3sigma3,v3sigma2lapl,v3sigma2tau,v3sigmalapl2,v3sigmalapltau,\
                         v3sigmatau2,v3lapl3,v3lapl2tau,v3lapltau2,v3tau3,\
                         gam,rt_gam ,rl_gam ,tt_gam ,tl_gam ,ll_gam ,gamx ,gamy ,gamz, \
                         st_gamx,st_gamy,st_gamz,sl_gamx,sl_gamy,sl_gamz, \
                         gamxx, gamxy, gamxz, gamyx, gamyy, gamyz, gamzx, gamzy, gamzz, \
                         rhow12a, gradw12a_x, gradw12a_y, gradw12a_z, tauw12a, laplw12a, \
                         G_val, G_gga_val, G_gga_x_val, G_gga_y_val, G_gga_z_val,\
                         chi_val, chi_x_val, chi_y_val, chi_z_val : VLX_ALIGN)
            for (int32_t g = grid_batch_offset; g < grid_batch_offset + grid_batch_size; g++)
            {
                // first-order
                double vsigma_a = vsigma[3 * g + 0];
                double vsigma_c = vsigma[3 * g + 1];

                // second-order
                double v2rho2_aa = v2rho2[3 * g + 0];
                double v2rho2_ab = v2rho2[3 * g + 1];

                double v2rhosigma_aa = v2rhosigma[6 * g + 0];
                double v2rhosigma_ac = v2rhosigma[6 * g + 1];
                double v2rhosigma_ab = v2rhosigma[6 * g + 2];
                double v2rhosigma_ba = v2rhosigma[6 * g + 3];
                double v2rhosigma_bc = v2rhosigma[6 * g + 4];

                double v2sigma2_aa = v2sigma2[6 * g + 0];
                double v2sigma2_ac = v2sigma2[6 * g + 1];
                double v2sigma2_ab = v2sigma2[6 * g + 2];
                double v2sigma2_cc = v2sigma2[6 * g + 3];
                double v2sigma2_cb = v2sigma2[6 * g + 4];

                double v2rholapl_aa = v2rholapl[4 * g + 0];
                double v2rholapl_ab = v2rholapl[4 * g + 1];
                double v2rholapl_ba = v2rholapl[4 * g + 2];

                double v2rhotau_aa = v2rhotau[4 * g + 0];
                double v2rhotau_ab = v2rhotau[4 * g + 1];
                double v2rhotau_ba = v2rhotau[4 * g + 2];

                double v2lapltau_aa = v2lapltau[4 * g + 0];
                double v2lapltau_ab = v2lapltau[4 * g + 1];
                double v2lapltau_ba = v2lapltau[4 * g + 2];

                double v2lapl2_aa = v2lapl2[3 * g + 0];
                double v2lapl2_ab = v2lapl2[3 * g + 1];

                double v2tau2_aa = v2tau2[3 * g + 0];
                double v2tau2_ab = v2tau2[3 * g + 1];

                double v2sigmalapl_aa = v2sigmalapl[6 * g + 0];
                double v2sigmalapl_ab = v2sigmalapl[6 * g + 1];
                double v2sigmalapl_ca = v2sigmalapl[6 * g + 2];
                double v2sigmalapl_cb = v2sigmalapl[6 * g + 3];
                double v2sigmalapl_ba = v2sigmalapl[6 * g + 4];

                double v2sigmatau_aa = v2sigmatau[6 * g + 0];
                double v2sigmatau_ab = v2sigmatau[6 * g + 1];
                double v2sigmatau_ca = v2sigmatau[6 * g + 2];
                double v2sigmatau_cb = v2sigmatau[6 * g + 3];
                double v2sigmatau_ba = v2sigmatau[6 * g + 4];

                // Third-order terms

                auto v3rho3_aaa = v3rho3[4 * g + 0];
                auto v3rho3_aab = v3rho3[4 * g + 1];
                auto v3rho3_abb = v3rho3[4 * g + 2];

                auto v3rho2lapl_aaa = v3rho2lapl[6 * g + 0];
                auto v3rho2lapl_aab = v3rho2lapl[6 * g + 1];
                auto v3rho2lapl_aba = v3rho2lapl[6 * g + 2];
                auto v3rho2lapl_abb = v3rho2lapl[6 * g + 3];
                auto v3rho2lapl_bba = v3rho2lapl[6 * g + 4];

                auto v3rho2tau_aaa = v3rho2tau[6 * g + 0];
                auto v3rho2tau_aab = v3rho2tau[6 * g + 1];
                auto v3rho2tau_aba = v3rho2tau[6 * g + 2];
                auto v3rho2tau_abb = v3rho2tau[6 * g + 3];
                auto v3rho2tau_bba = v3rho2tau[6 * g + 4];

                auto v3rholapl2_aaa = v3rholapl2[6 * g + 0];
                auto v3rholapl2_aab = v3rholapl2[6 * g + 1];
                auto v3rholapl2_abb = v3rholapl2[6 * g + 2];
                auto v3rholapl2_baa = v3rholapl2[6 * g + 3];
                auto v3rholapl2_bab = v3rholapl2[6 * g + 4];

                auto v3rholapltau_aaa = v3rholapltau[8 * g + 0];
                auto v3rholapltau_aab = v3rholapltau[8 * g + 1];
                auto v3rholapltau_aba = v3rholapltau[8 * g + 2];
                auto v3rholapltau_abb = v3rholapltau[8 * g + 3];
                auto v3rholapltau_baa = v3rholapltau[8 * g + 4];
                auto v3rholapltau_bab = v3rholapltau[8 * g + 5];
                auto v3rholapltau_bba = v3rholapltau[8 * g + 6];

                auto v3rhotau2_aaa = v3rhotau2[6 * g + 0];
                auto v3rhotau2_aab = v3rhotau2[6 * g + 1];
                auto v3rhotau2_abb = v3rhotau2[6 * g + 2];
                auto v3rhotau2_baa = v3rhotau2[6 * g + 3];
                auto v3rhotau2_bab = v3rhotau2[6 * g + 4];

                auto v3sigma2lapl_aaa = v3sigma2lapl[12 * g + 0];
                auto v3sigma2lapl_aab = v3sigma2lapl[12 * g + 1];
                auto v3sigma2lapl_aca = v3sigma2lapl[12 * g + 2];
                auto v3sigma2lapl_acb = v3sigma2lapl[12 * g + 3];
                auto v3sigma2lapl_aba = v3sigma2lapl[12 * g + 4];
                auto v3sigma2lapl_abb = v3sigma2lapl[12 * g + 5];
                auto v3sigma2lapl_cca = v3sigma2lapl[12 * g + 6];
                auto v3sigma2lapl_ccb = v3sigma2lapl[12 * g + 7];
                auto v3sigma2lapl_cba = v3sigma2lapl[12 * g + 8];
                auto v3sigma2lapl_cbb = v3sigma2lapl[12 * g + 9];
                auto v3sigma2lapl_bba = v3sigma2lapl[12 * g + 10];

                auto v3rhosigmalapl_aaa = v3rhosigmalapl[12 * g + 0];
                auto v3rhosigmalapl_aab = v3rhosigmalapl[12 * g + 1];
                auto v3rhosigmalapl_aca = v3rhosigmalapl[12 * g + 2];
                auto v3rhosigmalapl_acb = v3rhosigmalapl[12 * g + 3];
                auto v3rhosigmalapl_aba = v3rhosigmalapl[12 * g + 4];
                auto v3rhosigmalapl_abb = v3rhosigmalapl[12 * g + 5];
                auto v3rhosigmalapl_baa = v3rhosigmalapl[12 * g + 6];
                auto v3rhosigmalapl_bab = v3rhosigmalapl[12 * g + 7];
                auto v3rhosigmalapl_bca = v3rhosigmalapl[12 * g + 8];
                auto v3rhosigmalapl_bcb = v3rhosigmalapl[12 * g + 9];
                auto v3rhosigmalapl_bba = v3rhosigmalapl[12 * g + 10];

                auto v3rhosigmatau_aaa = v3rhosigmatau[12 * g + 0];
                auto v3rhosigmatau_aab = v3rhosigmatau[12 * g + 1];
                auto v3rhosigmatau_aca = v3rhosigmatau[12 * g + 2];
                auto v3rhosigmatau_acb = v3rhosigmatau[12 * g + 3];
                auto v3rhosigmatau_aba = v3rhosigmatau[12 * g + 4];
                auto v3rhosigmatau_abb = v3rhosigmatau[12 * g + 5];
                auto v3rhosigmatau_baa = v3rhosigmatau[12 * g + 6];
                auto v3rhosigmatau_bab = v3rhosigmatau[12 * g + 7];
                auto v3rhosigmatau_bca = v3rhosigmatau[12 * g + 8];
                auto v3rhosigmatau_bcb = v3rhosigmatau[12 * g + 9];
                auto v3rhosigmatau_bba = v3rhosigmatau[12 * g + 10];

                auto v3sigma2tau_aaa = v3sigma2tau[12 * g + 0];
                auto v3sigma2tau_aab = v3sigma2tau[12 * g + 1];
                auto v3sigma2tau_aca = v3sigma2tau[12 * g + 2];
                auto v3sigma2tau_acb = v3sigma2tau[12 * g + 3];
                auto v3sigma2tau_aba = v3sigma2tau[12 * g + 4];
                auto v3sigma2tau_abb = v3sigma2tau[12 * g + 5];
                auto v3sigma2tau_cca = v3sigma2tau[12 * g + 6];
                auto v3sigma2tau_ccb = v3sigma2tau[12 * g + 7];
                auto v3sigma2tau_cba = v3sigma2tau[12 * g + 8];
                auto v3sigma2tau_cbb = v3sigma2tau[12 * g + 9];
                auto v3sigma2tau_bba = v3sigma2tau[12 * g + 10];

                auto v3sigmalapl2_aaa = v3sigmalapl2[9 * g + 0];
                auto v3sigmalapl2_aab = v3sigmalapl2[9 * g + 1];
                auto v3sigmalapl2_abb = v3sigmalapl2[9 * g + 2];
                auto v3sigmalapl2_caa = v3sigmalapl2[9 * g + 3];
                auto v3sigmalapl2_cab = v3sigmalapl2[9 * g + 4];
                auto v3sigmalapl2_cbb = v3sigmalapl2[9 * g + 5];
                auto v3sigmalapl2_baa = v3sigmalapl2[9 * g + 6];
                auto v3sigmalapl2_bab = v3sigmalapl2[9 * g + 7];

                auto v3sigmalapltau_aaa = v3sigmalapltau[12 * g + 0];
                auto v3sigmalapltau_aab = v3sigmalapltau[12 * g + 1];
                auto v3sigmalapltau_aba = v3sigmalapltau[12 * g + 2];
                auto v3sigmalapltau_abb = v3sigmalapltau[12 * g + 3];
                auto v3sigmalapltau_caa = v3sigmalapltau[12 * g + 4];
                auto v3sigmalapltau_cab = v3sigmalapltau[12 * g + 5];
                auto v3sigmalapltau_cba = v3sigmalapltau[12 * g + 6];
                auto v3sigmalapltau_cbb = v3sigmalapltau[12 * g + 7];
                auto v3sigmalapltau_baa = v3sigmalapltau[12 * g + 8];
                auto v3sigmalapltau_bab = v3sigmalapltau[12 * g + 9];
                auto v3sigmalapltau_bba = v3sigmalapltau[12 * g + 10];

                auto v3sigmatau2_aaa = v3sigmatau2[9 * g + 0];
                auto v3sigmatau2_aab = v3sigmatau2[9 * g + 1];
                auto v3sigmatau2_abb = v3sigmatau2[9 * g + 2];
                auto v3sigmatau2_caa = v3sigmatau2[9 * g + 3];
                auto v3sigmatau2_cab = v3sigmatau2[9 * g + 4];
                auto v3sigmatau2_cbb = v3sigmatau2[9 * g + 5];
                auto v3sigmatau2_baa = v3sigmatau2[9 * g + 6];
                auto v3sigmatau2_bab = v3sigmatau2[9 * g + 7];

                auto v3lapl3_aaa = v3lapl3[4 * g + 0];
                auto v3lapl3_aab = v3lapl3[4 * g + 1];
                auto v3lapl3_abb = v3lapl3[4 * g + 2];

                auto v3lapl2tau_aaa = v3lapl2tau[6 * g + 0];
                auto v3lapl2tau_aab = v3lapl2tau[6 * g + 1];
                auto v3lapl2tau_aba = v3lapl2tau[6 * g + 2];
                auto v3lapl2tau_abb = v3lapl2tau[6 * g + 3];
                auto v3lapl2tau_bba = v3lapl2tau[6 * g + 4];

                auto v3lapltau2_aaa = v3lapltau2[6 * g + 0];
                auto v3lapltau2_aab = v3lapltau2[6 * g + 1];
                auto v3lapltau2_abb = v3lapltau2[6 * g + 2];
                auto v3lapltau2_baa = v3lapltau2[6 * g + 3];
                auto v3lapltau2_bab = v3lapltau2[6 * g + 4];

                auto v3tau3_aaa = v3tau3[4 * g + 0];
                auto v3tau3_aab = v3tau3[4 * g + 1];
                auto v3tau3_abb = v3tau3[4 * g + 2];
                auto v3tau3_bbb = v3tau3[4 * g + 3];

                auto v3rho2sigma_aaa = v3rho2sigma[9 * g + 0];
                auto v3rho2sigma_aac = v3rho2sigma[9 * g + 1];
                auto v3rho2sigma_aab = v3rho2sigma[9 * g + 2];
                auto v3rho2sigma_aba = v3rho2sigma[9 * g + 3];
                auto v3rho2sigma_abc = v3rho2sigma[9 * g + 4];
                auto v3rho2sigma_abb = v3rho2sigma[9 * g + 5];
                auto v3rho2sigma_bba = v3rho2sigma[9 * g + 6];
                auto v3rho2sigma_bbc = v3rho2sigma[9 * g + 7];

                auto v3rhosigma2_aaa = v3rhosigma2[12 * g + 0];
                auto v3rhosigma2_aac = v3rhosigma2[12 * g + 1];
                auto v3rhosigma2_aab = v3rhosigma2[12 * g + 2];
                auto v3rhosigma2_acc = v3rhosigma2[12 * g + 3];
                auto v3rhosigma2_acb = v3rhosigma2[12 * g + 4];
                auto v3rhosigma2_abb = v3rhosigma2[12 * g + 5];
                auto v3rhosigma2_baa = v3rhosigma2[12 * g + 6];
                auto v3rhosigma2_bac = v3rhosigma2[12 * g + 7];
                auto v3rhosigma2_bab = v3rhosigma2[12 * g + 8];
                auto v3rhosigma2_bcc = v3rhosigma2[12 * g + 9];
                auto v3rhosigma2_bcb = v3rhosigma2[12 * g + 10];

                auto v3sigma3_aaa = v3sigma3[10 * g + 0];
                auto v3sigma3_aac = v3sigma3[10 * g + 1];
                auto v3sigma3_aab = v3sigma3[10 * g + 2];
                auto v3sigma3_acc = v3sigma3[10 * g + 3];
                auto v3sigma3_acb = v3sigma3[10 * g + 4];
                auto v3sigma3_abb = v3sigma3[10 * g + 5];
                auto v3sigma3_ccc = v3sigma3[10 * g + 6];
                auto v3sigma3_ccb = v3sigma3[10 * g + 7];
                auto v3sigma3_cbb = v3sigma3[10 * g + 8];

                // functional derivatives

                // first-order
                double x = vsigma_c + 2.0 * vsigma_a;

                // second-order
                // rho
                double rr = v2rho2_aa + v2rho2_ab;
                double rx = 2.0*v2rhosigma_ac + 2.0*v2rhosigma_ab + 2.0*v2rhosigma_aa;
                double rt = v2rhotau_aa + v2rhotau_ab;
                double rl = v2rholapl_aa + v2rholapl_ab;

                // sigma and gamma
                double xr = v2rhosigma_bc + 2.0*v2rhosigma_ba + v2rhosigma_ac + 2.0 * v2rhosigma_aa;
                double xt = v2sigmatau_cb + 2.0*v2sigmatau_ab + v2sigmatau_ca + 2.0 * v2sigmatau_aa;
                double xl = v2sigmalapl_cb + 2.0*v2sigmalapl_ab + v2sigmalapl_ca + 2.0 * v2sigmalapl_aa;
                double xx = 2.0*v2sigma2_cc + 2.0*v2sigma2_cb + 6.0*v2sigma2_ac + 4.0*v2sigma2_ab + 4.0 * v2sigma2_aa;

                // tau
                double tt = v2tau2_aa + v2tau2_ab;
                double tx = 2.0 * v2sigmatau_ca + 2.0 * v2sigmatau_ba + 2.0 * v2sigmatau_aa;
                double tr = v2rhotau_aa + v2rhotau_ba;
                double tl = v2lapltau_aa + v2lapltau_ba;

                // // lapl
                double ll = v2lapl2_aa + v2lapl2_ab;
                double lx = 2.0 * v2sigmalapl_ca + 2.0 * v2sigmalapl_ba + 2.0 * v2sigmalapl_aa;
                double lr = v2rholapl_aa + v2rholapl_ba;
                double lt = v2lapltau_aa + v2lapltau_ab;

                // Third-oder

                // // sigma and gamma
                double xxx  = 4.0 * v3sigma3_ccc + 8.0 * v3sigma3_ccb + 4.0 * v3sigma3_cbb + 16.0 * v3sigma3_acc
                            + 24.0 * v3sigma3_acb + 8.0 * v3sigma3_abb + 20.0 * v3sigma3_aac + 16.0 * v3sigma3_aab + 8.0 * v3sigma3_aaa;

                double xxr  = 2.0 * v3rhosigma2_bcc + 2.0 * v3rhosigma2_bcb + 6.0 * v3rhosigma2_bac
                            + 4.0 * v3rhosigma2_bab + 4.0 * v3rhosigma2_baa + 2.0 * v3rhosigma2_acc
                            + 2.0 * v3rhosigma2_acb + 6.0 * v3rhosigma2_aac + 4.0 * v3rhosigma2_aab + 4.0 * v3rhosigma2_aaa;

                double xrt  = v3rhosigmatau_bcb + v3rhosigmatau_bca
                            + 2.0 * v3rhosigmatau_bab + 2.0 * v3rhosigmatau_baa
                            + 2.0 * v3rhosigmatau_aab + 2.0 * v3rhosigmatau_aaa
                            + v3rhosigmatau_acb + v3rhosigmatau_aca;

                double xxl  = 2.0 * v3sigma2lapl_ccb + 2.0 * v3sigma2lapl_cca + 2.0 * v3sigma2lapl_cbb
                            + 2.0 * v3sigma2lapl_cba + 6.0 * v3sigma2lapl_acb + 6.0 * v3sigma2lapl_aca
                            + 4.0 * v3sigma2lapl_abb + 4.0 * v3sigma2lapl_aba + 4.0 * v3sigma2lapl_aab + 4.0 * v3sigma2lapl_aaa;
                double xrr  = v3rho2sigma_bbc + 2.0 * v3rho2sigma_bba
                            + 2.0 * v3rho2sigma_abc + 4.0 * v3rho2sigma_aba
                            + v3rho2sigma_aac + 2.0 * v3rho2sigma_aaa;

                double xrl  = v3rhosigmalapl_bcb + v3rhosigmalapl_bca + 2.0 * v3rhosigmalapl_bab
                            + 2.0 * v3rhosigmalapl_baa + v3rhosigmalapl_acb + v3rhosigmalapl_aca
                            + 2.0 * v3rhosigmalapl_aab + 2.0 * v3rhosigmalapl_aaa;

                double xtl  = v3sigmalapltau_cbb + v3sigmalapltau_cba + v3sigmalapltau_cab
                            + v3sigmalapltau_caa + 2.0 * v3sigmalapltau_abb + 2.0 * v3sigmalapltau_aba
                            + 2.0 * v3sigmalapltau_aab + 2.0 * v3sigmalapltau_aaa;
                double xll  = v3sigmalapl2_cbb + 2.0 * v3sigmalapl2_cab + v3sigmalapl2_caa
                            + 2.0 * v3sigmalapl2_abb + 4.0 * v3sigmalapl2_aab + 2.0 * v3sigmalapl2_aaa;


                double xxt  = 2.0 * v3sigma2tau_ccb + 2.0 * v3sigma2tau_cca + 2.0 * v3sigma2tau_cbb
                            + 2.0 * v3sigma2tau_cba + 6.0 * v3sigma2tau_acb + 6.0 * v3sigma2tau_aca
                            + 4.0 * v3sigma2tau_abb + 4.0 * v3sigma2tau_aba + 4.0 * v3sigma2tau_aab + 4.0 * v3sigma2tau_aaa;


                double xtt  = v3sigmatau2_cbb + 2.0 * v3sigmatau2_cab + v3sigmatau2_caa
                            + 2.0 * v3sigmatau2_abb + 4.0 * v3sigmatau2_aab + 2.0 * v3sigmatau2_aaa;

                // rho
                double rrr  = v3rho3_abb + 2.0 * v3rho3_aab + v3rho3_aaa;
                double rrt  = v3rho2tau_abb + v3rho2tau_aba + v3rho2tau_aab + v3rho2tau_aaa;
                double rtx  = 2.0 * v3rhosigmatau_acb + 2.0 * v3rhosigmatau_aca
                            + 2.0 * v3rhosigmatau_abb + 2.0 * v3rhosigmatau_aba
                            + 2.0 * v3rhosigmatau_aab + 2.0 * v3rhosigmatau_aaa;
                double rrl  = v3rho2lapl_abb + v3rho2lapl_aba + v3rho2lapl_aab + v3rho2lapl_aaa;
                double rrx  = 2.0 * v3rho2sigma_abc + 2.0 * v3rho2sigma_abb
                            + 2.0 * v3rho2sigma_aba + 2.0 * v3rho2sigma_aac
                            + 2.0 * v3rho2sigma_aab + 2.0 * v3rho2sigma_aaa;
                double rtl  = v3rholapltau_abb + v3rholapltau_aba + v3rholapltau_aab + v3rholapltau_aaa;

                double rtt  = v3rhotau2_abb + 2.0 * v3rhotau2_aab + v3rhotau2_aaa;

                double rll  = v3rholapl2_abb + 2.0 * v3rholapl2_aab + v3rholapl2_aaa;
                double rlx  = 2.0 * v3rhosigmalapl_acb + 2.0 * v3rhosigmalapl_aca + 2.0 * v3rhosigmalapl_abb
                            + 2.0 * v3rhosigmalapl_aba + 2.0 * v3rhosigmalapl_aab + 2.0 * v3rhosigmalapl_aaa;
                double rxx  = 4.0 * v3rhosigma2_acc + 8.0 * v3rhosigma2_acb + 4.0 * v3rhosigma2_abb
                            + 8.0 * v3rhosigma2_aac + 8.0 * v3rhosigma2_aab + 4.0 * v3rhosigma2_aaa;

                // // laplacian
                double lll  = v3lapl3_abb + 2.0 * v3lapl3_aab + v3lapl3_aaa;
                double llr  = v3rholapl2_bab + v3rholapl2_baa + v3rholapl2_aab + v3rholapl2_aaa;
                double llt  = v3lapl2tau_abb + v3lapl2tau_aba + v3lapl2tau_aab + v3lapl2tau_aaa;
                double llx  = 2.0 * v3sigmalapl2_cab + 2.0 * v3sigmalapl2_caa + 2.0 * v3sigmalapl2_bab
                            + 2.0 * v3sigmalapl2_baa + 2.0 * v3sigmalapl2_aab + 2.0 * v3sigmalapl2_aaa;
                double lrr  = v3rho2lapl_bba + 2.0 * v3rho2lapl_aba + v3rho2lapl_aaa;
                double lrt  = v3rholapltau_bab + v3rholapltau_baa + v3rholapltau_aab + v3rholapltau_aaa;
                double lrx  = 2.0 * v3rhosigmalapl_bca + 2.0 * v3rhosigmalapl_bba + 2.0 * v3rhosigmalapl_baa
                            + 2.0 * v3rhosigmalapl_aca + 2.0 * v3rhosigmalapl_aba + 2.0 * v3rhosigmalapl_aaa;
                double ltt  = v3lapltau2_abb + 2.0 * v3lapltau2_aab + v3lapltau2_aaa;
                double ltx  = 2.0 * v3sigmalapltau_cab + 2.0 * v3sigmalapltau_caa + 2.0 * v3sigmalapltau_bab
                            + 2.0 * v3sigmalapltau_baa + 2.0 * v3sigmalapltau_aab + 2.0 * v3sigmalapltau_aaa;
                double lxx  = 4.0 * v3sigma2lapl_cca + 8.0 * v3sigma2lapl_cba + 4.0 * v3sigma2lapl_bba
                            + 8.0 * v3sigma2lapl_aca + 8.0 * v3sigma2lapl_aba + 4.0 * v3sigma2lapl_aaa;

                // // tau
                double trr  = v3rho2tau_bba + 2.0 * v3rho2tau_aba + v3rho2tau_aaa;
                double ttl  = v3lapltau2_bab + v3lapltau2_baa + v3lapltau2_aab + v3lapltau2_aaa;

                double trl  = v3rholapltau_bba + v3rholapltau_baa + v3rholapltau_aba + v3rholapltau_aaa;

                double tll  = v3lapl2tau_bba + 2.0 * v3lapl2tau_aba + v3lapl2tau_aaa;
                double tlx  = 2.0 * v3sigmalapltau_cba + 2.0 * v3sigmalapltau_caa + 2.0 * v3sigmalapltau_bba
                            + 2.0 * v3sigmalapltau_baa + 2.0 * v3sigmalapltau_aba + 2.0 * v3sigmalapltau_aaa;

                double ttt  = v3tau3_abb + 2.0 * v3tau3_aab + v3tau3_aaa;

                double ttr  = v3rhotau2_bab + v3rhotau2_baa + v3rhotau2_aab + v3rhotau2_aaa;

                double trx  = 2.0 * v3rhosigmatau_bca + 2.0 * v3rhosigmatau_bba
                            + 2.0 * v3rhosigmatau_baa + 2.0 * v3rhosigmatau_aca
                            + 2.0 * v3rhosigmatau_aba + 2.0 * v3rhosigmatau_aaa;

                double txx  = 4.0 * v3sigma2tau_cca + 8.0 * v3sigma2tau_cba + 4.0 * v3sigma2tau_bba
                            + 8.0 * v3sigma2tau_aca + 8.0 * v3sigma2tau_aba + 4.0 * v3sigma2tau_aaa;

                double ttx  = 2.0 * v3sigmatau2_cab + 2.0 * v3sigmatau2_caa + 2.0 * v3sigmatau2_bab
                            + 2.0 * v3sigmatau2_baa + 2.0 * v3sigmatau2_aab + 2.0 * v3sigmatau2_aaa;

                double w = weights[g];

                double rxw12a = gradw12a_x[g];
                double ryw12a = gradw12a_y[g];
                double rzw12a = gradw12a_z[g];

                double grada_x_g = rhograd[6 * g + 0];
                double grada_y_g = rhograd[6 * g + 1];
                double grada_z_g = rhograd[6 * g + 2];

                double l2contract =   grada_x_g * rxw12a + grada_y_g * ryw12a + grada_z_g * rzw12a;

                double l5contract_x = grada_x_g * l2contract;
                double l5contract_y = grada_y_g * l2contract;
                double l5contract_z = grada_z_g * l2contract;

                double q2contract = grada_x_g * gamx[g] + grada_y_g * gamy[g] + grada_z_g * gamz[g];
                double sl_q2contract = grada_x_g * sl_gamx[g] + grada_y_g * sl_gamy[g] + grada_z_g * sl_gamz[g];
                double st_q2contract = grada_x_g * st_gamx[g] + grada_y_g * st_gamy[g] + grada_z_g * st_gamz[g];

                double q3contract =   grada_x_g * grada_x_g * gamxx[g]
                                    + grada_x_g * grada_y_g * gamxy[g]
                                    + grada_x_g * grada_z_g * gamxz[g]
                                    + grada_y_g * grada_x_g * gamyx[g]
                                    + grada_y_g * grada_y_g * gamyy[g]
                                    + grada_y_g * grada_z_g * gamyz[g]
                                    + grada_z_g * grada_x_g * gamzx[g]
                                    + grada_z_g * grada_y_g * gamzy[g]
                                    + grada_z_g * grada_z_g * gamzz[g];

                double q4contract = gamxx[g] + gamyy[g] + gamzz[g];

                double q7contract_x =  grada_x_g * grada_x_g *  gamx[g] + grada_x_g * grada_y_g *  gamy[g] + grada_x_g * grada_z_g *  gamz[g];
                double q7contract_y =  grada_y_g * grada_x_g *  gamx[g] + grada_y_g * grada_y_g *  gamy[g] + grada_y_g * grada_z_g *  gamz[g];
                double q7contract_z =  grada_z_g * grada_x_g *  gamx[g] + grada_z_g * grada_y_g *  gamy[g] + grada_z_g * grada_z_g *  gamz[g];

                double sl_q7contract_x =  grada_x_g * grada_x_g * sl_gamx[g] + grada_x_g * grada_y_g * sl_gamy[g] + grada_x_g * grada_z_g * sl_gamz[g];
                double sl_q7contract_y =  grada_y_g * grada_x_g * sl_gamx[g] + grada_y_g * grada_y_g * sl_gamy[g] + grada_y_g * grada_z_g * sl_gamz[g];
                double sl_q7contract_z =  grada_z_g * grada_x_g * sl_gamx[g] + grada_z_g * grada_y_g * sl_gamy[g] + grada_z_g * grada_z_g * sl_gamz[g];

                double st_q7contract_x =  grada_x_g * grada_x_g * st_gamx[g] + grada_x_g * grada_y_g * st_gamy[g] + grada_x_g * grada_z_g * st_gamz[g];
                double st_q7contract_y =  grada_y_g * grada_x_g * st_gamx[g] + grada_y_g * grada_y_g * st_gamy[g] + grada_y_g * grada_z_g * st_gamz[g];
                double st_q7contract_z =  grada_z_g * grada_x_g * st_gamx[g] + grada_z_g * grada_y_g * st_gamy[g] + grada_z_g * grada_z_g * st_gamz[g];

                double q8contract_x =  grada_x_g *  gamxx[g] + grada_y_g *  gamxy[g] + grada_z_g *  gamxz[g];
                double q8contract_y =  grada_x_g *  gamyx[g] + grada_y_g *  gamyy[g] + grada_z_g *  gamyz[g];
                double q8contract_z =  grada_x_g *  gamzx[g] + grada_y_g *  gamzy[g] + grada_z_g *  gamzz[g];

                double q9contract_x =  grada_x_g *  q3contract;
                double q9contract_y =  grada_y_g *  q3contract;
                double q9contract_z =  grada_z_g *  q3contract;

                double q10contract_x =  grada_x_g *  gamxx[g] + grada_y_g *  gamyx[g] + grada_z_g *  gamzx[g];
                double q10contract_y =  grada_x_g *  gamxy[g] + grada_y_g *  gamyy[g] + grada_z_g *  gamzy[g];
                double q10contract_z =  grada_x_g *  gamxz[g] + grada_y_g *  gamyz[g] + grada_z_g *  gamzz[g];

                double q11contract_x =  grada_x_g *  gamxx[g] + grada_x_g *  gamyy[g] + grada_x_g *  gamzz[g];
                double q11contract_y =  grada_y_g *  gamxx[g] + grada_y_g *  gamyy[g] + grada_y_g *  gamzz[g];
                double q11contract_z =  grada_z_g *  gamxx[g] + grada_z_g *  gamyy[g] + grada_z_g *  gamzz[g];

                // Rho operator contributions

                // vxc 1 contributions

                double rho_0 =  rr * rhow12a[g]
                              + rx * l2contract
                              + rt * tauw12a[g]
                              + rl * laplw12a[g];

                //double lap_0 =    lr * rhow12a[g]
                //                + lx * l2contract
                //                + lt * tauw12a[g]
                //                + ll * laplw12a[g];

                double tau_0 =     tr * rhow12a[g]
                                 + tx * l2contract
                                 + tt * tauw12a[g]
                                 + tl * laplw12a[g];

                // vxc 2 contributions

                rho_0 += rrr * gam[g]
                       + rrt * rt_gam[g]
                       + rrl * rl_gam[g]
                       + rll * ll_gam[g]
                       + rtt * tt_gam[g]
                       + rtl * tl_gam[g]
                       + rrx * q2contract
                       + rlx * sl_q2contract
                       + rtx * st_q2contract
                       + rxx * q3contract
                       + rx  * q4contract;

                //lap_0 += lrr * gam[g]
                //       + lrt * rt_gam[g]
                //       + llr * rl_gam[g]
                //       + lll * ll_gam[g]
                //       + ltt * tt_gam[g]
                //       + llt * tl_gam[g]
                //       + lrx * q2contract
                //       + llx * sl_q2contract
                //       + ltx * st_q2contract
                //       + lxx * q3contract
                //       + lx  * q4contract;

                tau_0 += trr * gam[g]
                       + ttr * rt_gam[g]
                       + trl * rl_gam[g]
                       + tll * ll_gam[g]
                       + ttt * tt_gam[g]
                       + ttl * tl_gam[g]
                       + trx * q2contract
                       + tlx * sl_q2contract
                       + ttx * st_q2contract
                       + txx * q3contract
                       + tx  * q4contract;

                // Grad operator contributions

                double xcomp = 0.0, ycomp = 0.0, zcomp = 0.0;

                // vxc 1 contributions

                xcomp +=  grada_x_g * ( xr * rhow12a[g] + xt * tauw12a[g] + xl * laplw12a[g])
                        + x * rxw12a
                        + xx * l5contract_x;

                ycomp += grada_y_g * ( xr * rhow12a[g] + xt * tauw12a[g] + xl * laplw12a[g])
                        + x * ryw12a
                        + xx * l5contract_y;

                zcomp += grada_z_g * ( xr * rhow12a[g] + xt * tauw12a[g] + xl * laplw12a[g])
                        + x * rzw12a
                        + xx * l5contract_z;

                // vxc 2 contributions

                xcomp +=  xrr * grada_x_g * gam[g]
                        + xrt * grada_x_g * rt_gam[g]
                        + xrl * grada_x_g * rl_gam[g]
                        + xll * grada_x_g * ll_gam[g]
                        + xtt * grada_x_g * tt_gam[g]
                        + xtl * grada_x_g * tl_gam[g]
                        + xr * gamx[g] // q6
                        + xl * sl_gamx[g]
                        + xt * st_gamx[g]
                        + xxr * q7contract_x
                        + xxl * sl_q7contract_x
                        + xxt * st_q7contract_x
                        + xx * (q8contract_x + q10contract_x + q11contract_x)
                        + xxx * q9contract_x;

                ycomp +=  xrr * grada_y_g * gam[g] // q5
                        + xrt * grada_y_g * rt_gam[g]
                        + xrl * grada_y_g * rl_gam[g]
                        + xll * grada_y_g * ll_gam[g]
                        + xtt * grada_y_g * tt_gam[g]
                        + xtl * grada_y_g * tl_gam[g]
                        + xr * gamy[g] // q6
                        + xl * sl_gamy[g]
                        + xt * st_gamy[g]
                        + xxr * q7contract_y
                        + xxl * sl_q7contract_y
                        + xxt * st_q7contract_y
                        + xx * (q8contract_y + q10contract_y + q11contract_y)
                        + xxx * q9contract_y;

                zcomp +=  xrr * grada_z_g * gam[g] // q5
                        + xrt * grada_z_g * rt_gam[g]
                        + xrl * grada_z_g * rl_gam[g]
                        + xll * grada_z_g * ll_gam[g]
                        + xtt * grada_z_g * tt_gam[g]
                        + xtl * grada_z_g * tl_gam[g]
                        + xr * gamz[g] // q6
                        + xl * sl_gamz[g]
                        + xt * st_gamz[g]
                        + xxr * q7contract_z
                        + xxl * sl_q7contract_z
                        + xxt * st_q7contract_z
                        + xx * (q8contract_z + q10contract_z + q11contract_z)
                        + xxx * q9contract_z;

                G_gga_val[nu_offset + g] = w * (xcomp * chi_x_val[nu_offset + g] +
                                                ycomp * chi_y_val[nu_offset + g] +
                                                zcomp * chi_z_val[nu_offset + g]);

                G_val[nu_offset + g] = w * rho_0 * chi_val[nu_offset + g];

                // TODO implement Laplacian dependence

                //G_gga_val[nu_offset + g] += w * lap_0 * (chi_xx_val[nu_offset + g] +
                //                                         chi_yy_val[nu_offset + g] +
                //                                         chi_zz_val[nu_offset + g]);

                G_gga_x_val[nu_offset + g] = w * tau_0 * chi_x_val[nu_offset + g];
                G_gga_y_val[nu_offset + g] = w * tau_0 * chi_y_val[nu_offset + g];
                G_gga_z_val[nu_offset + g] = w * tau_0 * chi_z_val[nu_offset + g];
            }
        }
    }
    timer.stop("Kxc matrix G");

    // eq.(31), JCTC 2021, 17, 1512-1521

    timer.start("Kxc matrix matmul");

    // LDA and GGA contribution
    auto mat_Kxc = denblas::multABt(gtoValues, denblas::addAB(mat_G, mat_G_gga, 2.0));

    // tau contribution
    auto mat_Kxc_x = denblas::multABt(gtoValuesX, mat_G_gga_x);
    auto mat_Kxc_y = denblas::multABt(gtoValuesY, mat_G_gga_y);
    auto mat_Kxc_z = denblas::multABt(gtoValuesZ, mat_G_gga_z);

    mat_Kxc = denblas::addAB(mat_Kxc, mat_Kxc_x, 0.5);
    mat_Kxc = denblas::addAB(mat_Kxc, mat_Kxc_y, 0.5);
    mat_Kxc = denblas::addAB(mat_Kxc, mat_Kxc_z, 0.5);

    mat_Kxc.symmetrizeAndScale(0.5);

    timer.stop("Kxc matrix matmul");

    return mat_Kxc;
}

CDenseMatrix
CXCNewIntegrator::_integratePartialKxcFockForLDA2(const int32_t            npoints,
                                                  const double*            weights,
                                                  const CDenseMatrix&      gtoValues,
                                                  const double*            v2rho2,
                                                  const double*            v3rho3,
                                                  const CDensityGridCubic& rwDensityGridCubic,
                                                  const CDensityGrid&      rw2DensityGrid,
                                                  const int32_t            iFock,
                                                  CMultiTimer&             timer) const
{
    timer.start("Kxc matrix prep.");

    // GTO values on grid points

    auto chi_val = gtoValues.values();

    // pointers to perturbed density

    auto rhow1a = rwDensityGridCubic.gam2(iFock);

    auto rhow12a = rw2DensityGrid.alphaDensity(iFock);

    auto rhow12b = rw2DensityGrid.betaDensity(iFock);

    timer.stop("Kxc matrix prep.");

    // eq.(30), JCTC 2021, 17, 1512-1521

    timer.start("Kxc matrix G");

    auto naos = gtoValues.getNumberOfRows();

    CDenseMatrix mat_G(naos, npoints);

    auto G_val = mat_G.values();

    #pragma omp parallel
    {
        auto thread_id = omp_get_thread_num();

        auto nthreads = omp_get_max_threads();

        auto grid_batch_size = mpi::batch_size(npoints, thread_id, nthreads);

        auto grid_batch_offset = mpi::batch_offset(npoints, thread_id, nthreads);

        for (int32_t nu = 0; nu < naos; nu++)
        {
            auto nu_offset = nu * npoints;

            #pragma omp simd aligned(weights, v2rho2, v3rho3, rhow1a, rhow12a, rhow12b, G_val, chi_val : VLX_ALIGN)
            for (int32_t g = grid_batch_offset; g < grid_batch_offset + grid_batch_size; g++)
            {
                G_val[nu_offset + g] = weights[g] *

                          ((v3rho3[4 * g + 0] + 2.0 * v3rho3[4 * g + 1] + v3rho3[4 * g + 2]) * rhow1a[g] +

                           v2rho2[3 * g + 0] * rhow12a[g] + v2rho2[3 * g + 1] * rhow12b[g]) *

                          chi_val[nu_offset + g];
            }
        }
    }

    timer.stop("Kxc matrix G");

    // eq.(31), JCTC 2021, 17, 1512-1521

    timer.start("Kxc matrix matmul");

    auto mat_Kxc = denblas::multABt(gtoValues, mat_G);

    timer.stop("Kxc matrix matmul");

    return mat_Kxc;
}

CDenseMatrix
CXCNewIntegrator::_integratePartialKxcFockForGGA2(const int32_t            npoints,
                                                  const double*            weights,
                                                  const CDenseMatrix&      gtoValues,
                                                  const CDenseMatrix&      gtoValuesX,
                                                  const CDenseMatrix&      gtoValuesY,
                                                  const CDenseMatrix&      gtoValuesZ,
                                                  const double*            rhograd,
                                                  const double*            vsigma,
                                                  const double*            v2rho2,
                                                  const double*            v2rhosigma,
                                                  const double*            v2sigma2,
                                                  const double*            v3rho3,
                                                  const double*            v3rho2sigma,
                                                  const double*            v3rhosigma2,
                                                  const double*            v3sigma3,
                                                  const CDensityGridCubic& rwDensityGridCubic,
                                                  const CDensityGrid&      rw2DensityGrid,
                                                  const int32_t            iFock,
                                                  CMultiTimer&             timer) const
{
    timer.start("Kxc matrix prep.");

    // GTO values on grid points

    auto chi_val = gtoValues.values();

    auto chi_x_val = gtoValuesX.values();
    auto chi_y_val = gtoValuesY.values();
    auto chi_z_val = gtoValuesZ.values();

    // pointers to perturbed density gradient norms

    auto rhow1rhow2 = rwDensityGridCubic.gam2(iFock);

    auto rxw1rhow2 = rwDensityGridCubic.gam2X(iFock);

    auto ryw1rhow2 = rwDensityGridCubic.gam2Y(iFock);

    auto rzw1rhow2 = rwDensityGridCubic.gam2Z(iFock);

    auto rxw1rxw2 = rwDensityGridCubic.gam2XX(iFock);

    auto rxw1ryw2 = rwDensityGridCubic.gam2XY(iFock);

    auto rxw1rzw2 = rwDensityGridCubic.gam2XZ(iFock);

    auto ryw1rxw2 = rwDensityGridCubic.gam2YX(iFock);

    auto ryw1ryw2 = rwDensityGridCubic.gam2YY(iFock);

    auto ryw1rzw2 = rwDensityGridCubic.gam2YZ(iFock);

    auto rzw1rxw2 = rwDensityGridCubic.gam2ZX(iFock);

    auto rzw1ryw2 = rwDensityGridCubic.gam2ZY(iFock);

    auto rzw1rzw2 = rwDensityGridCubic.gam2ZZ(iFock);

    auto rhow12a = rw2DensityGrid.alphaDensity(iFock);

    auto gradw12a_x = rw2DensityGrid.alphaDensityGradientX(iFock);

    auto gradw12a_y = rw2DensityGrid.alphaDensityGradientY(iFock);

    auto gradw12a_z = rw2DensityGrid.alphaDensityGradientZ(iFock);

    timer.stop("Kxc matrix prep.");

    // eq.(30), JCTC 2021, 17, 1512-1521

    timer.start("Kxc matrix G");

    auto naos = gtoValues.getNumberOfRows();

    CDenseMatrix mat_G(naos, npoints);
    CDenseMatrix mat_G_gga(naos, npoints);

    auto G_val = mat_G.values();
    auto G_gga_val = mat_G_gga.values();

    #pragma omp parallel
    {
        auto thread_id = omp_get_thread_num();

        auto nthreads = omp_get_max_threads();

        auto grid_batch_size = mpi::batch_size(npoints, thread_id, nthreads);

        auto grid_batch_offset = mpi::batch_offset(npoints, thread_id, nthreads);

        for (int32_t nu = 0; nu < naos; nu++)
        {
            auto nu_offset = nu * npoints;

            #pragma omp simd aligned(weights, \
                    rhograd, vsigma, v2rho2, v2rhosigma, v2sigma2, \
                    v3rho3, v3rho2sigma, v3rhosigma2, v3sigma3, \
                    rhow1rhow2, rxw1rhow2, ryw1rhow2, rzw1rhow2, \
                    rxw1rxw2, rxw1ryw2, rxw1rzw2, ryw1rxw2, ryw1ryw2, ryw1rzw2, rzw1rxw2, rzw1ryw2, rzw1rzw2, \
                    rhow12a, gradw12a_x, gradw12a_y, gradw12a_z, \
                    G_val, G_gga_val, chi_val, chi_x_val, chi_y_val, chi_z_val : VLX_ALIGN)
            for (int32_t g = grid_batch_offset; g < grid_batch_offset + grid_batch_size; g++)
            {

                double w = weights[g];


                double rxw12a = gradw12a_x[g];
                double ryw12a = gradw12a_y[g];
                double rzw12a = gradw12a_z[g];

                double grada_x_g = rhograd[6 * g + 0];
                double grada_y_g = rhograd[6 * g + 1];
                double grada_z_g = rhograd[6 * g + 2];


                double l2contract = grada_x_g * rxw12a + grada_y_g * ryw12a + grada_z_g * rzw12a;
                double l5contract_x = grada_x_g * l2contract;
                double l5contract_y = grada_y_g * l2contract;
                double l5contract_z = grada_z_g * l2contract;
                double q2contract = grada_x_g * rxw1rhow2[g] + grada_y_g * ryw1rhow2[g] + grada_z_g * rzw1rhow2[g];
                double q3contract =   grada_x_g * grada_x_g * rxw1rxw2[g]
                                    + grada_x_g * grada_y_g * rxw1ryw2[g]
                                    + grada_x_g * grada_z_g * rxw1rzw2[g]
                                    + grada_y_g * grada_x_g * ryw1rxw2[g]
                                    + grada_y_g * grada_y_g * ryw1ryw2[g]
                                    + grada_y_g * grada_z_g * ryw1rzw2[g]
                                    + grada_z_g * grada_x_g * rzw1rxw2[g]
                                    + grada_z_g * grada_y_g * rzw1ryw2[g]
                                    + grada_z_g * grada_z_g * rzw1rzw2[g];

                double q4contract = rxw1rxw2[g] + ryw1ryw2[g] + rzw1rzw2[g];
                double q7contract_x =  grada_x_g * grada_x_g *  rxw1rhow2[g] + grada_x_g * grada_y_g *  ryw1rhow2[g] + grada_x_g * grada_z_g *  rzw1rhow2[g];
                double q7contract_y =  grada_y_g * grada_x_g *  rxw1rhow2[g] + grada_y_g * grada_y_g *  ryw1rhow2[g] + grada_y_g * grada_z_g *  rzw1rhow2[g];
                double q7contract_z =  grada_z_g * grada_x_g *  rxw1rhow2[g] + grada_z_g * grada_y_g *  ryw1rhow2[g] + grada_z_g * grada_z_g *  rzw1rhow2[g];


                double q8contract_x =  grada_x_g *  rxw1rxw2[g] + grada_y_g *  rxw1ryw2[g] + grada_z_g *  rxw1rzw2[g];
                double q8contract_y =  grada_x_g *  ryw1rxw2[g] + grada_y_g *  ryw1ryw2[g] + grada_z_g *  ryw1rzw2[g];
                double q8contract_z =  grada_x_g *  rzw1rxw2[g] + grada_y_g *  rzw1ryw2[g] + grada_z_g *  rzw1rzw2[g];

                double q9contract_x =  grada_x_g *  q3contract;
                double q9contract_y =  grada_y_g *  q3contract;
                double q9contract_z =  grada_z_g *  q3contract;

                double q10contract_x =  grada_x_g *  rxw1rxw2[g] + grada_y_g *  ryw1rxw2[g] + grada_z_g *  rzw1rxw2[g];
                double q10contract_y =  grada_x_g *  rxw1ryw2[g] + grada_y_g *  ryw1ryw2[g] + grada_z_g *  rzw1ryw2[g];
                double q10contract_z =  grada_x_g *  rxw1rzw2[g] + grada_y_g *  ryw1rzw2[g] + grada_z_g *  rzw1rzw2[g];

                double q11contract_x =  grada_x_g *  rxw1rxw2[g] + grada_x_g *  ryw1ryw2[g] + grada_x_g *  rzw1rzw2[g];
                double q11contract_y =  grada_y_g *  rxw1rxw2[g] + grada_y_g *  ryw1ryw2[g] + grada_y_g *  rzw1rzw2[g];
                double q11contract_z =  grada_z_g *  rxw1rxw2[g] + grada_z_g *  ryw1ryw2[g] + grada_z_g *  rzw1rzw2[g];


                // functional derivatives in libxc form

                auto vsigma_a = vsigma[3 * g + 0];
                auto vsigma_c = vsigma[3 * g + 1];

                auto v2rho2_aa = v2rho2[3 * g + 0];
                auto v2rho2_ab = v2rho2[3 * g + 1];

                auto v2rhosigma_aa = v2rhosigma[6 * g + 0];
                auto v2rhosigma_ac = v2rhosigma[6 * g + 1];
                auto v2rhosigma_ab = v2rhosigma[6 * g + 2];
                auto v2rhosigma_ba = v2rhosigma[6 * g + 3];
                auto v2rhosigma_bc = v2rhosigma[6 * g + 4];

                auto v2sigma2_aa = v2sigma2[6 * g + 0];
                auto v2sigma2_ac = v2sigma2[6 * g + 1];
                auto v2sigma2_ab = v2sigma2[6 * g + 2];
                auto v2sigma2_cc = v2sigma2[6 * g + 3];
                auto v2sigma2_cb = v2sigma2[6 * g + 4];

                auto v3rho3_aaa = v3rho3[4 * g + 0];
                auto v3rho3_aab = v3rho3[4 * g + 1];
                auto v3rho3_abb = v3rho3[4 * g + 2];

                auto v3rho2sigma_aaa = v3rho2sigma[9 * g + 0];
                auto v3rho2sigma_aac = v3rho2sigma[9 * g + 1];
                auto v3rho2sigma_aab = v3rho2sigma[9 * g + 2];
                auto v3rho2sigma_aba = v3rho2sigma[9 * g + 3];
                auto v3rho2sigma_abc = v3rho2sigma[9 * g + 4];
                auto v3rho2sigma_abb = v3rho2sigma[9 * g + 5];
                auto v3rho2sigma_bba = v3rho2sigma[9 * g + 6];
                auto v3rho2sigma_bbc = v3rho2sigma[9 * g + 7];

                auto v3rhosigma2_aaa = v3rhosigma2[12 * g + 0];
                auto v3rhosigma2_aac = v3rhosigma2[12 * g + 1];
                auto v3rhosigma2_aab = v3rhosigma2[12 * g + 2];
                auto v3rhosigma2_acc = v3rhosigma2[12 * g + 3];
                auto v3rhosigma2_acb = v3rhosigma2[12 * g + 4];
                auto v3rhosigma2_abb = v3rhosigma2[12 * g + 5];
                auto v3rhosigma2_baa = v3rhosigma2[12 * g + 6];
                auto v3rhosigma2_bac = v3rhosigma2[12 * g + 7];
                auto v3rhosigma2_bab = v3rhosigma2[12 * g + 8];
                auto v3rhosigma2_bcc = v3rhosigma2[12 * g + 9];
                auto v3rhosigma2_bcb = v3rhosigma2[12 * g + 10];

                auto v3sigma3_aaa = v3sigma3[10 * g + 0];
                auto v3sigma3_aac = v3sigma3[10 * g + 1];
                auto v3sigma3_aab = v3sigma3[10 * g + 2];
                auto v3sigma3_acc = v3sigma3[10 * g + 3];
                auto v3sigma3_acb = v3sigma3[10 * g + 4];
                auto v3sigma3_abb = v3sigma3[10 * g + 5];
                auto v3sigma3_ccc = v3sigma3[10 * g + 6];
                auto v3sigma3_bcc = v3sigma3[10 * g + 7];
                auto v3sigma3_cbb = v3sigma3[10 * g + 8];


                // functional derivatives
                double rr = (v2rho2_aa + v2rho2_ab);
                double rrr = (v3rho3_aaa + 2.0 * v3rho3_aab + v3rho3_abb);
                double rx = (2.0*v2rhosigma_ac + 2.0*v2rhosigma_ab + 2.0*v2rhosigma_aa);
                double rxr = (2.0*v3rho2sigma_abc + 2.0*v3rho2sigma_abb + 2.0*v3rho2sigma_aba
                             + 2.0*v3rho2sigma_aac + 2.0*v3rho2sigma_aab + 2.0*v3rho2sigma_aaa);
                double rxx = (4.0*v3rhosigma2_acc + 8.0*v3rhosigma2_acb + 4.0*v3rhosigma2_abb
                            + 8.0*v3rhosigma2_aac + 8.0*v3rhosigma2_aab + 4.0*v3rhosigma2_aaa);
                double x = vsigma_c + 2.0*vsigma_a;
                double xr = v2rhosigma_bc + 2.0*v2rhosigma_ba + v2rhosigma_ac + 2.0*v2rhosigma_aa;
                double xx = 2.0*v2sigma2_cc + 2.0*v2sigma2_cb + 6.0*v2sigma2_ac + 4.0*v2sigma2_ab + 4.0*v2sigma2_aa;
                double xrr = v3rho2sigma_bbc + 2.0*v3rho2sigma_bba + 2.0*v3rho2sigma_abc + 4.0*v3rho2sigma_aba
                            + v3rho2sigma_aac + 2.0*v3rho2sigma_aaa;
                double xxr = 2.0*v3rhosigma2_bcc + 2.0*v3rhosigma2_bcb + 6.0*v3rhosigma2_bac
                            + 4.0*v3rhosigma2_bab + 4.0*v3rhosigma2_baa + 2.0*v3rhosigma2_acc
                            + 2.0*v3rhosigma2_acb + 6.0*v3rhosigma2_aac + 4.0*v3rhosigma2_aab + 4.0*v3rhosigma2_aaa;
                double xxx = 4.0*v3sigma3_ccc + 8.0*v3sigma3_bcc + 4.0*v3sigma3_cbb + 16.0*v3sigma3_acc
                            + 24.0*v3sigma3_acb + 8.0*v3sigma3_abb + 20.0*v3sigma3_aac
                            + 16.0*v3sigma3_aab + 8.0*v3sigma3_aaa;

                // Scalar contribution

                double prefac = 0.0;

                // vxc 1 contributions

                prefac += rr * rhow12a[g] // l1
                        + rx * l2contract;

                // vxc 2 contributions

                prefac += rrr * rhow1rhow2[g] // q1
                        + rxr * q2contract
                        + rxx * q3contract
                        + rx * q4contract;

                G_val[nu_offset + g] = w * prefac * chi_val[nu_offset + g];

                // vector contribution

                double xcomp = 0.0, ycomp = 0.0, zcomp = 0.0;

                // vxc 1 contributions

                xcomp += xr * grada_x_g * rhow12a[g] // l3
                        + x * rxw12a // l4
                        + xx * l5contract_x;

                ycomp += xr * grada_y_g * rhow12a[g] // l3
                        + x * ryw12a // l4
                        + xx * l5contract_y;

                zcomp += xr * grada_z_g * rhow12a[g] // l3
                        + x * rzw12a // l4
                        + xx * l5contract_z;

                // vxc 2 contributions

                xcomp += xrr * grada_x_g * rhow1rhow2[g] // q5
                        + xr * rxw1rhow2[g] // q6
                        + xxr * q7contract_x
                        + xx * (q8contract_x + q10contract_x + q11contract_x)
                        + xxx * q9contract_x;

                ycomp += xrr * grada_y_g * rhow1rhow2[g] // q5
                        + xr * ryw1rhow2[g] // q6
                        + xxr * q7contract_y
                        + xx * (q8contract_y + q10contract_y + q11contract_y)
                        + xxx * q9contract_y;

                zcomp += xrr * grada_z_g * rhow1rhow2[g] // q5
                        + xr * rzw1rhow2[g] // q6
                        + xxr * q7contract_z
                        + xx * (q8contract_z + q10contract_z + q11contract_z)
                        + xxx * q9contract_z;

                G_gga_val[nu_offset + g] = w * (xcomp * chi_x_val[nu_offset + g] +
                                                ycomp * chi_y_val[nu_offset + g] +
                                                zcomp * chi_z_val[nu_offset + g]);
            }
        }
    }


    timer.stop("Kxc matrix G");

    // eq.(31), JCTC 2021, 17, 1512-1521

    timer.start("Kxc matrix matmul");

    auto mat_Kxc = denblas::multABt(gtoValues, mat_G);

    auto mat_Kxc_gga = denblas::multABt(gtoValues, mat_G_gga);

    mat_Kxc_gga.symmetrize();  // matrix + matrix.T

    mat_Kxc = denblas::addAB(mat_Kxc, mat_Kxc_gga, 1.0);

    timer.stop("Kxc matrix matmul");

    return mat_Kxc;
}

CDenseMatrix
CXCNewIntegrator::_integratePartialLxcFockForLDA(const int32_t              npoints,
                                                 const double*              weights,
                                                 const CDenseMatrix&        gtoValues,
                                                 const double*              v2rho2,
                                                 const double*              v3rho3,
                                                 const double*              v4rho4,
                                                 const CDensityGridCubic&   rwDensityGridCubic,
                                                 const CDensityGrid&        rw3DensityGrid,
                                                 const int32_t              iFock,
                                                 CMultiTimer&               timer) const
{
    timer.start("Lxc matrix prep.");

    // GTO values on grid points

    auto chi_val = gtoValues.values();

    // pointers to perturbed density

    auto rx_ry_rz = rwDensityGridCubic.pi(iFock);
    auto rxy_rz = rwDensityGridCubic.gam(iFock);
    auto r_xyz = rw3DensityGrid.alphaDensity(iFock);

    timer.stop("Lxc matrix prep.");

    // eq.(30), JCTC 2021, 17, 1512-1521

    timer.start("Lxc matrix G");

    auto naos = gtoValues.getNumberOfRows();

    CDenseMatrix mat_G(naos, npoints);

    auto G_val = mat_G.values();

    #pragma omp parallel
    {
        auto thread_id = omp_get_thread_num();

        auto nthreads = omp_get_max_threads();

        auto grid_batch_size = mpi::batch_size(npoints, thread_id, nthreads);

        auto grid_batch_offset = mpi::batch_offset(npoints, thread_id, nthreads);

        for (int32_t nu = 0; nu < naos; nu++)
        {
            auto nu_offset = nu * npoints;

            #pragma omp simd aligned(weights, v2rho2, v3rho3, v4rho4, rx_ry_rz, rxy_rz, r_xyz, G_val, chi_val : VLX_ALIGN)
            for (int32_t g = grid_batch_offset; g < grid_batch_offset + grid_batch_size; g++)
            {
                auto v2rho2_aa = v2rho2[3 * g + 0];
                auto v2rho2_ab = v2rho2[3 * g + 1];
                auto v3rho3_aaa = v3rho3[4 * g + 0];
                auto v3rho3_aab = v3rho3[4 * g + 1];
                auto v3rho3_abb = v3rho3[4 * g + 2];
                auto v4rho4_aaaa = v4rho4[5 * g + 0];
                auto v4rho4_aaab = v4rho4[5 * g + 1];
                auto v4rho4_aabb = v4rho4[5 * g + 2];
                auto v4rho4_abbb = v4rho4[5 * g + 3];

                double rr = (v2rho2_aa + v2rho2_ab);
                double rrr = (v3rho3_aaa + 2.0 * v3rho3_aab + v3rho3_abb);
                double rrrr = (v4rho4_aaaa +  3.0 * v4rho4_aaab + 3.0 * v4rho4_aabb + v4rho4_abbb);

                G_val[nu_offset + g] = weights[g] *
                            (    rr * r_xyz[g]
                            +   rrr * rxy_rz[g]
                            +   rrrr * rx_ry_rz[g]) * chi_val[nu_offset + g];
            }
        }
    }

    timer.stop("Lxc matrix G");

    // eq.(31), JCTC 2021, 17, 1512-1521

    timer.start("Lxc matrix matmul");

    auto mat_Kxc = denblas::multABt(gtoValues, mat_G);

    timer.stop("Lxc matrix matmul");

    return mat_Kxc;
}

CDenseMatrix
CXCNewIntegrator::_integratePartialLxcFockForGGA(const int32_t              npoints,
                                                 const double*              weights,
                                                 const CDenseMatrix&        gtoValues,
                                                 const CDenseMatrix&        gtoValuesX,
                                                 const CDenseMatrix&        gtoValuesY,
                                                 const CDenseMatrix&        gtoValuesZ,
                                                 const double*              rhograd,
                                                 const double*              vsigma,
                                                 const double*              v2rho2,
                                                 const double*              v2rhosigma,
                                                 const double*              v2sigma2,
                                                 const double*              v3rho3,
                                                 const double*              v3rho2sigma,
                                                 const double*              v3rhosigma2,
                                                 const double*              v3sigma3,
                                                 const double*              v4rho4,
                                                 const double*              v4rho3sigma,
                                                 const double*              v4rho2sigma2,
                                                 const double*              v4rhosigma3,
                                                 const double*              v4sigma4,                   
                                                 const CDensityGridCubic&   rwDensityGridCubic,
                                                 const CDensityGrid&        rw3DensityGrid,
                                                 const int32_t              iFock,
                                                 CMultiTimer&               timer) const
{
    timer.start("Lxc matrix prep.");

    // GTO values on grid points

    auto chi_val = gtoValues.values();

    auto chi_x_val = gtoValuesX.values();
    auto chi_y_val = gtoValuesY.values();
    auto chi_z_val = gtoValuesZ.values();

    // pointers to perturbed density gradient norms

    auto gam = rwDensityGridCubic.gam(iFock);
    
    auto gamx = rwDensityGridCubic.gamX(iFock);
    
    auto gamy = rwDensityGridCubic.gamY(iFock);
    
    auto gamz = rwDensityGridCubic.gamZ(iFock);

    auto gamxx = rwDensityGridCubic.gamXX(iFock);

    auto gamxy = rwDensityGridCubic.gamXY(iFock); 

    auto gamxz = rwDensityGridCubic.gamXZ(iFock);
    
    auto gamyx = rwDensityGridCubic.gamYX(iFock);
    
    auto gamyy = rwDensityGridCubic.gamYY(iFock);
    
    auto gamyz = rwDensityGridCubic.gamYZ(iFock);
    
    auto gamzx = rwDensityGridCubic.gamZX(iFock);
    
    auto gamzy = rwDensityGridCubic.gamZY(iFock);

    auto gamzz = rwDensityGridCubic.gamZZ(iFock);

    auto pi = rwDensityGridCubic.pi(iFock);

    auto pix = rwDensityGridCubic.piX(iFock);

    auto piy = rwDensityGridCubic.piY(iFock);

    auto piz = rwDensityGridCubic.piZ(iFock);

    auto pixx = rwDensityGridCubic.piXX(iFock);

    auto pixy = rwDensityGridCubic.piXY(iFock);

    auto pixz = rwDensityGridCubic.piXZ(iFock);

    auto piyx = rwDensityGridCubic.piYX(iFock);

    auto piyy = rwDensityGridCubic.piYY(iFock);

    auto piyz = rwDensityGridCubic.piYZ(iFock);

    auto pizx = rwDensityGridCubic.piZX(iFock);

    auto pizy = rwDensityGridCubic.piZY(iFock);

    auto pizz = rwDensityGridCubic.piZZ(iFock);

    auto pixxx = rwDensityGridCubic.piXXX(iFock);

    auto pixxy = rwDensityGridCubic.piXXY(iFock);

    auto pixxz = rwDensityGridCubic.piXXZ(iFock);

    auto pixyx = rwDensityGridCubic.piXYX(iFock);

    auto pixyy = rwDensityGridCubic.piXYY(iFock);

    auto pixyz = rwDensityGridCubic.piXYZ(iFock);

    auto pixzx = rwDensityGridCubic.piXZX(iFock);

    auto pixzy = rwDensityGridCubic.piXZY(iFock);

    auto pixzz = rwDensityGridCubic.piXZZ(iFock);

    auto piyxx = rwDensityGridCubic.piYXX(iFock);

    auto piyxy = rwDensityGridCubic.piYXY(iFock);

    auto piyxz = rwDensityGridCubic.piYXZ(iFock);

    auto piyyx = rwDensityGridCubic.piYYX(iFock);

    auto piyyy = rwDensityGridCubic.piYYY(iFock);

    auto piyyz = rwDensityGridCubic.piYYZ(iFock);

    auto piyzx = rwDensityGridCubic.piYZX(iFock);

    auto piyzy = rwDensityGridCubic.piYZY(iFock);

    auto piyzz = rwDensityGridCubic.piYZZ(iFock);

    auto pizxx = rwDensityGridCubic.piZXX(iFock);

    auto pizxy = rwDensityGridCubic.piZXY(iFock);

    auto pizxz = rwDensityGridCubic.piZXZ(iFock);

    auto pizyx = rwDensityGridCubic.piZYX(iFock);

    auto pizyy = rwDensityGridCubic.piZYY(iFock);

    auto pizyz = rwDensityGridCubic.piZYZ(iFock);

    auto pizzx = rwDensityGridCubic.piZZX(iFock);

    auto pizzy = rwDensityGridCubic.piZZY(iFock);

    auto pizzz = rwDensityGridCubic.piZZZ(iFock);

    auto rho3 = rw3DensityGrid.alphaDensity(iFock);
    
    auto grad3_x = rw3DensityGrid.alphaDensityGradientX(iFock);
    
    auto grad3_y = rw3DensityGrid.alphaDensityGradientY(iFock);
    
    auto grad3_z = rw3DensityGrid.alphaDensityGradientZ(iFock);


    timer.stop("Lxc matrix prep.");

    // eq.(30), JCTC 2021, 17, 1512-1521

    timer.start("Lxc matrix G");

    auto naos = gtoValues.getNumberOfRows();

    CDenseMatrix mat_G(naos, npoints);
    CDenseMatrix mat_G_gga(naos, npoints);

    auto G_val = mat_G.values();
    auto G_gga_val = mat_G_gga.values();

    #pragma omp parallel
    {
        auto thread_id = omp_get_thread_num();

        auto nthreads = omp_get_max_threads();

        auto grid_batch_size = mpi::batch_size(npoints, thread_id, nthreads);

        auto grid_batch_offset = mpi::batch_offset(npoints, thread_id, nthreads);

        for (int32_t nu = 0; nu < naos; nu++)
        {
            auto nu_offset = nu * npoints;

            #pragma omp simd aligned(weights, \
                    gam, gamx, gamy, gamz  ,gamxx ,gamxy ,gamxz ,gamyx , \
                    gamyy ,gamyz ,gamzx ,gamzy ,gamzz ,pi  ,pix  ,piy  ,piz  ,pixx  , pixy  ,\
                    pixz  ,piyx  ,piyy  ,piyz  ,pizx  ,pizy  ,pizz  ,pixxx ,pixxy ,pixxz ,pixyx , \
                    pixyy ,pixyz ,pixzx ,pixzy ,pixzz ,piyxx ,piyxy ,piyxz ,piyyx ,piyyy ,piyyz ,piyzx , \
                    piyzy ,piyzz ,pizxx ,pizxy ,pizxz ,pizyx ,pizyy ,pizyz ,pizzx ,pizzy ,pizzz ,\
                    rho3  ,grad3_x,grad3_y,grad3_z, vsigma, v2rho2, v2rhosigma, v2sigma2, rhograd, \
                    v3rho3, v3rho2sigma, v3rhosigma2, v3sigma3, \
                    v4rho4, v4rho3sigma, v4rho2sigma2, v4rhosigma3, v4sigma4,\
                    G_val, G_gga_val, chi_val, chi_x_val, chi_y_val, chi_z_val : VLX_ALIGN)
            for (int32_t g = grid_batch_offset; g < grid_batch_offset + grid_batch_size; g++)
            {
                double w = weights[g];

                double rxw123a = grad3_x[g];
                double ryw123a = grad3_y[g];
                double rzw123a = grad3_z[g];

                double grada_x_g = rhograd[6 * g + 0];
                double grada_y_g = rhograd[6 * g + 1];
                double grada_z_g = rhograd[6 * g + 2];

                double l2contract = grada_x_g * rxw123a + grada_y_g * ryw123a + grada_z_g * rzw123a;
                double l5contract_x = grada_x_g * l2contract;
                double l5contract_y = grada_y_g * l2contract;
                double l5contract_z = grada_z_g * l2contract; 

                // vx2 terms
                double q2contract = grada_x_g * gamx[g] + grada_y_g * gamy[g] + grada_z_g * gamz[g];

                double q3contract =   grada_x_g * grada_x_g * gamxx[g]
                                    + grada_x_g * grada_y_g * gamxy[g]
                                    + grada_x_g * grada_z_g * gamxz[g]
                                    + grada_y_g * grada_x_g * gamyx[g]
                                    + grada_y_g * grada_y_g * gamyy[g]
                                    + grada_y_g * grada_z_g * gamyz[g]
                                    + grada_z_g * grada_x_g * gamzx[g]
                                    + grada_z_g * grada_y_g * gamzy[g]
                                    + grada_z_g * grada_z_g * gamzz[g];

                double q4contract = gamxx[g] + gamyy[g] + gamzz[g];

                double q7contract_x =  grada_x_g * q2contract;
                double q7contract_y =  grada_y_g * q2contract;
                double q7contract_z =  grada_z_g * q2contract;

                double q8contract_x =  grada_x_g *  gamxx[g] + grada_y_g *  gamxy[g] + grada_z_g *  gamxz[g];
                double q8contract_y =  grada_x_g *  gamyx[g] + grada_y_g *  gamyy[g] + grada_z_g *  gamyz[g];
                double q8contract_z =  grada_x_g *  gamzx[g] + grada_y_g *  gamzy[g] + grada_z_g *  gamzz[g];

                double q10contract_x =  grada_x_g *  gamxx[g] + grada_y_g *  gamyx[g] + grada_z_g *  gamzx[g];
                double q10contract_y =  grada_x_g *  gamxy[g] + grada_y_g *  gamyy[g] + grada_z_g *  gamzy[g];
                double q10contract_z =  grada_x_g *  gamxz[g] + grada_y_g *  gamyz[g] + grada_z_g *  gamzz[g];

                double q11contract_x =  grada_x_g *  gamxx[g] + grada_x_g *  gamyy[g] + grada_x_g *  gamzz[g];
                double q11contract_y =  grada_y_g *  gamxx[g] + grada_y_g *  gamyy[g] + grada_y_g *  gamzz[g];
                double q11contract_z =  grada_z_g *  gamxx[g] + grada_z_g *  gamyy[g] + grada_z_g *  gamzz[g];

                double q9contract_x =  grada_x_g *  q3contract;
                double q9contract_y =  grada_y_g *  q3contract;
                double q9contract_z =  grada_z_g *  q3contract;

                // vx3 terms
                double c1 = pi[g];

                double c2 = grada_x_g * pix[g] + grada_y_g * piy[g] + grada_z_g * piz[g];

                double c3 =  grada_x_g * grada_x_g * pixx[g]
                            +grada_x_g * grada_y_g * pixy[g]
                            +grada_x_g * grada_z_g * pixz[g]
                            +grada_y_g * grada_x_g * piyx[g]
                            +grada_y_g * grada_y_g * piyy[g]
                            +grada_y_g * grada_z_g * piyz[g]
                            +grada_z_g * grada_x_g * pizx[g]
                            +grada_z_g * grada_y_g * pizy[g]
                            +grada_z_g * grada_z_g * pizz[g];

                double c4 = pixx[g] + piyy[g] + pizz[g];

                double c5_6 = grada_x_g *(pixxx[g] + pixxx[g])
                            +grada_x_g * (piyxy[g] + pixyy[g])
                            +grada_x_g * (pizxz[g] + pixzz[g])
                            +grada_y_g * (pixyx[g] + piyxx[g])
                            +grada_y_g * (piyyy[g] + piyyy[g])
                            +grada_y_g * (pizyz[g] + piyzz[g])
                            +grada_z_g * (pixzx[g] + pizxx[g])
                            +grada_z_g * (piyzy[g] + pizyy[g])
                            +grada_z_g * (pizzz[g] + pizzz[g]);
                
                double c7 =   grada_x_g * grada_x_g * grada_x_g * pixxx[g]
                            + grada_x_g * grada_x_g * grada_y_g * pixxy[g]
                            + grada_x_g * grada_x_g * grada_z_g * pixxz[g]
                            + grada_x_g * grada_y_g * grada_x_g * pixyx[g]
                            + grada_x_g * grada_y_g * grada_y_g * pixyy[g]
                            + grada_x_g * grada_y_g * grada_z_g * pixyz[g]
                            + grada_x_g * grada_z_g * grada_x_g * pixzx[g]
                            + grada_x_g * grada_z_g * grada_y_g * pixzy[g]
                            + grada_x_g * grada_z_g * grada_z_g * pixzz[g]
                            + grada_y_g * grada_x_g * grada_x_g * piyxx[g]
                            + grada_y_g * grada_x_g * grada_y_g * piyxy[g]
                            + grada_y_g * grada_x_g * grada_z_g * piyxz[g]
                            + grada_y_g * grada_y_g * grada_x_g * piyyx[g]
                            + grada_y_g * grada_y_g * grada_y_g * piyyy[g]
                            + grada_y_g * grada_y_g * grada_z_g * piyyz[g]
                            + grada_y_g * grada_z_g * grada_x_g * piyzx[g]
                            + grada_y_g * grada_z_g * grada_y_g * piyzy[g]
                            + grada_y_g * grada_z_g * grada_z_g * piyzz[g]
                            + grada_z_g * grada_x_g * grada_x_g * pizxx[g]
                            + grada_z_g * grada_x_g * grada_y_g * pizxy[g]
                            + grada_z_g * grada_x_g * grada_z_g * pizxz[g]
                            + grada_z_g * grada_y_g * grada_x_g * pizyx[g]
                            + grada_z_g * grada_y_g * grada_y_g * pizyy[g]
                            + grada_z_g * grada_y_g * grada_z_g * pizyz[g]
                            + grada_z_g * grada_z_g * grada_x_g * pizzx[g]
                            + grada_z_g * grada_z_g * grada_y_g * pizzy[g]
                            + grada_z_g * grada_z_g * grada_z_g * pizzz[g];

                double c8 =  grada_x_g * pixxx[g]
                            +grada_y_g * pixxy[g]
                            +grada_z_g * pixxz[g]
                            +grada_x_g * piyyx[g]
                            +grada_y_g * piyyy[g]
                            +grada_z_g * piyyz[g]
                            +grada_x_g * pizzx[g]
                            +grada_y_g * pizzy[g]
                            +grada_z_g * pizzz[g];
                
                double c9_x = grada_x_g * pi[g];
                double c9_y = grada_y_g * pi[g];
                double c9_z = grada_z_g * pi[g];

                double c10_x = pix[g];
                double c10_y = piy[g];
                double c10_z = piz[g];

                double c11_x = c2 * grada_x_g;
                double c11_y = c2 * grada_y_g;
                double c11_z = c2 * grada_z_g;

                double c12_c14_x =   grada_x_g * (pixx[g] + pixx[g])
                                    +grada_y_g * (pixy[g] + piyx[g])
                                    +grada_z_g * (pixz[g] + pizx[g]);

                double c12_c14_y= grada_x_g *(piyx[g] + pixy[g])
                                 + grada_y_g * (piyy[g] + piyy[g])
                                 + grada_z_g * (piyz[g] + pizy[g]);

                double c12_c14_z= grada_x_g * (pizx[g] + pixz[g])
                                 + grada_y_g * (pizy[g] + piyz[g])
                                 + grada_z_g * (pizz[g] + pizz[g]);

                double c13 = grada_x_g * grada_x_g * pixx[g]
                            +grada_x_g * grada_y_g * pixy[g]
                            +grada_x_g * grada_z_g * pixz[g]
                            +grada_y_g * grada_x_g * piyx[g]
                            +grada_y_g * grada_y_g * piyy[g]
                            +grada_y_g * grada_z_g * piyz[g]
                            +grada_z_g * grada_x_g * pizx[g]
                            +grada_z_g * grada_y_g * pizy[g]
                            +grada_z_g * grada_z_g * pizz[g];
                            
                double c13_x = c13 * grada_x_g;
                double c13_y = c13 * grada_y_g;
                double c13_z = c13 * grada_z_g;

                double c15_x = grada_x_g * c4;
                double c15_y = grada_y_g * c4;
                double c15_z = grada_z_g * c4;

                double c16_19_22_x = grada_x_g * grada_x_g * pixxx[g] + grada_x_g * grada_x_g * pixxx[g] + grada_x_g * grada_x_g * pixxx[g]
                                    +grada_x_g * grada_y_g * pixxy[g] + grada_x_g * grada_y_g * pixyx[g] + grada_x_g * grada_y_g * pixxy[g]
                                    +grada_x_g * grada_z_g * pixxz[g] + grada_x_g * grada_z_g * pixzx[g] + grada_x_g * grada_z_g * pixxz[g]
                                    +grada_y_g * grada_x_g * pixyx[g] + grada_y_g * grada_x_g * piyxx[g] + grada_y_g * grada_x_g * piyxx[g]
                                    +grada_y_g * grada_y_g * pixyy[g] + grada_y_g * grada_y_g * piyyx[g] + grada_y_g * grada_y_g * piyxy[g]
                                    +grada_y_g * grada_z_g * pixyz[g] + grada_y_g * grada_z_g * piyzx[g] + grada_y_g * grada_z_g * piyxz[g]
                                    +grada_z_g * grada_x_g * pixzx[g] + grada_z_g * grada_x_g * pizxx[g] + grada_z_g * grada_x_g * pizxx[g]
                                    +grada_z_g * grada_y_g * pixzy[g] + grada_z_g * grada_y_g * pizyx[g] + grada_z_g * grada_y_g * pizxy[g]
                                    +grada_z_g * grada_z_g * pixzz[g] + grada_z_g * grada_z_g * pizzx[g] + grada_z_g * grada_z_g * pizxz[g];

                double c16_19_22_y = grada_x_g * grada_x_g * piyxx[g] + grada_x_g * grada_x_g * pixxy[g] + grada_x_g * grada_x_g * pixyx[g]
                                    +grada_x_g * grada_y_g * piyxy[g] + grada_x_g * grada_y_g * pixyy[g] + grada_x_g * grada_y_g * pixyy[g]
                                    +grada_x_g * grada_z_g * piyxz[g] + grada_x_g * grada_z_g * pixzy[g] + grada_x_g * grada_z_g * pixyz[g]
                                    +grada_y_g * grada_x_g * piyyx[g] + grada_y_g * grada_x_g * piyxy[g] + grada_y_g * grada_x_g * piyyx[g]
                                    +grada_y_g * grada_y_g * piyyy[g] + grada_y_g * grada_y_g * piyyy[g] + grada_y_g * grada_y_g * piyyy[g]
                                    +grada_y_g * grada_z_g * piyyz[g] + grada_y_g * grada_z_g * piyzy[g] + grada_y_g * grada_z_g * piyyz[g]
                                    +grada_z_g * grada_x_g * piyzx[g] + grada_z_g * grada_x_g * pizxy[g] + grada_z_g * grada_x_g * pizyx[g]
                                    +grada_z_g * grada_y_g * piyzy[g] + grada_z_g * grada_y_g * pizyy[g] + grada_z_g * grada_y_g * pizyy[g]
                                    +grada_z_g * grada_z_g * piyzz[g] + grada_z_g * grada_z_g * pizzy[g] + grada_z_g * grada_z_g * pizyz[g];

                double c16_19_22_z = grada_x_g * grada_x_g * pizxx[g] + grada_x_g * grada_x_g * pixxz[g] + grada_x_g * grada_x_g * pixzx[g]
                                    +grada_x_g * grada_y_g * pizxy[g] + grada_x_g * grada_y_g * pixyz[g] + grada_x_g * grada_y_g * pixzy[g]
                                    +grada_x_g * grada_z_g * pizxz[g] + grada_x_g * grada_z_g * pixzz[g] + grada_x_g * grada_z_g * pixzz[g]
                                    +grada_y_g * grada_x_g * pizyx[g] + grada_y_g * grada_x_g * piyxz[g] + grada_y_g * grada_x_g * piyzx[g]
                                    +grada_y_g * grada_y_g * pizyy[g] + grada_y_g * grada_y_g * piyyz[g] + grada_y_g * grada_y_g * piyzy[g]
                                    +grada_y_g * grada_z_g * pizyz[g] + grada_y_g * grada_z_g * piyzz[g] + grada_y_g * grada_z_g * piyzz[g]
                                    +grada_z_g * grada_x_g * pizzx[g] + grada_z_g * grada_x_g * pizxz[g] + grada_z_g * grada_x_g * pizzx[g]
                                    +grada_z_g * grada_y_g * pizzy[g] + grada_z_g * grada_y_g * pizyz[g] + grada_z_g * grada_y_g * pizzy[g]
                                    +grada_z_g * grada_z_g * pizzz[g] + grada_z_g * grada_z_g * pizzz[g] + grada_z_g * grada_z_g * pizzz[g];

                double c17_24_25_x =  pixxx[g] + pixxx[g] + pixxx[g]
                                    + pixyy[g] + piyxy[g] + piyyx[g]
                                    + pixzz[g] + pizxz[g] + pizzx[g];

                double c17_24_25_y =  piyxx[g] + pixyx[g] + pixxy[g]
                                    + piyyy[g] + piyyy[g] + piyyy[g]
                                    + piyzz[g] + pizyz[g] + pizzy[g];

                double c17_24_25_z =  pizxx[g] + pixzx[g] + pixxz[g]
                                    + pizyy[g] + piyzy[g] + piyyz[g]
                                    + pizzz[g] + pizzz[g] + pizzz[g];

                double c18_x = c7 * grada_x_g;
                double c18_y = c7 * grada_y_g;
                double c18_z = c7 * grada_z_g;


                double c20_21_23 =   grada_x_g * (pixxx[g] + pixxx[g] + pixxx[g]) 
                                    +grada_x_g * (piyxy[g] + pixyy[g] + piyyx[g]) 
                                    +grada_x_g * (pizxz[g] + pixzz[g] + pizzx[g]) 
                                    +grada_y_g * (pixyx[g] + piyxx[g] + pixxy[g]) 
                                    +grada_y_g * (piyyy[g] + piyyy[g] + piyyy[g]) 
                                    +grada_y_g * (pizyz[g] + piyzz[g] + pizzy[g]) 
                                    +grada_z_g * (pixzx[g] + pizxx[g] + pixxz[g]) 
                                    +grada_z_g * (piyzy[g] + pizyy[g] + piyyz[g]) 
                                    +grada_z_g * (pizzz[g] + pizzz[g] + pizzz[g]);

                double c20_21_23_x = grada_x_g * c20_21_23; 
                double c20_21_23_y = grada_y_g * c20_21_23; 
                double c20_21_23_z = grada_z_g * c20_21_23;

                // functional derivatives in libxc form

                auto vsigma_a = vsigma[3 * g + 0];
                auto vsigma_c = vsigma[3 * g + 1];

                auto v2rho2_aa = v2rho2[3 * g + 0];
                auto v2rho2_ab = v2rho2[3 * g + 1];

                auto v2rhosigma_aa = v2rhosigma[6 * g + 0];
                auto v2rhosigma_ac = v2rhosigma[6 * g + 1];
                auto v2rhosigma_ab = v2rhosigma[6 * g + 2];
                auto v2rhosigma_ba = v2rhosigma[6 * g + 3];
                auto v2rhosigma_bc = v2rhosigma[6 * g + 4];

                auto v2sigma2_aa = v2sigma2[6 * g + 0];
                auto v2sigma2_ac = v2sigma2[6 * g + 1];
                auto v2sigma2_ab = v2sigma2[6 * g + 2];
                auto v2sigma2_cc = v2sigma2[6 * g + 3];
                auto v2sigma2_cb = v2sigma2[6 * g + 4];

                auto v3rho3_aaa = v3rho3[4 * g + 0];
                auto v3rho3_aab = v3rho3[4 * g + 1];
                auto v3rho3_abb = v3rho3[4 * g + 2];

                auto v3rho2sigma_aaa = v3rho2sigma[9 * g + 0];
                auto v3rho2sigma_aac = v3rho2sigma[9 * g + 1];
                auto v3rho2sigma_aab = v3rho2sigma[9 * g + 2];
                auto v3rho2sigma_aba = v3rho2sigma[9 * g + 3];
                auto v3rho2sigma_abc = v3rho2sigma[9 * g + 4];
                auto v3rho2sigma_abb = v3rho2sigma[9 * g + 5];
                auto v3rho2sigma_bba = v3rho2sigma[9 * g + 6];
                auto v3rho2sigma_bbc = v3rho2sigma[9 * g + 7];

                auto v3rhosigma2_aaa = v3rhosigma2[12 * g + 0];
                auto v3rhosigma2_aac = v3rhosigma2[12 * g + 1];
                auto v3rhosigma2_aab = v3rhosigma2[12 * g + 2];
                auto v3rhosigma2_acc = v3rhosigma2[12 * g + 3];
                auto v3rhosigma2_acb = v3rhosigma2[12 * g + 4];
                auto v3rhosigma2_abb = v3rhosigma2[12 * g + 5];
                auto v3rhosigma2_baa = v3rhosigma2[12 * g + 6];
                auto v3rhosigma2_bac = v3rhosigma2[12 * g + 7];
                auto v3rhosigma2_bab = v3rhosigma2[12 * g + 8];
                auto v3rhosigma2_bcc = v3rhosigma2[12 * g + 9];
                auto v3rhosigma2_bcb = v3rhosigma2[12 * g + 10];

                auto v3sigma3_aaa = v3sigma3[10 * g + 0];
                auto v3sigma3_aac = v3sigma3[10 * g + 1];
                auto v3sigma3_aab = v3sigma3[10 * g + 2];
                auto v3sigma3_acc = v3sigma3[10 * g + 3];
                auto v3sigma3_acb = v3sigma3[10 * g + 4];
                auto v3sigma3_abb = v3sigma3[10 * g + 5];
                auto v3sigma3_ccc = v3sigma3[10 * g + 6];
                auto v3sigma3_bcc = v3sigma3[10 * g + 7];
                auto v3sigma3_cbb = v3sigma3[10 * g + 8];

                auto v4rho4_aaaa = v4rho4[5 * g + 0];
                auto v4rho4_aaab = v4rho4[5 * g + 1];
                auto v4rho4_aabb = v4rho4[5 * g + 2];
                auto v4rho4_abbb = v4rho4[5 * g + 3];
                auto v4rho4_bbbb = v4rho4[5 * g + 4];

                auto v4rho3sigma_aaaa = v4rho3sigma[12 * g + 0];
                auto v4rho3sigma_aaac = v4rho3sigma[12 * g + 1];
                auto v4rho3sigma_aaab = v4rho3sigma[12 * g + 2];
                auto v4rho3sigma_aaba = v4rho3sigma[12 * g + 3];
                auto v4rho3sigma_aabc = v4rho3sigma[12 * g + 4];
                auto v4rho3sigma_aabb = v4rho3sigma[12 * g + 5];
                auto v4rho3sigma_abba = v4rho3sigma[12 * g + 6];
                auto v4rho3sigma_abbc = v4rho3sigma[12 * g + 7];
                auto v4rho3sigma_abbb = v4rho3sigma[12 * g + 8];
                auto v4rho3sigma_bbba = v4rho3sigma[12 * g + 9];
                auto v4rho3sigma_bbbc = v4rho3sigma[12 * g + 10];

                auto v4rho2sigma2_aaaa = v4rho2sigma2[18 * g + 0];
                auto v4rho2sigma2_aaac = v4rho2sigma2[18 * g + 1];
                auto v4rho2sigma2_aaab = v4rho2sigma2[18 * g + 2];
                auto v4rho2sigma2_aacc = v4rho2sigma2[18 * g + 3];
                auto v4rho2sigma2_aacb = v4rho2sigma2[18 * g + 4];
                auto v4rho2sigma2_aabb = v4rho2sigma2[18 * g + 5];
                auto v4rho2sigma2_abaa = v4rho2sigma2[18 * g + 6];
                auto v4rho2sigma2_abac = v4rho2sigma2[18 * g + 7];
                auto v4rho2sigma2_abab = v4rho2sigma2[18 * g + 8];
                auto v4rho2sigma2_abcc = v4rho2sigma2[18 * g + 9];
                auto v4rho2sigma2_abcb = v4rho2sigma2[18 * g + 10];
                auto v4rho2sigma2_abbb = v4rho2sigma2[18 * g + 11];
                auto v4rho2sigma2_bbaa = v4rho2sigma2[18 * g + 12];
                auto v4rho2sigma2_bbac = v4rho2sigma2[18 * g + 13];
                auto v4rho2sigma2_bbab = v4rho2sigma2[18 * g + 14];
                auto v4rho2sigma2_bbcc = v4rho2sigma2[18 * g + 15];
                auto v4rho2sigma2_bbcb = v4rho2sigma2[18 * g + 16];
                auto v4rho2sigma2_bbbb = v4rho2sigma2[18 * g + 17];

                auto v4rhosigma3_aaaa = v4rhosigma3[20 * g + 0];
                auto v4rhosigma3_aaac = v4rhosigma3[20 * g + 1];
                auto v4rhosigma3_aaab = v4rhosigma3[20 * g + 2];
                auto v4rhosigma3_aacc = v4rhosigma3[20 * g + 3];
                auto v4rhosigma3_aacb = v4rhosigma3[20 * g + 4];
                auto v4rhosigma3_aabb = v4rhosigma3[20 * g + 5];
                auto v4rhosigma3_accc = v4rhosigma3[20 * g + 6];
                auto v4rhosigma3_accb = v4rhosigma3[20 * g + 7];
                auto v4rhosigma3_acbb = v4rhosigma3[20 * g + 8];
                auto v4rhosigma3_abbb = v4rhosigma3[20 * g + 9];
                auto v4rhosigma3_baaa = v4rhosigma3[20 * g + 10];
                auto v4rhosigma3_baac = v4rhosigma3[20 * g + 11];
                auto v4rhosigma3_baab = v4rhosigma3[20 * g + 12];
                auto v4rhosigma3_bacc = v4rhosigma3[20 * g + 13];
                auto v4rhosigma3_bacb = v4rhosigma3[20 * g + 14];
                auto v4rhosigma3_babb = v4rhosigma3[20 * g + 15];
                auto v4rhosigma3_bccc = v4rhosigma3[20 * g + 16];
                auto v4rhosigma3_bccb = v4rhosigma3[20 * g + 17];
                auto v4rhosigma3_bcbb = v4rhosigma3[20 * g + 18];
                auto v4rhosigma3_bbbb = v4rhosigma3[20 * g + 19];

                auto v4sigma4_aaaa = v4sigma4[15 * g + 0];
                auto v4sigma4_aaac = v4sigma4[15 * g + 1];
                auto v4sigma4_aaab = v4sigma4[15 * g + 2];
                auto v4sigma4_aacc = v4sigma4[15 * g + 3];
                auto v4sigma4_aacb = v4sigma4[15 * g + 4];
                auto v4sigma4_aabb = v4sigma4[15 * g + 5];
                auto v4sigma4_accc = v4sigma4[15 * g + 6];
                auto v4sigma4_accb = v4sigma4[15 * g + 7];
                auto v4sigma4_acbb = v4sigma4[15 * g + 8];
                auto v4sigma4_abbb = v4sigma4[15 * g + 9];
                auto v4sigma4_cccc = v4sigma4[15 * g + 10];
                auto v4sigma4_cccb = v4sigma4[15 * g + 11];
                auto v4sigma4_ccbb = v4sigma4[15 * g + 12];
                auto v4sigma4_cbbb = v4sigma4[15 * g + 13];
                auto v4sigma4_bbbb = v4sigma4[15 * g + 14];

                // Transformation of derivatives 

                // first-order 
                double x = vsigma_c + 2.0*vsigma_a;
                
                // second-order
                double rr = (v2rho2_aa + v2rho2_ab);
                double rx = (2.0*v2rhosigma_ac + 2.0*v2rhosigma_ab + 2.0*v2rhosigma_aa);
                double xr = v2rhosigma_bc + 2.0*v2rhosigma_ba + v2rhosigma_ac + 2.0*v2rhosigma_aa;
                double xx = 2.0*v2sigma2_cc + 2.0*v2sigma2_cb + 6.0*v2sigma2_ac + 4.0*v2sigma2_ab + 4.0*v2sigma2_aa;

                // third-order
                double rrr = (v3rho3_aaa + 2.0 * v3rho3_aab + v3rho3_abb);
                double rxr = (2.0*v3rho2sigma_abc + 2.0*v3rho2sigma_abb + 2.0*v3rho2sigma_aba 
                             + 2.0*v3rho2sigma_aac + 2.0*v3rho2sigma_aab + 2.0*v3rho2sigma_aaa);
                double rxx = (4.0*v3rhosigma2_acc + 8.0*v3rhosigma2_acb + 4.0*v3rhosigma2_abb 
                            + 8.0*v3rhosigma2_aac + 8.0*v3rhosigma2_aab + 4.0*v3rhosigma2_aaa);
                double xrr = v3rho2sigma_bbc + 2.0*v3rho2sigma_bba + 2.0*v3rho2sigma_abc + 4.0*v3rho2sigma_aba 
                            + v3rho2sigma_aac + 2.0*v3rho2sigma_aaa;
                double xxr = 2.0*v3rhosigma2_bcc + 2.0*v3rhosigma2_bcb + 6.0*v3rhosigma2_bac 
                            + 4.0*v3rhosigma2_bab + 4.0*v3rhosigma2_baa + 2.0*v3rhosigma2_acc 
                            + 2.0*v3rhosigma2_acb + 6.0*v3rhosigma2_aac + 4.0*v3rhosigma2_aab + 4.0*v3rhosigma2_aaa;
                double xxx = 4.0*v3sigma3_ccc + 8.0*v3sigma3_bcc + 4.0*v3sigma3_cbb + 16.0*v3sigma3_acc 
                            + 24.0*v3sigma3_acb + 8.0*v3sigma3_abb + 20.0*v3sigma3_aac 
                            + 16.0*v3sigma3_aab + 8.0*v3sigma3_aaa;

                // fourth-order 

                double xrrr =   v4rho3sigma_bbbc + 2.0 * v4rho3sigma_bbba + 3.0 * v4rho3sigma_abbc 
                                + 6.0 * v4rho3sigma_abba + 3.0 * v4rho3sigma_aabc + 6.0 * v4rho3sigma_aaba 
                                + v4rho3sigma_aaac + 2.0 * v4rho3sigma_aaaa;

                double xxrr = 2.0 * v4rho2sigma2_bbcc + 2.0 * v4rho2sigma2_bbcb + 6.0 * v4rho2sigma2_bbac 
                            + 4.0 * v4rho2sigma2_bbab + 4.0 * v4rho2sigma2_bbaa + 4.0 * v4rho2sigma2_abcc 
                            + 4.0 * v4rho2sigma2_abcb + 12.0 * v4rho2sigma2_abac + 8.0 * v4rho2sigma2_abab 
                            + 8.0 * v4rho2sigma2_abaa + 2.0 * v4rho2sigma2_aacc + 2.0 * v4rho2sigma2_aacb 
                            + 6.0 * v4rho2sigma2_aaac + 4.0 * v4rho2sigma2_aaab + 4.0 * v4rho2sigma2_aaaa; 

                double xxxr = 4.0 * v4rhosigma3_bccc + 8.0 * v4rhosigma3_bccb + 4.0 * v4rhosigma3_bcbb 
                            + 16.0 * v4rhosigma3_bacc + 24.0 * v4rhosigma3_bacb + 8.0 * v4rhosigma3_babb 
                            + 20.0 * v4rhosigma3_baac + 16.0 * v4rhosigma3_baab + 8.0 * v4rhosigma3_baaa 
                            + 4.0 * v4rhosigma3_accc + 8.0 * v4rhosigma3_accb + 4.0 * v4rhosigma3_acbb 
                            + 16.0 * v4rhosigma3_aacc + 24.0 * v4rhosigma3_aacb + 8.0 * v4rhosigma3_aabb 
                            + 20.0 * v4rhosigma3_aaac + 16.0 * v4rhosigma3_aaab + 8.0 * v4rhosigma3_aaaa;

                double xxxx = 8.0 * v4sigma4_cccc + 24.0 * v4sigma4_cccb + 24.0 * v4sigma4_ccbb + 8.0 * v4sigma4_cbbb 
                            + 40.0 * v4sigma4_accc + 96.0 * v4sigma4_accb + 72.0 * v4sigma4_acbb + 16.0 * v4sigma4_abbb 
                            + 72.0 * v4sigma4_aacc + 120.0 * v4sigma4_aacb + 48.0 * v4sigma4_aabb + 56.0 * v4sigma4_aaac 
                            + 48.0 * v4sigma4_aaab + 16.0 * v4sigma4_aaaa;

                double rrrr =  v4rho4_aaaa + 3.0  *  v4rho4_aaab + 3.0  *  v4rho4_aabb + v4rho4_abbb;

                double rxrr =  2.0 * v4rho3sigma_abbc + 2.0 * v4rho3sigma_abbb + 2.0 * v4rho3sigma_abba + 4.0 * v4rho3sigma_aabc 
                                + 4.0 * v4rho3sigma_aabb + 4.0 * v4rho3sigma_aaba + 2.0 * v4rho3sigma_aaac + 2.0 * v4rho3sigma_aaab + 2.0 * v4rho3sigma_aaaa;

                double rxxr = 4.0 * v4rho2sigma2_abcc + 8.0 * v4rho2sigma2_abcb + 4.0 * v4rho2sigma2_abbb + 8.0 * v4rho2sigma2_abac 
                            + 8.0 * v4rho2sigma2_abab + 4.0 * v4rho2sigma2_abaa + 4.0 * v4rho2sigma2_aacc + 8.0 * v4rho2sigma2_aacb 
                            + 4.0 * v4rho2sigma2_aabb + 8.0 * v4rho2sigma2_aaac + 8.0 * v4rho2sigma2_aaab + 4.0 * v4rho2sigma2_aaaa;

                double rxxx = 8.0 * v4rhosigma3_accc + 24.0 * v4rhosigma3_accb + 24.0 * v4rhosigma3_acbb + 8.0 * v4rhosigma3_abbb 
                            + 24.0 * v4rhosigma3_aacc + 48.0 * v4rhosigma3_aacb + 24.0 * v4rhosigma3_aabb + 24.0 * v4rhosigma3_aaac 
                            + 24.0 * v4rhosigma3_aaab + 8.0 * v4rhosigma3_aaaa; 
                            
                // Scalar contribution

                double prefac = 0.0;

                // vxc 1 contributions

                prefac += rr * rho3[g] // l1 
                        + rx * l2contract; 
                
                // // vxc 2 contributions
                
                prefac += rrr * gam[g] // q1 
                        + rxr * q2contract 
                        + rxx * q3contract 
                        + rx * q4contract; 
                
                // // // vxc 3 contributions
                prefac += rrrr * c1
                        + rxrr * c2
                        + rxxr * c3 
                        + rxr * c4 
                        + rxx * (c5_6 + c8) 
                        + rxxx * c7; 

                G_val[nu_offset + g] = w * prefac * chi_val[nu_offset + g];

                // vector contribution

                double xcomp = 0.0, ycomp = 0.0, zcomp = 0.0;

                // vxc 1 contributions

                xcomp += xr * grada_x_g * rho3[g] 
                        + x * rxw123a
                        + xx * l5contract_x;

                ycomp += xr * grada_y_g * rho3[g] 
                        + x * ryw123a
                        + xx * l5contract_y;

                zcomp += xr * grada_z_g * rho3[g] 
                        + x * rzw123a
                        + xx * l5contract_z;
                
                // // vxc 2 contributions
                
                xcomp += xrr * grada_x_g * gam[g]
                        + xr * gamx[g] 
                        + xxr * q7contract_x 
                        + xx * (q8contract_x + q10contract_x + q11contract_x) 
                        + xxx * q9contract_x; 

                ycomp += xrr * grada_y_g * gam[g] 
                        + xr * gamy[g] 
                        + xxr * q7contract_y
                        + xx * (q8contract_y + q10contract_y + q11contract_y)
                        + xxx * q9contract_y;
 
                zcomp += xrr * grada_z_g * gam[g] 
                        + xr * gamz[g] 
                        + xxr * q7contract_z
                        + xx * (q8contract_z + q10contract_z + q11contract_z)
                        + xxx * q9contract_z;

                // vxc 3 contributions
                xcomp +=  xrrr * c9_x
                        + xrr * c10_x 
                        + xxrr * c11_x
                        + xxr * (c12_c14_x + c15_x)
                        + xxxr * c13_x 
                        + xx * c17_24_25_x
                        + xxxx * c18_x
                        + xxx * (c16_19_22_x + c20_21_23_x); 

                ycomp +=  xrrr * c9_y
                        + xrr * c10_y
                        + xxrr * c11_y
                        + xxr * (c12_c14_y + c15_y)
                        + xxxr * c13_y
                        + xx * c17_24_25_y
                        + xxxx * c18_y
                        + xxx * (c16_19_22_y + c20_21_23_y);
             
                zcomp +=  xrrr * c9_z
                        + xrr * c10_z
                        + xxrr * c11_z
                        + xxr * (c12_c14_z + c15_z)
                        + xxxr * c13_z
                        + xx * c17_24_25_z
                        + xxxx * c18_z
                        + xxx * (c16_19_22_z + c20_21_23_z);


                G_gga_val[nu_offset + g] = w * (xcomp * chi_x_val[nu_offset + g] +
                                                ycomp * chi_y_val[nu_offset + g] +
                                                zcomp * chi_z_val[nu_offset + g]);
            }
        }
    }

    timer.stop("Lxc matrix G");

    // eq.(31), JCTC 2021, 17, 1512-1521

    timer.start("Lxc matrix matmul");

    auto mat_Lxc = denblas::multABt(gtoValues, mat_G);

    auto mat_Lxc_gga = denblas::multABt(gtoValues, mat_G_gga);

    mat_Lxc_gga.symmetrize();  // matrix + matrix.T

    mat_Lxc = denblas::addAB(mat_Lxc, mat_Lxc_gga, 1.0);

    timer.stop("Lxc matrix matmul");

    return mat_Lxc;
}

CDenseMatrix
CXCNewIntegrator::computeGtoValuesOnGridPoints(const CMolecule&       molecule,
                                               const CMolecularBasis& basis,
                                               const CMolecularGrid&  molecularGrid) const
{
    // std::string errnotpartitioned("CXCNewIntegrator.computeGtoValuesOnGridPoints: Cannot use unpartitioned molecular grid");

    // errors::assertMsgCritical(molecularGrid.isPartitioned(), errnotpartitioned);

    auto nthreads = omp_get_max_threads();

    // GTOs container and number of AOs

    CGtoContainer* gtovec = new CGtoContainer(molecule, basis);

    auto naos = gtovec->getNumberOfAtomicOrbitals();

    // memory blocks for GTOs on grid points

    CDenseMatrix allgtovalues(naos, molecularGrid.getNumberOfGridPoints());

    CMemBlock2D<double> gaos(molecularGrid.getMaxNumberOfGridPointsPerBox(), naos);

    // indices for keeping track of GTOs

    // skip_cgto_ids: whether a CGTO should be skipped
    // skip_ao_ids: whether an AO should be skipped
    // aoinds: mapping between AO indices before and after screening

    CMemBlock<int32_t> skip_cgto_ids(naos); // note: naos >= ncgtos

    CMemBlock<int32_t> skip_ao_ids(naos);

    std::vector<int32_t> aoinds(naos);

    // coordinates and weights of grid points

    auto xcoords = molecularGrid.getCoordinatesX();

    auto ycoords = molecularGrid.getCoordinatesY();

    auto zcoords = molecularGrid.getCoordinatesZ();

    // counts and displacements of grid points in boxes

    auto counts = molecularGrid.getGridPointCounts();

    auto displacements = molecularGrid.getGridPointDisplacements();

    for (int32_t box_id = 0; box_id < counts.size(); box_id++)
    {
        // grid points in box

        auto npoints = counts.data()[box_id];

        auto gridblockpos = displacements.data()[box_id];

        // dimension of grid box

        auto boxdim = gtoeval::getGridBoxDimension(gridblockpos, npoints, xcoords, ycoords, zcoords);

        // pre-screening of GTOs

        gtoeval::preScreenGtos(skip_cgto_ids, skip_ao_ids, gtovec, 0, _screeningThresholdForGTOValues, boxdim);  // 0th order GTO derivative

        // GTO values on grid points

        #pragma omp parallel
        {
            auto thread_id = omp_get_thread_num();

            auto grid_batch_size = mpi::batch_size(npoints, thread_id, nthreads);

            auto grid_batch_offset = mpi::batch_offset(npoints, thread_id, nthreads);

            gtoeval::computeGtosValuesForLDA(gaos, gtovec, xcoords, ycoords, zcoords, gridblockpos,

                                             grid_batch_offset, grid_batch_size, skip_cgto_ids);
        }

        int32_t aocount = 0;

        for (int32_t nu = 0; nu < naos; nu++)
        {
            if (skip_ao_ids.data()[nu]) continue;

            bool skip = true;

            auto gaos_nu = gaos.data(nu);

            for (int32_t g = 0; g < npoints; g++)
            {
                if (std::fabs(gaos_nu[g]) > _screeningThresholdForGTOValues)
                {
                    skip = false;

                    break;
                }
            }

            if (!skip)
            {
                aoinds[aocount] = nu;

                ++aocount;
            }
        }

        for (int32_t i = 0; i < aocount; i++)
        {
            auto aoidx = aoinds[i];

            std::memcpy(allgtovalues.row(aoidx) + gridblockpos, gaos.data(aoidx), npoints * sizeof(double));
        }
    }

    // destroy GTOs container

    delete gtovec;

    return allgtovalues;
}

std::vector<CDenseMatrix>
CXCNewIntegrator::computeGtoValuesAndDerivativesOnGridPoints(const CMolecule&       molecule,
                                                             const CMolecularBasis& basis,
                                                             const CMolecularGrid&  molecularGrid) const
{
    // std::string errnotpartitioned("CXCNewIntegrator.computeGtoValuesAndDerivativesOnGridPoints: Cannot use unpartitioned molecular grid");

    // errors::assertMsgCritical(molecularGrid.isPartitioned(), errnotpartitioned);

    auto nthreads = omp_get_max_threads();

    // GTOs container and number of AOs

    CGtoContainer* gtovec = new CGtoContainer(molecule, basis);

    auto naos = gtovec->getNumberOfAtomicOrbitals();

    // memory blocks for GTOs on grid points

    CDenseMatrix allgtovalues(naos, molecularGrid.getNumberOfGridPoints());

    CDenseMatrix allgtoderivx(naos, molecularGrid.getNumberOfGridPoints());

    CDenseMatrix allgtoderivy(naos, molecularGrid.getNumberOfGridPoints());

    CDenseMatrix allgtoderivz(naos, molecularGrid.getNumberOfGridPoints());

    CMemBlock2D<double> gaos(molecularGrid.getMaxNumberOfGridPointsPerBox(), naos);

    CMemBlock2D<double> gaox(molecularGrid.getMaxNumberOfGridPointsPerBox(), naos);

    CMemBlock2D<double> gaoy(molecularGrid.getMaxNumberOfGridPointsPerBox(), naos);

    CMemBlock2D<double> gaoz(molecularGrid.getMaxNumberOfGridPointsPerBox(), naos);

    // indices for keeping track of GTOs

    // skip_cgto_ids: whether a CGTO should be skipped
    // skip_ao_ids: whether an AO should be skipped
    // aoinds: mapping between AO indices before and after screening

    CMemBlock<int32_t> skip_cgto_ids(naos); // note: naos >= ncgtos

    CMemBlock<int32_t> skip_ao_ids(naos);

    std::vector<int32_t> aoinds(naos);

    // coordinates and weights of grid points

    auto xcoords = molecularGrid.getCoordinatesX();

    auto ycoords = molecularGrid.getCoordinatesY();

    auto zcoords = molecularGrid.getCoordinatesZ();

    // counts and displacements of grid points in boxes

    auto counts = molecularGrid.getGridPointCounts();

    auto displacements = molecularGrid.getGridPointDisplacements();

    for (int32_t box_id = 0; box_id < counts.size(); box_id++)
    {
        // grid points in box

        auto npoints = counts.data()[box_id];

        auto gridblockpos = displacements.data()[box_id];

        // dimension of grid box

        auto boxdim = gtoeval::getGridBoxDimension(gridblockpos, npoints, xcoords, ycoords, zcoords);

        // pre-screening of GTOs

        gtoeval::preScreenGtos(skip_cgto_ids, skip_ao_ids, gtovec, 1, _screeningThresholdForGTOValues, boxdim);  // 1st order GTO derivative

        // GTO values on grid points

        #pragma omp parallel
        {
            auto thread_id = omp_get_thread_num();

            auto grid_batch_size = mpi::batch_size(npoints, thread_id, nthreads);

            auto grid_batch_offset = mpi::batch_offset(npoints, thread_id, nthreads);

            gtoeval::computeGtosValuesForGGA(gaos, gaox, gaoy, gaoz, gtovec, xcoords, ycoords, zcoords, gridblockpos,

                                             grid_batch_offset, grid_batch_size, skip_cgto_ids);
        }

        int32_t aocount = 0;

        for (int32_t nu = 0; nu < naos; nu++)
        {
            if (skip_ao_ids.data()[nu]) continue;

            bool skip = true;

            auto gaos_nu = gaos.data(nu);

            auto gaox_nu = gaox.data(nu);

            auto gaoy_nu = gaoy.data(nu);

            auto gaoz_nu = gaoz.data(nu);

            for (int32_t g = 0; g < npoints; g++)
            {
                if ((std::fabs(gaos_nu[g]) > _screeningThresholdForGTOValues) ||
                    (std::fabs(gaox_nu[g]) > _screeningThresholdForGTOValues) ||
                    (std::fabs(gaoy_nu[g]) > _screeningThresholdForGTOValues) ||
                    (std::fabs(gaoz_nu[g]) > _screeningThresholdForGTOValues))
                {
                    skip = false;

                    break;
                }
            }

            if (!skip)
            {
                aoinds[aocount] = nu;

                ++aocount;
            }
        }

        for (int32_t i = 0; i < aocount; i++)
        {
            auto aoidx = aoinds[i];

            std::memcpy(allgtovalues.row(aoidx) + gridblockpos, gaos.data(aoidx), npoints * sizeof(double));

            std::memcpy(allgtoderivx.row(aoidx) + gridblockpos, gaox.data(aoidx), npoints * sizeof(double));

            std::memcpy(allgtoderivy.row(aoidx) + gridblockpos, gaoy.data(aoidx), npoints * sizeof(double));

            std::memcpy(allgtoderivz.row(aoidx) + gridblockpos, gaoz.data(aoidx), npoints * sizeof(double));
        }
    }

    // destroy GTOs container

    delete gtovec;

    return std::vector<CDenseMatrix>({allgtovalues, allgtoderivx, allgtoderivy, allgtoderivz});
}

std::vector<CDenseMatrix>
CXCNewIntegrator::computeGtoValuesAndDerivativesOnGridPoints(const CMolecule&       molecule,
                                                             const CMolecularBasis& basis,
                                                             const int32_t          npoints,
                                                             const double*          xcoords,
                                                             const double*          ycoords,
                                                             const double*          zcoords) const
{
    auto nthreads = omp_get_max_threads();

    // GTOs container and number of AOs

    CGtoContainer* gtovec = new CGtoContainer(molecule, basis);

    auto naos = gtovec->getNumberOfAtomicOrbitals();

    // memory blocks for GTOs on grid points

    CDenseMatrix allgtovalues(naos, npoints);

    CDenseMatrix allgtoderivx(naos, npoints);
    CDenseMatrix allgtoderivy(naos, npoints);
    CDenseMatrix allgtoderivz(naos, npoints);

    CMemBlock2D<double> gaos(npoints, naos);

    CMemBlock2D<double> gaox(npoints, naos);
    CMemBlock2D<double> gaoy(npoints, naos);
    CMemBlock2D<double> gaoz(npoints, naos);

    // indices for keeping track of GTOs

    // skip_cgto_ids: whether a CGTO should be skipped
    // skip_ao_ids: whether an AO should be skipped
    // aoinds: mapping between AO indices before and after screening

    CMemBlock<int32_t> skip_cgto_ids(naos); // note: naos >= ncgtos

    CMemBlock<int32_t> skip_ao_ids(naos);

    std::vector<int32_t> aoinds(naos);

    {
        auto gridblockpos = 0;

        // dimension of grid box

        auto boxdim = gtoeval::getGridBoxDimension(gridblockpos, npoints, xcoords, ycoords, zcoords);

        // pre-screening of GTOs

        gtoeval::preScreenGtos(skip_cgto_ids, skip_ao_ids, gtovec, 1, _screeningThresholdForGTOValues, boxdim);  // 1st order GTO derivative

        // GTO values on grid points

        #pragma omp parallel
        {
            auto thread_id = omp_get_thread_num();

            auto grid_batch_size = mpi::batch_size(npoints, thread_id, nthreads);

            auto grid_batch_offset = mpi::batch_offset(npoints, thread_id, nthreads);

            gtoeval::computeGtosValuesForGGA(gaos, gaox, gaoy, gaoz, gtovec, xcoords, ycoords, zcoords, gridblockpos,
                                             grid_batch_offset, grid_batch_size, skip_cgto_ids);
        }

        int32_t aocount = 0;

        for (int32_t nu = 0; nu < naos; nu++)
        {
            if (skip_ao_ids.data()[nu]) continue;

            bool skip = true;

            auto gaos_nu = gaos.data(nu);

            auto gaox_nu = gaox.data(nu);
            auto gaoy_nu = gaoy.data(nu);
            auto gaoz_nu = gaoz.data(nu);

            for (int32_t g = 0; g < npoints; g++)
            {
                if ((std::fabs(gaos_nu[g]) > _screeningThresholdForGTOValues) ||
                    (std::fabs(gaox_nu[g]) > _screeningThresholdForGTOValues) ||
                    (std::fabs(gaoy_nu[g]) > _screeningThresholdForGTOValues) ||
                    (std::fabs(gaoz_nu[g]) > _screeningThresholdForGTOValues))
                {
                    skip = false;

                    break;
                }
            }

            if (!skip)
            {
                aoinds[aocount] = nu;

                ++aocount;
            }
        }

        for (int32_t i = 0; i < aocount; i++)
        {
            auto aoidx = aoinds[i];

            std::memcpy(allgtovalues.row(aoidx) + gridblockpos, gaos.data(aoidx), npoints * sizeof(double));

            std::memcpy(allgtoderivx.row(aoidx) + gridblockpos, gaox.data(aoidx), npoints * sizeof(double));
            std::memcpy(allgtoderivy.row(aoidx) + gridblockpos, gaoy.data(aoidx), npoints * sizeof(double));
            std::memcpy(allgtoderivz.row(aoidx) + gridblockpos, gaoz.data(aoidx), npoints * sizeof(double));
        }
    }

    // destroy GTOs container

    delete gtovec;

    return std::vector<CDenseMatrix>({allgtovalues, allgtoderivx, allgtoderivy, allgtoderivz});
}<|MERGE_RESOLUTION|>--- conflicted
+++ resolved
@@ -2637,7 +2637,6 @@
 }
 
 void
-<<<<<<< HEAD
 CXCNewIntegrator::_integrateKxcFockForMGGA(CAOFockMatrix&          aoFockMatrix,
                                            const CMolecule&        molecule,
                                            const CMolecularBasis&  basis,
@@ -2647,17 +2646,6 @@
                                            const CMolecularGrid&   molecularGrid,
                                            const CXCNewFunctional& xcFunctional,
                                            const std::string&      quadMode) const
-=======
-CXCNewIntegrator::_integrateVxcPDFTForGGA(CAOKohnShamMatrix&      aoFockMatrix,
-                                          CDense4DTensor&         moTwoBodyGradient,
-                                          const CMolecule&        molecule,
-                                          const CMolecularBasis&  basis,
-                                          const CAODensityMatrix& DensityMatrix,
-                                          const CDense4DTensor&   TwoBodyDensityMatrix,
-                                          const CDenseMatrix&     ActiveMOs,
-                                          const CMolecularGrid&   molecularGrid,
-                                          const CXCPairDensityFunctional& xcFunctional) const
->>>>>>> 6be4aa61
 {
     CMultiTimer timer;
 
@@ -2927,11 +2915,7 @@
 
         timer.start("Density matrix slicing");
 
-<<<<<<< HEAD
         auto rw_sub_dens_mat = submat::getSubDensityMatrix(rwDensityMatrix, aoinds, aocount);
-=======
-        xcFunctional.compute_exc_vxc_for_pgga(npoints, rho, sigma, exc, vrho, vsigma);
->>>>>>> 6be4aa61
 
         auto rw2_sub_dens_mat = submat::getSubDensityMatrix(rw2DensityMatrix, aoinds, aocount);
 
@@ -2941,15 +2925,11 @@
 
         auto xcfuntype = xcFunctional.getFunctionalType();
 
-<<<<<<< HEAD
         auto rwdengrid = dengridgen::generateDensityGridForGGA(npoints, mat_chi, mat_chi_x, mat_chi_y, mat_chi_z,
                                                                 rw_sub_dens_mat, xcfuntype, timer);
 
         auto rw2dengrid = dengridgen::generateDensityGridForGGA(npoints, mat_chi, mat_chi_x, mat_chi_y, mat_chi_z,
                                                                 rw2_sub_dens_mat, xcfuntype, timer);
-=======
-        gridscreen::screenVxcFockForPGGA(rho, sigma, exc, vrho, vsigma, npoints, _screeningThresholdForDensityValues);
->>>>>>> 6be4aa61
 
         // compute perturbed density
 
@@ -3006,11 +2986,7 @@
 
         for (int32_t idensity = 0; idensity < numdens_rw2; idensity++)
         {
-<<<<<<< HEAD
             // compute partial contribution to Kxc matrix
-=======
-            auto rho_total = rho[2 * g + 0];
->>>>>>> 6be4aa61
 
             auto partial_mat_Kxc = _integratePartialKxcFockForMGGA(npoints,local_weights,mat_chi,mat_chi_x,mat_chi_y,
                                                                    mat_chi_z,rhograd,vsigma,
@@ -4514,15 +4490,15 @@
 }
 
 void
-CXCNewIntegrator::_integrateVxcPDFTForGGA(CAOKohnShamMatrix&      aoFockMatrix,
-                                          CDense4DTensor&         moTwoBodyGradient,
-                                          const CMolecule&        molecule,
-                                          const CMolecularBasis&  basis,
-                                          const CAODensityMatrix& DensityMatrix,
-                                          const CDense4DTensor&   TwoBodyDensityMatrix,
-                                          const CDenseMatrix&     ActiveMOs,
-                                          const CMolecularGrid&   molecularGrid,
-                                          const CXCNewFunctional& xcFunctional) const
+CXCNewIntegrator::_integrateVxcPDFTForGGA(CAOKohnShamMatrix&              aoFockMatrix,
+                                          CDense4DTensor&                 moTwoBodyGradient,
+                                          const CMolecule&                molecule,
+                                          const CMolecularBasis&          basis,
+                                          const CAODensityMatrix&         DensityMatrix,
+                                          const CDense4DTensor&           TwoBodyDensityMatrix,
+                                          const CDenseMatrix&             ActiveMOs,
+                                          const CMolecularGrid&           molecularGrid,
+                                          const CXCPairDensityFunctional& xcFunctional) const
 {
     CMultiTimer timer;
 
@@ -4722,8 +4698,7 @@
 
         timer.start("XC functional eval.");
 
-        // TODO (MGD) implement and use own functionals
-        xcFunctional.compute_exc_vxc_for_gga(npoints, rho, sigma, exc, vrho, vsigma);
+        xcFunctional.compute_exc_vxc_for_pgga(npoints, rho, sigma, exc, vrho, vsigma);
 
         timer.stop("XC functional eval.");
 
@@ -4733,9 +4708,7 @@
 
         gridscreen::copyWeights(local_weights, gridblockpos, weights, npoints);
 
-        gridscreen::screenVxcFockForGGA(rho, sigma, exc, vrho, vsigma, npoints, _screeningThresholdForDensityValues);
-
-        // TODO (MGD) screening
+        gridscreen::screenVxcFockForPGGA(rho, sigma, exc, vrho, vsigma, npoints, _screeningThresholdForDensityValues);
 
         timer.stop("Density screening");
 
@@ -4758,7 +4731,7 @@
 
         for (int32_t g = 0; g < npoints; g++)
         {
-            auto rho_total = rho[2 * g + 0] + rho[2 * g + 1];
+            auto rho_total = rho[2 * g + 0];
 
             nele += local_weights[g] * rho_total;
 
