--- conflicted
+++ resolved
@@ -27,11 +27,8 @@
     XCNewFunctional.cpp
     XCNewIntegrator.cpp
     XCNewMolecularGradient.cpp
-<<<<<<< HEAD
     DensityGridCubic.cpp
-=======
     XCPairDensityFunctional.cpp
->>>>>>> 88ec182c
   )
 
 target_include_directories(vlxobjs
