--- conflicted
+++ resolved
@@ -44,25 +44,6 @@
 
 // Exports classes/functions in src/xtb to python
 
-<<<<<<< HEAD
-static py::array_t<double>
-CXTBDriver_gradient_to_numpy(const CXTBDriver& self)
-{
-    auto grad = self.getGradient(); 
-
-    return vlx_general::pointer_to_numpy(grad.data(), grad.size() / 3, 3);
-}
-
-static py::array_t<double>
-CXTBDriver_dipole_to_numpy(const CXTBDriver& self)
-{
-    auto dipole = self.getDipole(); 
-
-    return vlx_general::pointer_to_numpy(dipole.data(), dipole.size());
-}
-
-=======
->>>>>>> 750444ca
 void
 export_xtb(py::module& m)
 {
@@ -70,19 +51,6 @@
 
     PyClass<CXTBDriver>(m, "XTBDriver")
         .def(py::init(&vlx_general::create<CXTBDriver>), "comm"_a = py::none())
-<<<<<<< HEAD
-        .def("is_available", &CXTBDriver::isAvailable)
-        .def("is_master_node", &CXTBDriver::isMasterNode)
-        .def("set_max_iter", &CXTBDriver::setMaxIterations)
-        .def("set_elec_temp", &CXTBDriver::setElectronicTemp)
-        .def("set_method", &CXTBDriver::setMethod)
-        .def("set_output_filename", &CXTBDriver::setOutputFilename)
-        .def("get_output", &CXTBDriver::getOutput)
-        .def("get_output_filename", &CXTBDriver::getOutputFilename)
-        .def("get_energy", &CXTBDriver::getEnergy)
-        .def("get_gradient", &CXTBDriver_gradient_to_numpy)
-        .def("get_dipole", &CXTBDriver_dipole_to_numpy)
-=======
         .def("is_available", &CXTBDriver::isAvailable, "Checks if XTB package is available.")
         .def("is_master_node", &CXTBDriver::isMasterNode, "Checks if XTB driver is running on master node.")
         .def("set_max_iter", &CXTBDriver::setMaxIterations, "Sets maximum number of SCF iterations.", "maxIterations"_a)
@@ -99,7 +67,13 @@
                 return vlx_general::pointer_to_numpy(grad.data(), grad.size() / 3, 3);
             },
             "Gets molecular gradient as numpy array of shape (natoms, 3).")
->>>>>>> 750444ca
+        .def(
+            "get_dipole",
+            [](const CXTBDriver& self) -> py::array_t<double> {
+                auto dipole = self.getDipole();
+                return vlx_general::pointer_to_numpy(dipole.data(), dipole.size() );
+            },
+            "Gets molecular dipole moment as numpy array.")
         // prefixed by an underscore because it will be decorated in xtbdriver.py
         .def("_compute", &CXTBDriver::compute);
 }
