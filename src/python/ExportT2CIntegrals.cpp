//
//                              VELOXCHEM
//         ----------------------------------------------------
//                     An Electronic Structure Code
//
//  Copyright © 2018-2024 by VeloxChem developers. All rights reserved.
//
//  SPDX-License-Identifier: LGPL-3.0-or-later
//
//  This file is part of VeloxChem.
//
//  VeloxChem is free software: you can redistribute it and/or modify it under
//  the terms of the GNU Lesser General Public License as published by the Free
//  Software Foundation, either version 3 of the License, or (at your option)
//  any later version.
//
//  VeloxChem is distributed in the hope that it will be useful, but WITHOUT
//  ANY WARRANTY; without even the implied warranty of MERCHANTABILITY or
//  FITNESS FOR A PARTICULAR PURPOSE. See the GNU Lesser General Public
//  License for more details.
//
//  You should have received a copy of the GNU Lesser General Public License
//  along with VeloxChem. If not, see <https://www.gnu.org/licenses/>.

#include "ExportT2CIntegrals.hpp"

#include <pybind11/operators.h>
#include <pybind11/stl.h>

#include "ElectricDipoleMomentumDriver.hpp"
#include "ElectricDipoleMomentumGeomX00Driver.hpp"
#include "KineticEnergyDriver.hpp"
#include "KineticEnergyGeomX00Driver.hpp"
#include "KineticEnergyGeomX0YDriver.hpp"
#include "NuclearPotentialDriver.hpp"
#include "NuclearPotentialErfDriver.hpp"
#include "NuclearPotentialGeom0X0Driver.hpp"
#include "NuclearPotentialGeomX00Driver.hpp"
#include "NuclearPotentialGeomX0YDriver.hpp"
#include "NuclearPotentialGeomXY0Driver.hpp"
#include "NuclearPotentialErfGeom0X0Driver.hpp"
#include "NuclearPotentialErfGeomX00Driver.hpp"
#include "OverlapDriver.hpp"
#include "OverlapGeomX00Driver.hpp"
#include "OverlapGeomX0YDriver.hpp"
<<<<<<< HEAD
//#include "ThreeCenterOverlapDriver.hpp"
//#include "ThreeCenterOverlapGradientDriver.hpp"
//#include "ThreeCenterOverlapDriver.hpp"
//#include "ThreeCenterOverlapGeomX00Driver.hpp"
//#include "ThreeCenterOverlapGradientGeomX00Driver.hpp"
//#include "ThreeCenterOverlapGradientGeom00XDriver.hpp"
=======
#include "ThreeCenterOverlapDriver.hpp"
#include "ThreeCenterOverlapGradientDriver.hpp"
#include "ThreeCenterOverlapGeomX00Driver.hpp"
#include "ThreeCenterOverlapGeom00XDriver.hpp"
#include "ThreeCenterOverlapGradientGeomX00Driver.hpp"
#include "ThreeCenterOverlapGradientGeom00XDriver.hpp"
>>>>>>> 21e9c2d1
#include "TwoCenterElectronRepulsionDriver.hpp"
#include "TwoCenterElectronRepulsionGeomX00Driver.hpp"
//#include "ThreeCenterR2Driver.hpp"
//#include "ThreeCenterR2Driver.hpp"
//#include "ThreeCenterRR2Driver.hpp"

namespace vlx_t2cintegrals {

// Exports classes/functions in src/t2c_* to python

void
export_t2cintegrals(py::module& m)
{
    // COverlapDriver class
    PyClass<COverlapDriver>(m, "OverlapDriver")
        .def(py::init<>())
        .def(
            "compute",
            [](const COverlapDriver& ovl_drv, const CMolecule& molecule, const CMolecularBasis& basis) -> CMatrix {
                return ovl_drv.compute(basis, molecule);
            },
            "Computes overlap matrix for given molecule and basis.")
        .def(
            "compute",
            [](const COverlapDriver& ovl_drv, const CMolecule& molecule, const CMolecularBasis& bra_basis, const CMolecularBasis& ket_basis)
                -> CMatrix { return ovl_drv.compute(bra_basis, ket_basis, molecule); },
            "Computes overlap matrix for given molecule and pair of bases.")
        .def(
            "compute",
            [](const COverlapDriver& ovl_drv, const CMolecule& bra_molecule,  const CMolecule& ket_molecule, const CMolecularBasis& bra_basis, const CMolecularBasis& ket_basis)
                -> CMatrix { return ovl_drv.compute(bra_basis, ket_basis, bra_molecule, ket_molecule); },
            "Computes overlap matrix for given pair of molecules and pair of bases.");

    // CKineticEnergyDriver class
    PyClass<CKineticEnergyDriver>(m, "KineticEnergyDriver")
        .def(py::init<>())
        .def(
            "compute",
            [](const CKineticEnergyDriver& kin_drv, const CMolecule& molecule, const CMolecularBasis& basis) -> CMatrix {
                return kin_drv.compute(basis, molecule);
            },
            "Computes kinetic energy matrix for given molecule and basis.");

    // CNuclearPotentialDriver class
    PyClass<CNuclearPotentialDriver>(m, "NuclearPotentialDriver")
        .def(py::init<>())
        .def(
            "compute",
            [](const CNuclearPotentialDriver&            npot_drv,
               const CMolecule&                          molecule,
               const CMolecularBasis&                    basis,
               const std::vector<double>&                charges,
               const std::vector<std::array<double, 3>>& coords) -> CMatrix {
                auto points = std::vector<TPoint<double>>();
                points.reserve(coords.size());
                std::ranges::transform(coords, std::back_inserter(points), [](auto rxyz) { return TPoint<double>(rxyz); });
                return npot_drv.compute(charges, points, basis, molecule);
            },
            "Computes nuclear potential matrix for given molecule, basis and vector of external charges.")
        .def(
            "compute",
            [](const CNuclearPotentialDriver& npot_drv, const CMolecule& molecule, const CMolecularBasis& basis) -> CMatrix {
                return npot_drv.compute(basis, molecule);
            },
            "Computes nuclear potential matrix for given molecule and basis.");

    // CNuclearPotentialErfDriver class
    PyClass<CNuclearPotentialErfDriver>(m, "NuclearPotentialErfDriver")
        .def(py::init<>())
        .def(
            "compute",
            [](const CNuclearPotentialErfDriver&         npot_drv,
               const CMolecule&                          molecule,
               const CMolecularBasis&                    basis,
               const std::vector<double>&                charges,
               const std::vector<std::array<double, 3>>& coords,
               const std::vector<double>&                omegas) -> CMatrix {
                auto points = std::vector<TPoint<double>>();
                points.reserve(coords.size());
                std::ranges::transform(coords, std::back_inserter(points), [](auto rxyz) { return TPoint<double>(rxyz); });
                return npot_drv.compute(charges, points, omegas, basis, molecule);
            },
            "Computes range separated nuclear potential matrix for given molecule, basis and vector of external "
            "charges.")
        .def(
            "compute",
            [](const CNuclearPotentialErfDriver&         npot_drv,
               const CMolecule&                          molecule,
               const CMolecularBasis&                    basis,
               const std::vector<double>&                charges,
               const std::vector<std::array<double, 3>>& coords,
               const double                              omega) -> CMatrix {
                auto points = std::vector<TPoint<double>>();
                points.reserve(coords.size());
                std::ranges::transform(coords, std::back_inserter(points), [](auto rxyz) { return TPoint<double>(rxyz); });
                return npot_drv.compute(charges, points, omega, basis, molecule);
            },
            "Computes range separated nuclear potential matrix for given molecule, basis and vector of external "
            "charges.");

    // CElectricDipoleMomentumDriver class
    // TODO: rename CElectricDipoleMomentumDriver to CElectricDipoleMomentDriver
    PyClass<CElectricDipoleMomentumDriver>(m, "ElectricDipoleMomentDriver")
        .def(py::init<>())
        .def(
            "compute",
            [](const CElectricDipoleMomentumDriver& dip_drv,
               const CMolecule&                     molecule,
               const CMolecularBasis&               basis,
               const std::array<double, 3>&         origin) -> CMatrices {
                return dip_drv.compute(basis, molecule, TPoint<double>(origin));
            },
            "Computes the electric dipole momentum matrices for a given molecule and basis.");

    // TODO: Replace Electric dipole, and higher multipoles code with templated single variant

    // CNuclearPotentialGeom010Driver class
    PyClass<CNuclearPotentialGeom0X0Driver<1>>(m, "NuclearPotentialGeom010Driver")
        .def(py::init<>())
        .def(
            "compute",
            [](const CNuclearPotentialGeom0X0Driver<1>&  geom_drv,
               const CMolecule&                          molecule,
               const CMolecularBasis&                    basis,
               const std::vector<double>&                dipoles,
               const std::vector<std::array<double, 3>>& coords) -> CMatrices {
                auto points = std::vector<TPoint<double>>();
                points.reserve(coords.size());
                std::ranges::transform(coords, std::back_inserter(points), [](auto rxyz) { return TPoint<double>(rxyz); });
                return geom_drv.compute(dipoles, points, basis, molecule);
            },
            "Computes nuclear potential derivatives matrices for given molecule, basis and vector of external "
            "dipoles.")
        .def(
            "compute",
            [](const CNuclearPotentialGeom0X0Driver<1>& geom_drv, const CMolecule& molecule, const CMolecularBasis& basis, const int iatom)
                -> CMatrices { return geom_drv.compute(basis, molecule, iatom); },
            "Computes nuclear potential derivatives matrices for given molecule, basis and selected atom.");
    
    // CNuclearPotentialErfGeom010Driver class
    PyClass<CNuclearPotentialErfGeom0X0Driver<1>>(m, "NuclearPotentialErfGeom010Driver")
        .def(py::init<>())
        .def(
            "compute",
            [](const CNuclearPotentialErfGeom0X0Driver<1>&  geom_drv,
               const CMolecule&                          molecule,
               const CMolecularBasis&                    basis,
               const std::vector<double>&                dipoles,
               const std::vector<std::array<double, 3>>& coords,
               const std::vector<double>&                omegas) -> CMatrices {
                auto points = std::vector<TPoint<double>>();
                points.reserve(coords.size());
                std::ranges::transform(coords, std::back_inserter(points), [](auto rxyz) { return TPoint<double>(rxyz); });
                return geom_drv.compute(dipoles, points, omegas, basis, molecule);
            },
            "Computes nuclear potential derivatives matrices for given molecule, basis and vector of external "
            "dipoles.")
        .def(
            "compute",
            [](const CNuclearPotentialErfGeom0X0Driver<1>& geom_drv, const CMolecule& molecule, const CMolecularBasis& basis, const double omega, const int iatom)
                -> CMatrices { return geom_drv.compute(basis, molecule, omega, iatom); },
            "Computes nuclear potential derivatives matrices for given molecule, basis and selected atom.");

    // CNuclearPotentialGeom020Driver class
    PyClass<CNuclearPotentialGeom0X0Driver<2>>(m, "NuclearPotentialGeom020Driver")
        .def(py::init<>())
        .def(
            "compute",
            [](const CNuclearPotentialGeom0X0Driver<2>&  geom_drv,
               const CMolecule&                          molecule,
               const CMolecularBasis&                    basis,
               const std::vector<double>&                quadrupoles,
               const std::vector<std::array<double, 3>>& coords) -> CMatrices {
                auto points = std::vector<TPoint<double>>();
                points.reserve(coords.size());
                std::ranges::transform(coords, std::back_inserter(points), [](auto rxyz) { return TPoint<double>(rxyz); });
                return geom_drv.compute(quadrupoles, points, basis, molecule);
            },
            "Computes nuclear potential derivatives matrices for given molecule, basis and vector of external "
            "quadrupoles.")
        .def(
            "compute",
            [](const CNuclearPotentialGeom0X0Driver<2>& geom_drv, const CMolecule& molecule, const CMolecularBasis& basis, const int iatom)
                -> CMatrices { return geom_drv.compute(basis, molecule, iatom); },
            "Computes nuclear potential derivatives matrices for given molecule, basis and selected atom.");

    // CNuclearPotentialGeom100Driver class
    PyClass<CNuclearPotentialGeomX00Driver<1>>(m, "NuclearPotentialGeom100Driver")
        .def(py::init<>())
        .def(
            "compute",
            [](const CNuclearPotentialGeomX00Driver<1>& geom_drv, const CMolecule& molecule, const CMolecularBasis& basis, const int iatom)
                -> CMatrices { return geom_drv.compute(basis, molecule, iatom); },
            "Computes nuclear potential first derivatives matrices for given molecule, basis and selected atom.")
        .def(
            "compute",
            [](const CNuclearPotentialGeomX00Driver<1>& geom_drv,
               const CMolecule& molecule,
               const CMolecularBasis& basis,
               const int iatom,
               const std::vector<std::array<double, 3>>& coords_array,
               const std::vector<double>& charges) -> CMatrices { return geom_drv.compute(basis, molecule, iatom, coords_array, charges); },
            "Computes nuclear potential first derivatives matrices for given molecule, basis, selected atom, and point charges.");
    
    // CNuclearPotentialErfGeom100Driver class
    PyClass<CNuclearPotentialErfGeomX00Driver<1>>(m, "NuclearPotentialErfGeom100Driver")
        .def(py::init<>())
        .def(
            "compute",
            [](const CNuclearPotentialErfGeomX00Driver<1>& geom_drv, const std::vector<double> &omegas, const CMolecule& molecule, const CMolecularBasis& basis, const int iatom)
                -> CMatrices { return geom_drv.compute(omegas, basis, molecule, iatom); },
            "Computes nuclear potential first derivatives matrices for given molecule, basis and selected atom.")
        .def(
            "compute",
            [](const CNuclearPotentialErfGeomX00Driver<1>& geom_drv,
               const CMolecule& molecule,
               const CMolecularBasis& basis,
               const int iatom,
               const std::vector<std::array<double, 3>>& coords_array,
               const std::vector<double>& charges,
               const std::vector<double>& omegas) -> CMatrices { return geom_drv.compute(basis, molecule, iatom, coords_array, charges, omegas); },
            "Computes nuclear potential first derivatives matrices for given molecule, basis, selected atom, and point charges.");

    // CNuclearPotentialGeom200Driver class
    PyClass<CNuclearPotentialGeomX00Driver<2>>(m, "NuclearPotentialGeom200Driver")
        .def(py::init<>())
        .def(
            "compute",
            [](const CNuclearPotentialGeomX00Driver<2>& geom_drv, const CMolecule& molecule, const CMolecularBasis& basis, const int iatom)
                -> CMatrices { return geom_drv.compute(basis, molecule, iatom); },
            "Computes nuclear potential second derivatives matrices for given molecule, basis and selected atom.")
        .def(
            "compute",
            [](const CNuclearPotentialGeomX00Driver<2>& geom_drv,
               const CMolecule& molecule,
               const CMolecularBasis& basis,
               const int iatom,
               const std::vector<std::array<double, 3>>& coordinates,
               const std::vector<double>& charges) -> CMatrices {
                return geom_drv.compute(basis, molecule, iatom, coordinates, charges);
            },
            "Computes nuclear potential second derivatives matrices for given molecule, basis and selected atom.");

    // CNuclearPotentialGeom101Driver class
    PyClass<CNuclearPotentialGeomX0YDriver<1, 1>>(m, "NuclearPotentialGeom101Driver")
        .def(py::init<>())
        .def(
            "compute",
            [](const CNuclearPotentialGeomX0YDriver<1, 1>& geom_drv,
               const CMolecule&                            molecule,
               const CMolecularBasis&                      basis,
               const int                                   iatom,
               const int                                   jatom) -> CMatrices {
                return geom_drv.compute(basis, molecule, iatom, jatom);
            },
            "Computes nuclear potential second derivatives matrices for given molecule, basis and selected atom.")
        .def(
            "compute",
            [](const CNuclearPotentialGeomX0YDriver<1, 1>& geom_drv,
               const CMolecule&                            molecule,
               const CMolecularBasis&                      basis,
               const int                                   iatom,
               const int                                   jatom,
               const std::vector<std::array<double, 3>>&   coordinates,
               const std::vector<double>&                  charges) -> CMatrices {
                return geom_drv.compute(basis, molecule, iatom, jatom, coordinates, charges);
            },
            "Computes nuclear potential second derivatives matrices for given molecule, basis and selected atom.");

    // CNuclearPotentialGeom110Driver class
    PyClass<CNuclearPotentialGeomXY0Driver<1, 1>>(m, "NuclearPotentialGeom110Driver")
        .def(py::init<>())
        .def(
            "compute",
            [](const CNuclearPotentialGeomXY0Driver<1, 1>& geom_drv,
               const CMolecule&                            molecule,
               const CMolecularBasis&                      basis,
               const int                                   iatom,
               const int                                   jatom) -> CMatrices {
                return geom_drv.compute(basis, molecule, iatom, jatom);
            },
            "Computes nuclear potential second derivatives matrices for given molecule, basis and selected atom.");

    // COverlapGeom100Driver class
    PyClass<COverlapGeomX00Driver<1>>(m, "OverlapGeom100Driver")
        .def(py::init<>())
        .def(
            "compute",
            [](const COverlapGeomX00Driver<1>& geom_drv, const CMolecule& molecule, const CMolecularBasis& basis, const int iatom)
                -> CMatrices { return geom_drv.compute(basis, molecule, iatom); },
            "Computes overlap first derivatives matrices for given molecule, basis and selected atom.");

    // COverlapGeom200Driver class
    PyClass<COverlapGeomX00Driver<2>>(m, "OverlapGeom200Driver")
        .def(py::init<>())
        .def(
            "compute",
            [](const COverlapGeomX00Driver<2>& geom_drv, const CMolecule& molecule, const CMolecularBasis& basis, const int iatom)
                -> CMatrices { return geom_drv.compute(basis, molecule, iatom); },
            "Computes overlap second derivatives matrices for given molecule, basis and selected atom.");

    // COverlapGeom101Driver class
    PyClass<COverlapGeomX0YDriver<1, 1>>(m, "OverlapGeom101Driver")
        .def(py::init<>())
        .def(
            "compute",
            [](const COverlapGeomX0YDriver<1, 1>& geom_drv, const CMolecule& molecule, const CMolecularBasis& basis, const int iatom, const int jatom)
                -> CMatrices { return geom_drv.compute(basis, molecule, iatom, jatom); },
            "Computes overlap second derivatives matrices for given molecule, basis and selected atom.");

    // CKineticEnergyGeom100Driver class
    PyClass<CKineticEnergyGeomX00Driver<1>>(m, "KineticEnergyGeom100Driver")
        .def(py::init<>())
        .def(
            "compute",
            [](const CKineticEnergyGeomX00Driver<1>& geom_drv, const CMolecule& molecule, const CMolecularBasis& basis, const int iatom)
                -> CMatrices { return geom_drv.compute(basis, molecule, iatom); },
            "Computes kinetic energy first derivatives matrices for given molecule, basis and selected atom.");

    // CKineticEnergyGeom200Driver class
    PyClass<CKineticEnergyGeomX00Driver<2>>(m, "KineticEnergyGeom200Driver")
        .def(py::init<>())
        .def(
            "compute",
            [](const CKineticEnergyGeomX00Driver<2>& geom_drv, const CMolecule& molecule, const CMolecularBasis& basis, const int iatom)
                -> CMatrices { return geom_drv.compute(basis, molecule, iatom); },
            "Computes kinetic energy first derivatives matrices for given molecule, basis and selected atom.");

    // CKineticEnergyGeom101Driver class
    PyClass<CKineticEnergyGeomX0YDriver<1, 1>>(m, "KineticEnergyGeom101Driver")
        .def(py::init<>())
        .def(
            "compute",
            [](const CKineticEnergyGeomX0YDriver<1, 1>& geom_drv,
               const CMolecule&                         molecule,
               const CMolecularBasis&                   basis,
               const int                                iatom,
               const int                                jatom) -> CMatrices {
                return geom_drv.compute(basis, molecule, iatom, jatom);
            },
            "Computes kinetic energy second derivatives matrices for given molecule, basis and selected atom.");

    // CElectricDipoleMomentumGeom100Driver class
    // TODO: rename CElectricDipoleMomentumGeom100Driver to CElectricDipoleMomentGeom100Driver
    PyClass<CElectricDipoleMomentumGeomX00Driver<1>>(m, "ElectricDipoleMomentGeom100Driver")
        .def(py::init<>())
        .def(
            "compute",
            [](const CElectricDipoleMomentumGeomX00Driver<1>& dip_drv,
               const CMolecule&                               molecule,
               const CMolecularBasis&                         basis,
               const std::array<double, 3>&                   origin,
               const int                                      iatom) -> CMatrices {
                return dip_drv.compute(basis, molecule, TPoint<double>(origin), iatom);
            },
            "Computes the electric dipole momentum derivatives matrices for a given molecule, basis and selected atom.");
    
    /*
    // CThreeCenterOverlapDriver class
    PyClass<CThreeCenterOverlapDriver>(m, "ThreeCenterOverlapDriver")
        .def(py::init<>())
        .def(
            "compute",
             [](const CThreeCenterOverlapDriver&         t3ovl_drv,
               const CMolecule&                          molecule,
               const CMolecularBasis&                    basis,
               const std::vector<double>&                exponents,
               const std::vector<double>&                factors,
               const std::vector<std::array<double, 3>>& coords) -> CMatrix {
                auto points = std::vector<TPoint<double>>();
                points.reserve(coords.size());
                std::ranges::transform(coords, std::back_inserter(points), [](auto rxyz) { return TPoint<double>(rxyz); });
                   return t3ovl_drv.compute(exponents, factors, points, basis, molecule);
            },
            "Computes overlap matrix for given molecule, basis and vector of external scaled Gaussians.");
    
    // CThreeCenterOverlapGradientDriver class
    PyClass<CThreeCenterOverlapGradientDriver>(m, "ThreeCenterOverlapGradientDriver")
        .def(py::init<>())
        .def(
            "compute",
             [](const CThreeCenterOverlapGradientDriver& t3ovl_drv,
               const CMolecule&                          molecule,
               const CMolecularBasis&                    basis,
               const std::vector<double>&                exponents,
               const std::vector<double>&                factors,
               const std::vector<std::array<double, 3>>& coords) -> CMatrices {
                auto points = std::vector<TPoint<double>>();
                points.reserve(coords.size());
                std::ranges::transform(coords, std::back_inserter(points), [](auto rxyz) { return TPoint<double>(rxyz); });
                   return t3ovl_drv.compute(exponents, factors, points, basis, molecule);
            },
            "Computes overlap gradient matrices for given molecule, basis and vector of external scaled Gaussians.");
    */
    // CTwoCenterElectronRepulsionDriver class
    PyClass<CTwoCenterElectronRepulsionDriver>(m, "TwoCenterElectronRepulsionDriver")
        .def(py::init<>())
        .def(
            "compute",
            [](const CTwoCenterElectronRepulsionDriver& eri_drv, const CMolecule& molecule, const CMolecularBasis& basis) -> CMatrix {
                return eri_drv.compute(basis, molecule);
            },
            "Computes electron repulsion matrix for given molecule and basis.");
    
    // COverlapGeom100Driver class
    PyClass<CTwoCenterElectronRepulsionGeomX00Driver<1>>(m, "TwoCenterElectronRepulsionGeom100Driver")
        .def(py::init<>())
        .def(
            "compute",
            [](const CTwoCenterElectronRepulsionGeomX00Driver<1>& geom_drv, const CMolecule& molecule, const CMolecularBasis& basis, const int iatom)
                -> CMatrices { return geom_drv.compute(basis, molecule, iatom); },
            "Computes overlap first derivatives matrices for given molecule, basis and selected atom.");
    
    // COverlapGeom100Driver class
    // PyClass<CThreeCenterOverlapGeomX00Driver<1>>(m, "ThreeCenterOverlapGeom100Driver")
    //     .def(py::init<>())
    //     .def(
    //         "compute",
    //         [](const CThreeCenterOverlapGeomX00Driver<1>& geom_drv,
    //            const CMolecule&                           molecule,
    //            const CMolecularBasis&                     basis,
    //            const std::vector<double>&                 exponents,
    //            const std::vector<double>&                 factors,
    //            const std::vector<std::array<double, 3>>&  coords,
    //            const int                                  iatom)
    //             -> CMatrices {
    //                 auto points = std::vector<TPoint<double>>();
    //                 points.reserve(coords.size());
    //                 std::ranges::transform(coords, std::back_inserter(points), [](auto rxyz) { return TPoint<double>(rxyz); });
    //                 return geom_drv.compute(exponents, factors, points, basis, molecule, iatom); },
    //         "Computes overlap first derivatives matrices for given molecule, basis and selected atom.");
    // PyClass<CThreeCenterOverlapGeomX00Driver<1>>(m, "ThreeCenterOverlapGeom100Driver")
    //     .def(py::init<>())
    //     .def(
    //         "compute",
    //         [](const CThreeCenterOverlapGeomX00Driver<1>& geom_drv,
    //            const CMolecule&                           molecule,
    //            const CMolecularBasis&                     basis,
    //            const std::vector<double>&                 exponents,
    //            const std::vector<double>&                 factors,
    //            const std::vector<std::array<double, 3>>&  coords,
    //            const int                                  iatom)
    //             -> CMatrices {
    //                 auto points = std::vector<TPoint<double>>();
    //                 points.reserve(coords.size());
    //                 std::ranges::transform(coords, std::back_inserter(points), [](auto rxyz) { return TPoint<double>(rxyz); });
    //                 return geom_drv.compute(exponents, factors, points, basis, molecule, iatom); },
    //         "Computes overlap first derivatives matrices for given molecule, basis and selected atom.");
    
    // // COverlapGeom100Driver class
    // PyClass<CThreeCenterOverlapGradientGeomX00Driver<1>>(m, "ThreeCenterOverlapGradientGeom100Driver")
    //     .def(py::init<>())
    //     .def(
    //         "compute",
    //         [](const CThreeCenterOverlapGradientGeomX00Driver<1>& geom_drv,
    //            const CMolecule&                                   molecule,
    //            const CMolecularBasis&                             basis,
    //            const std::vector<double>&                         exponents,
    //            const std::vector<double>&                         factors,
    //            const std::vector<std::array<double, 3>>&          coords,
    //            const int                                          iatom)
    //             -> CMatrices {
    //                 auto points = std::vector<TPoint<double>>();
    //                 points.reserve(coords.size());
    //                 std::ranges::transform(coords, std::back_inserter(points), [](auto rxyz) { return TPoint<double>(rxyz); });
    //                 return geom_drv.compute(exponents, factors, points, basis, molecule, iatom); },
    //         "Computes overlap first derivatives matrices for given molecule, basis and selected atom.");
    // COverlapGeom100Driver class
    // PyClass<CThreeCenterOverlapGradientGeomX00Driver<1>>(m, "ThreeCenterOverlapGradientGeom100Driver")
    //     .def(py::init<>())
    //     .def(
    //         "compute",
    //         [](const CThreeCenterOverlapGradientGeomX00Driver<1>& geom_drv,
    //            const CMolecule&                                   molecule,
    //            const CMolecularBasis&                             basis,
    //            const std::vector<double>&                         exponents,
    //            const std::vector<double>&                         factors,
    //            const std::vector<std::array<double, 3>>&          coords,
    //            const int                                          iatom)
    //             -> CMatrices {
    //                 auto points = std::vector<TPoint<double>>();
    //                 points.reserve(coords.size());
    //                 std::ranges::transform(coords, std::back_inserter(points), [](auto rxyz) { return TPoint<double>(rxyz); });
    //                 return geom_drv.compute(exponents, factors, points, basis, molecule, iatom); },
    //         "Computes overlap first derivatives matrices for given molecule, basis and selected atom.");
    
    // // CThreeCenterR2Driver class
    // PyClass<CThreeCenterR2Driver>(m, "ThreeCenterR2Driver")
    //     .def(py::init<>())
    //     .def(
    //         "compute",
    //          [](const CThreeCenterR2Driver&              t3r2_drv,
    //            const CMolecule&                          molecule,
    //            const CMolecularBasis&                    basis,
    //            const std::vector<double>&                exponents,
    //            const std::vector<double>&                factors,
    //            const std::vector<std::array<double, 3>>& coords) -> CMatrix {
    //             auto points = std::vector<TPoint<double>>();
    //             points.reserve(coords.size());
    //             std::ranges::transform(coords, std::back_inserter(points), [](auto rxyz) { return TPoint<double>(rxyz); });
    //                return t3r2_drv.compute(exponents, factors, points, basis, molecule);
    //         },
    //         "Computes three center r2 matrix for given molecule, basis and vector of external scaled Gaussians.");
    
    // // CThreeCenterRR2Driver class
    // PyClass<CThreeCenterRR2Driver>(m, "ThreeCenterRR2Driver")
    //     .def(py::init<>())
    //     .def(
    //         "compute",
    //          [](const CThreeCenterRR2Driver&             t3rr2_drv,
    //            const CMolecule&                          molecule,
    //            const CMolecularBasis&                    basis,
    //            const std::vector<double>&                exponents,
    //            const std::vector<double>&                factors,
    //            const std::vector<std::array<double, 3>>& coords) -> CMatrices {
    //             auto points = std::vector<TPoint<double>>();
    //             points.reserve(coords.size());
    //             std::ranges::transform(coords, std::back_inserter(points), [](auto rxyz) { return TPoint<double>(rxyz); });
    //                return t3rr2_drv.compute(exponents, factors, points, basis, molecule);
    //         },
    //         "Computes r.r2 matrices for given molecule, basis and vector of external scaled Gaussians.");
    // CThreeCenterRR2Driver class
    // PyClass<CThreeCenterRR2Driver>(m, "ThreeCenterRR2Driver")
    //     .def(py::init<>())
    //     .def(
    //         "compute",
    //          [](const CThreeCenterRR2Driver&             t3rr2_drv,
    //            const CMolecule&                          molecule,
    //            const CMolecularBasis&                    basis,
    //            const std::vector<double>&                exponents,
    //            const std::vector<double>&                factors,
    //            const std::vector<std::array<double, 3>>& coords) -> CMatrices {
    //             auto points = std::vector<TPoint<double>>();
    //             points.reserve(coords.size());
    //             std::ranges::transform(coords, std::back_inserter(points), [](auto rxyz) { return TPoint<double>(rxyz); });
    //                return t3rr2_drv.compute(exponents, factors, points, basis, molecule);
    //         },
    //         "Computes r.r2 matrices for given molecule, basis and vector of external scaled Gaussians.");
    
    // COverlapGeom001Driver class
<<<<<<< HEAD
    // PyClass<CThreeCenterOverlapGradientGeom00XDriver<1>>(m, "ThreeCenterOverlapGradientGeom001Driver")
    //     .def(py::init<>())
    //     .def(
    //         "compute",
    //         [](const CThreeCenterOverlapGradientGeom00XDriver<1>& geom_drv,
    //            const CMolecule&                                   molecule,
    //            const CMolecularBasis&                             basis,
    //            const std::vector<double>&                         exponents,
    //            const std::vector<double>&                         factors,
    //            const std::vector<std::array<double, 3>>&          coords,
    //            const int                                          iatom)
    //             -> CMatrices {
    //                 auto points = std::vector<TPoint<double>>();
    //                 points.reserve(coords.size());
    //                 std::ranges::transform(coords, std::back_inserter(points), [](auto rxyz) { return TPoint<double>(rxyz); });
    //                 return geom_drv.compute(exponents, factors, points, basis, molecule, iatom); },
    //         "Computes overlap first derivatives matrices for given molecule, basis and selected atom.");
=======
    PyClass<CThreeCenterOverlapGradientGeom00XDriver<1>>(m, "ThreeCenterOverlapGradientGeom001Driver")
        .def(py::init<>())
        .def(
            "compute",
            [](const CThreeCenterOverlapGradientGeom00XDriver<1>& geom_drv,
               const CMolecule&                                   molecule,
               const CMolecularBasis&                             basis,
               const std::vector<double>&                         exponents,
               const std::vector<double>&                         factors,
               const std::vector<std::array<double, 3>>&          coords,
               const int                                          iatom)
                -> CMatrices {
                    auto points = std::vector<TPoint<double>>();
                    points.reserve(coords.size());
                    std::ranges::transform(coords, std::back_inserter(points), [](auto rxyz) { return TPoint<double>(rxyz); });
                    return geom_drv.compute(exponents, factors, points, basis, molecule, iatom); },
            "Computes overlap first derivatives matrices for given molecule, basis and selected atom.");
    
    // COverlapGeom001Driver class
    PyClass<CThreeCenterOverlapGeom00XDriver<1>>(m, "ThreeCenterOverlapGeom001Driver")
        .def(py::init<>())
        .def(
            "compute",
            [](const CThreeCenterOverlapGeom00XDriver<1>& geom_drv,
               const CMolecule&                           molecule,
               const CMolecularBasis&                     basis,
               const std::vector<double>&                 exponents,
               const std::vector<double>&                 factors,
               const std::vector<std::array<double, 3>>&  coords,
               const int                                  iatom)
                -> CMatrices {
                    auto points = std::vector<TPoint<double>>();
                    points.reserve(coords.size());
                    std::ranges::transform(coords, std::back_inserter(points), [](auto rxyz) { return TPoint<double>(rxyz); });
                    return geom_drv.compute(exponents, factors, points, basis, molecule, iatom); },
            "Computes overlap first derivatives matrices for given molecule, basis and selected atom.");
>>>>>>> 21e9c2d1
}

}  // namespace vlx_t2cintegrals<|MERGE_RESOLUTION|>--- conflicted
+++ resolved
@@ -43,21 +43,12 @@
 #include "OverlapDriver.hpp"
 #include "OverlapGeomX00Driver.hpp"
 #include "OverlapGeomX0YDriver.hpp"
-<<<<<<< HEAD
 //#include "ThreeCenterOverlapDriver.hpp"
 //#include "ThreeCenterOverlapGradientDriver.hpp"
 //#include "ThreeCenterOverlapDriver.hpp"
 //#include "ThreeCenterOverlapGeomX00Driver.hpp"
 //#include "ThreeCenterOverlapGradientGeomX00Driver.hpp"
 //#include "ThreeCenterOverlapGradientGeom00XDriver.hpp"
-=======
-#include "ThreeCenterOverlapDriver.hpp"
-#include "ThreeCenterOverlapGradientDriver.hpp"
-#include "ThreeCenterOverlapGeomX00Driver.hpp"
-#include "ThreeCenterOverlapGeom00XDriver.hpp"
-#include "ThreeCenterOverlapGradientGeomX00Driver.hpp"
-#include "ThreeCenterOverlapGradientGeom00XDriver.hpp"
->>>>>>> 21e9c2d1
 #include "TwoCenterElectronRepulsionDriver.hpp"
 #include "TwoCenterElectronRepulsionGeomX00Driver.hpp"
 //#include "ThreeCenterR2Driver.hpp"
@@ -598,7 +589,6 @@
     //         "Computes r.r2 matrices for given molecule, basis and vector of external scaled Gaussians.");
     
     // COverlapGeom001Driver class
-<<<<<<< HEAD
     // PyClass<CThreeCenterOverlapGradientGeom00XDriver<1>>(m, "ThreeCenterOverlapGradientGeom001Driver")
     //     .def(py::init<>())
     //     .def(
@@ -616,44 +606,42 @@
     //                 std::ranges::transform(coords, std::back_inserter(points), [](auto rxyz) { return TPoint<double>(rxyz); });
     //                 return geom_drv.compute(exponents, factors, points, basis, molecule, iatom); },
     //         "Computes overlap first derivatives matrices for given molecule, basis and selected atom.");
-=======
-    PyClass<CThreeCenterOverlapGradientGeom00XDriver<1>>(m, "ThreeCenterOverlapGradientGeom001Driver")
-        .def(py::init<>())
-        .def(
-            "compute",
-            [](const CThreeCenterOverlapGradientGeom00XDriver<1>& geom_drv,
-               const CMolecule&                                   molecule,
-               const CMolecularBasis&                             basis,
-               const std::vector<double>&                         exponents,
-               const std::vector<double>&                         factors,
-               const std::vector<std::array<double, 3>>&          coords,
-               const int                                          iatom)
-                -> CMatrices {
-                    auto points = std::vector<TPoint<double>>();
-                    points.reserve(coords.size());
-                    std::ranges::transform(coords, std::back_inserter(points), [](auto rxyz) { return TPoint<double>(rxyz); });
-                    return geom_drv.compute(exponents, factors, points, basis, molecule, iatom); },
-            "Computes overlap first derivatives matrices for given molecule, basis and selected atom.");
-    
-    // COverlapGeom001Driver class
-    PyClass<CThreeCenterOverlapGeom00XDriver<1>>(m, "ThreeCenterOverlapGeom001Driver")
-        .def(py::init<>())
-        .def(
-            "compute",
-            [](const CThreeCenterOverlapGeom00XDriver<1>& geom_drv,
-               const CMolecule&                           molecule,
-               const CMolecularBasis&                     basis,
-               const std::vector<double>&                 exponents,
-               const std::vector<double>&                 factors,
-               const std::vector<std::array<double, 3>>&  coords,
-               const int                                  iatom)
-                -> CMatrices {
-                    auto points = std::vector<TPoint<double>>();
-                    points.reserve(coords.size());
-                    std::ranges::transform(coords, std::back_inserter(points), [](auto rxyz) { return TPoint<double>(rxyz); });
-                    return geom_drv.compute(exponents, factors, points, basis, molecule, iatom); },
-            "Computes overlap first derivatives matrices for given molecule, basis and selected atom.");
->>>>>>> 21e9c2d1
+    // PyClass<CThreeCenterOverlapGradientGeom00XDriver<1>>(m, "ThreeCenterOverlapGradientGeom001Driver")
+    //     .def(py::init<>())
+    //     .def(
+    //         "compute",
+    //         [](const CThreeCenterOverlapGradientGeom00XDriver<1>& geom_drv,
+    //            const CMolecule&                                   molecule,
+    //            const CMolecularBasis&                             basis,
+    //            const std::vector<double>&                         exponents,
+    //            const std::vector<double>&                         factors,
+    //            const std::vector<std::array<double, 3>>&          coords,
+    //            const int                                          iatom)
+    //             -> CMatrices {
+    //                 auto points = std::vector<TPoint<double>>();
+    //                 points.reserve(coords.size());
+    //                 std::ranges::transform(coords, std::back_inserter(points), [](auto rxyz) { return TPoint<double>(rxyz); });
+    //                 return geom_drv.compute(exponents, factors, points, basis, molecule, iatom); },
+    //         "Computes overlap first derivatives matrices for given molecule, basis and selected atom.");
+    
+    // // COverlapGeom001Driver class
+    // PyClass<CThreeCenterOverlapGeom00XDriver<1>>(m, "ThreeCenterOverlapGeom001Driver")
+    //     .def(py::init<>())
+    //     .def(
+    //         "compute",
+    //         [](const CThreeCenterOverlapGeom00XDriver<1>& geom_drv,
+    //            const CMolecule&                           molecule,
+    //            const CMolecularBasis&                     basis,
+    //            const std::vector<double>&                 exponents,
+    //            const std::vector<double>&                 factors,
+    //            const std::vector<std::array<double, 3>>&  coords,
+    //            const int                                  iatom)
+    //             -> CMatrices {
+    //                 auto points = std::vector<TPoint<double>>();
+    //                 points.reserve(coords.size());
+    //                 std::ranges::transform(coords, std::back_inserter(points), [](auto rxyz) { return TPoint<double>(rxyz); });
+    //                 return geom_drv.compute(exponents, factors, points, basis, molecule, iatom); },
+    //         "Computes overlap first derivatives matrices for given molecule, basis and selected atom.");
 }
 
 }  // namespace vlx_t2cintegrals