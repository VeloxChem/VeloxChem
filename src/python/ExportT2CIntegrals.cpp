--- conflicted
+++ resolved
@@ -50,12 +50,9 @@
 //#include "ThreeCenterOverlapGeomX00Driver.hpp"
 #include "TwoCenterElectronRepulsionDriver.hpp"
 #include "TwoCenterElectronRepulsionGeomX00Driver.hpp"
-<<<<<<< HEAD
 //#include "ThreeCenterR2Driver.hpp"
-=======
-#include "ThreeCenterR2Driver.hpp"
-#include "ThreeCenterRR2Driver.hpp"
->>>>>>> 36cb1b26
+//#include "ThreeCenterR2Driver.hpp"
+//#include "ThreeCenterRR2Driver.hpp"
 
 namespace vlx_t2cintegrals {
 
@@ -500,7 +497,6 @@
     //                 return geom_drv.compute(exponents, factors, points, basis, molecule, iatom); },
     //         "Computes overlap first derivatives matrices for given molecule, basis and selected atom.");
     
-<<<<<<< HEAD
     // // COverlapGeom100Driver class
     // PyClass<CThreeCenterOverlapGradientGeomX00Driver<1>>(m, "ThreeCenterOverlapGradientGeom100Driver")
     //     .def(py::init<>())
@@ -519,43 +515,60 @@
     //                 std::ranges::transform(coords, std::back_inserter(points), [](auto rxyz) { return TPoint<double>(rxyz); });
     //                 return geom_drv.compute(exponents, factors, points, basis, molecule, iatom); },
     //         "Computes overlap first derivatives matrices for given molecule, basis and selected atom.");
-=======
-    // CThreeCenterR2Driver class
-    PyClass<CThreeCenterR2Driver>(m, "ThreeCenterR2Driver")
-        .def(py::init<>())
-        .def(
-            "compute",
-             [](const CThreeCenterR2Driver&              t3r2_drv,
-               const CMolecule&                          molecule,
-               const CMolecularBasis&                    basis,
-               const std::vector<double>&                exponents,
-               const std::vector<double>&                factors,
-               const std::vector<std::array<double, 3>>& coords) -> CMatrix {
-                auto points = std::vector<TPoint<double>>();
-                points.reserve(coords.size());
-                std::ranges::transform(coords, std::back_inserter(points), [](auto rxyz) { return TPoint<double>(rxyz); });
-                   return t3r2_drv.compute(exponents, factors, points, basis, molecule);
-            },
-            "Computes three center r2 matrix for given molecule, basis and vector of external scaled Gaussians.");
-    
-    // CThreeCenterRR2Driver class
-    PyClass<CThreeCenterRR2Driver>(m, "ThreeCenterRR2Driver")
-        .def(py::init<>())
-        .def(
-            "compute",
-             [](const CThreeCenterRR2Driver&             t3rr2_drv,
-               const CMolecule&                          molecule,
-               const CMolecularBasis&                    basis,
-               const std::vector<double>&                exponents,
-               const std::vector<double>&                factors,
-               const std::vector<std::array<double, 3>>& coords) -> CMatrices {
-                auto points = std::vector<TPoint<double>>();
-                points.reserve(coords.size());
-                std::ranges::transform(coords, std::back_inserter(points), [](auto rxyz) { return TPoint<double>(rxyz); });
-                   return t3rr2_drv.compute(exponents, factors, points, basis, molecule);
-            },
-            "Computes r.r2 matrices for given molecule, basis and vector of external scaled Gaussians.");
->>>>>>> 36cb1b26
+    // COverlapGeom100Driver class
+    // PyClass<CThreeCenterOverlapGradientGeomX00Driver<1>>(m, "ThreeCenterOverlapGradientGeom100Driver")
+    //     .def(py::init<>())
+    //     .def(
+    //         "compute",
+    //         [](const CThreeCenterOverlapGradientGeomX00Driver<1>& geom_drv,
+    //            const CMolecule&                                   molecule,
+    //            const CMolecularBasis&                             basis,
+    //            const std::vector<double>&                         exponents,
+    //            const std::vector<double>&                         factors,
+    //            const std::vector<std::array<double, 3>>&          coords,
+    //            const int                                          iatom)
+    //             -> CMatrices {
+    //                 auto points = std::vector<TPoint<double>>();
+    //                 points.reserve(coords.size());
+    //                 std::ranges::transform(coords, std::back_inserter(points), [](auto rxyz) { return TPoint<double>(rxyz); });
+    //                 return geom_drv.compute(exponents, factors, points, basis, molecule, iatom); },
+    //         "Computes overlap first derivatives matrices for given molecule, basis and selected atom.");
+    
+    // // CThreeCenterR2Driver class
+    // PyClass<CThreeCenterR2Driver>(m, "ThreeCenterR2Driver")
+    //     .def(py::init<>())
+    //     .def(
+    //         "compute",
+    //          [](const CThreeCenterR2Driver&              t3r2_drv,
+    //            const CMolecule&                          molecule,
+    //            const CMolecularBasis&                    basis,
+    //            const std::vector<double>&                exponents,
+    //            const std::vector<double>&                factors,
+    //            const std::vector<std::array<double, 3>>& coords) -> CMatrix {
+    //             auto points = std::vector<TPoint<double>>();
+    //             points.reserve(coords.size());
+    //             std::ranges::transform(coords, std::back_inserter(points), [](auto rxyz) { return TPoint<double>(rxyz); });
+    //                return t3r2_drv.compute(exponents, factors, points, basis, molecule);
+    //         },
+    //         "Computes three center r2 matrix for given molecule, basis and vector of external scaled Gaussians.");
+    
+    // // CThreeCenterRR2Driver class
+    // PyClass<CThreeCenterRR2Driver>(m, "ThreeCenterRR2Driver")
+    //     .def(py::init<>())
+    //     .def(
+    //         "compute",
+    //          [](const CThreeCenterRR2Driver&             t3rr2_drv,
+    //            const CMolecule&                          molecule,
+    //            const CMolecularBasis&                    basis,
+    //            const std::vector<double>&                exponents,
+    //            const std::vector<double>&                factors,
+    //            const std::vector<std::array<double, 3>>& coords) -> CMatrices {
+    //             auto points = std::vector<TPoint<double>>();
+    //             points.reserve(coords.size());
+    //             std::ranges::transform(coords, std::back_inserter(points), [](auto rxyz) { return TPoint<double>(rxyz); });
+    //                return t3rr2_drv.compute(exponents, factors, points, basis, molecule);
+    //         },
+    //         "Computes r.r2 matrices for given molecule, basis and vector of external scaled Gaussians.");
 }
 
 }  // namespace vlx_t2cintegrals