--- conflicted
+++ resolved
@@ -43,18 +43,11 @@
 #include "OverlapDriver.hpp"
 #include "OverlapGeomX00Driver.hpp"
 #include "OverlapGeomX0YDriver.hpp"
-<<<<<<< HEAD
 //#include "ThreeCenterOverlapDriver.hpp"
 //#include "ThreeCenterOverlapGradientDriver.hpp"
 //#include "ThreeCenterOverlapDriver.hpp"
 //#include "ThreeCenterOverlapGradientDriver.hpp"
 //#include "ThreeCenterOverlapGeomX00Driver.hpp"
-=======
-#include "ThreeCenterOverlapDriver.hpp"
-#include "ThreeCenterOverlapGradientDriver.hpp"
-#include "ThreeCenterOverlapGeomX00Driver.hpp"
-#include "ThreeCenterOverlapGradientGeomX00Driver.hpp"
->>>>>>> d5277239
 #include "TwoCenterElectronRepulsionDriver.hpp"
 #include "TwoCenterElectronRepulsionGeomX00Driver.hpp"
 
@@ -466,7 +459,6 @@
             "Computes overlap first derivatives matrices for given molecule, basis and selected atom.");
     
     // COverlapGeom100Driver class
-<<<<<<< HEAD
     // PyClass<CThreeCenterOverlapGeomX00Driver<1>>(m, "ThreeCenterOverlapGeom100Driver")
     //     .def(py::init<>())
     //     .def(
@@ -484,44 +476,42 @@
     //                 std::ranges::transform(coords, std::back_inserter(points), [](auto rxyz) { return TPoint<double>(rxyz); });
     //                 return geom_drv.compute(exponents, factors, points, basis, molecule, iatom); },
     //         "Computes overlap first derivatives matrices for given molecule, basis and selected atom.");
-=======
-    PyClass<CThreeCenterOverlapGeomX00Driver<1>>(m, "ThreeCenterOverlapGeom100Driver")
-        .def(py::init<>())
-        .def(
-            "compute",
-            [](const CThreeCenterOverlapGeomX00Driver<1>& geom_drv,
-               const CMolecule&                           molecule,
-               const CMolecularBasis&                     basis,
-               const std::vector<double>&                 exponents,
-               const std::vector<double>&                 factors,
-               const std::vector<std::array<double, 3>>&  coords,
-               const int                                  iatom)
-                -> CMatrices {
-                    auto points = std::vector<TPoint<double>>();
-                    points.reserve(coords.size());
-                    std::ranges::transform(coords, std::back_inserter(points), [](auto rxyz) { return TPoint<double>(rxyz); });
-                    return geom_drv.compute(exponents, factors, points, basis, molecule, iatom); },
-            "Computes overlap first derivatives matrices for given molecule, basis and selected atom.");
-    
-    // COverlapGeom100Driver class
-    PyClass<CThreeCenterOverlapGradientGeomX00Driver<1>>(m, "ThreeCenterOverlapGradientGeom100Driver")
-        .def(py::init<>())
-        .def(
-            "compute",
-            [](const CThreeCenterOverlapGradientGeomX00Driver<1>& geom_drv,
-               const CMolecule&                                   molecule,
-               const CMolecularBasis&                             basis,
-               const std::vector<double>&                         exponents,
-               const std::vector<double>&                         factors,
-               const std::vector<std::array<double, 3>>&          coords,
-               const int                                          iatom)
-                -> CMatrices {
-                    auto points = std::vector<TPoint<double>>();
-                    points.reserve(coords.size());
-                    std::ranges::transform(coords, std::back_inserter(points), [](auto rxyz) { return TPoint<double>(rxyz); });
-                    return geom_drv.compute(exponents, factors, points, basis, molecule, iatom); },
-            "Computes overlap first derivatives matrices for given molecule, basis and selected atom.");
->>>>>>> d5277239
+    // PyClass<CThreeCenterOverlapGeomX00Driver<1>>(m, "ThreeCenterOverlapGeom100Driver")
+    //     .def(py::init<>())
+    //     .def(
+    //         "compute",
+    //         [](const CThreeCenterOverlapGeomX00Driver<1>& geom_drv,
+    //            const CMolecule&                           molecule,
+    //            const CMolecularBasis&                     basis,
+    //            const std::vector<double>&                 exponents,
+    //            const std::vector<double>&                 factors,
+    //            const std::vector<std::array<double, 3>>&  coords,
+    //            const int                                  iatom)
+    //             -> CMatrices {
+    //                 auto points = std::vector<TPoint<double>>();
+    //                 points.reserve(coords.size());
+    //                 std::ranges::transform(coords, std::back_inserter(points), [](auto rxyz) { return TPoint<double>(rxyz); });
+    //                 return geom_drv.compute(exponents, factors, points, basis, molecule, iatom); },
+    //         "Computes overlap first derivatives matrices for given molecule, basis and selected atom.");
+    
+    // // COverlapGeom100Driver class
+    // PyClass<CThreeCenterOverlapGradientGeomX00Driver<1>>(m, "ThreeCenterOverlapGradientGeom100Driver")
+    //     .def(py::init<>())
+    //     .def(
+    //         "compute",
+    //         [](const CThreeCenterOverlapGradientGeomX00Driver<1>& geom_drv,
+    //            const CMolecule&                                   molecule,
+    //            const CMolecularBasis&                             basis,
+    //            const std::vector<double>&                         exponents,
+    //            const std::vector<double>&                         factors,
+    //            const std::vector<std::array<double, 3>>&          coords,
+    //            const int                                          iatom)
+    //             -> CMatrices {
+    //                 auto points = std::vector<TPoint<double>>();
+    //                 points.reserve(coords.size());
+    //                 std::ranges::transform(coords, std::back_inserter(points), [](auto rxyz) { return TPoint<double>(rxyz); });
+    //                 return geom_drv.compute(exponents, factors, points, basis, molecule, iatom); },
+    //         "Computes overlap first derivatives matrices for given molecule, basis and selected atom.");
 }
 
 }  // namespace vlx_t2cintegrals