--- conflicted
+++ resolved
@@ -205,7 +205,6 @@
         .def(
             "compute",
             [](const CNuclearPotentialGeomX00Driver<1>& geom_drv, const CMolecule& molecule, const CMolecularBasis& basis, const int iatom)
-<<<<<<< HEAD
                 -> CMatrices { return geom_drv.compute(basis, molecule, iatom); },
             "Computes nuclear potential first derivatives matrices for given molecule, basis and selected atom.")
         .def(
@@ -217,9 +216,6 @@
                const std::vector<std::array<double, 3>>& coords_array,
                const std::vector<double>& charges) -> CMatrices { return geom_drv.compute(basis, molecule, iatom, coords_array, charges); },
             "Computes nuclear potential first derivatives matrices for given molecule, basis, selected atom, and point charges.");
-=======
-                -> std::shared_ptr<CMatrices> { return std::make_shared<CMatrices>(geom_drv.compute(basis, molecule, iatom)); },
-            "Computes nuclear potential first derivatives matrices for given molecule, basis and selected atom.");
     
     // CNuclearPotentialErfGeom100Driver class
     PyClass<CNuclearPotentialErfGeomX00Driver<1>>(m, "NuclearPotentialErfGeom100Driver")
@@ -227,9 +223,8 @@
         .def(
             "compute",
             [](const CNuclearPotentialErfGeomX00Driver<1>& geom_drv, const std::vector<double> &omegas, const CMolecule& molecule, const CMolecularBasis& basis, const int iatom)
-                -> std::shared_ptr<CMatrices> { return std::make_shared<CMatrices>(geom_drv.compute(omegas, basis, molecule, iatom)); },
+                -> CMatrices { return geom_drv.compute(omegas, basis, molecule, iatom); },
             "Computes nuclear potential first derivatives matrices for given molecule, basis and selected atom.");
->>>>>>> 06a0dea0
 
     // CNuclearPotentialGeom200Driver class
     PyClass<CNuclearPotentialGeomX00Driver<2>>(m, "NuclearPotentialGeom200Driver")
