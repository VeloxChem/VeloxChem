--- conflicted
+++ resolved
@@ -52,11 +52,7 @@
 
 namespace vlx_dft {  // vlx_dft namespace
 
-<<<<<<< HEAD
 static double
-=======
-double
->>>>>>> 4f74f3a5
 integrate_pdft(const CXCIntegrator&    self,
                const CAODensityMatrix& aoDensityMatrix,
                py::array_t<double>     Active2DM,
@@ -66,34 +62,15 @@
                const CMolecularGrid&   molecularGrid,
                const std::string&      xcFuncLabel)
 {
-<<<<<<< HEAD
     errors::assertMsgCritical(py::detail::check_flags(Active2DM.ptr(), py::array::c_style),
                               __func__ + std::string(": Expecting C-style contiguous numpy array for Active2DM"));
-=======
-    py::buffer_info info = Active2DM.request();
-
-    int32_t ndim = info.ndim;
-
-    std::vector<ssize_t> shape = info.shape;
-
-    int32_t size = 1;
-
-    for (int32_t i = 0; i < ndim; i++)
-    {
-        size *= (int32_t)(shape[i]);
-    }
->>>>>>> 4f74f3a5
 
     auto ptr_Active2DM = new double[Active2DM.size()];
 
     std::memcpy(ptr_Active2DM, Active2DM.data(), Active2DM.size() * sizeof(double));
 
-<<<<<<< HEAD
     errors::assertMsgCritical(py::detail::check_flags(ActiveMOs.ptr(), py::array::c_style),
                               __func__ + std::string(": Expecting C-style contiguous numpy array for ActiveMOs"));
-=======
-    int32_t nActive = shape[0];
->>>>>>> 4f74f3a5
 
     auto nActive = Active2DM.shape(0);
 
@@ -103,14 +80,7 @@
 
     auto xcene = self.integratePdft(aoDensityMatrix, ptr_Active2DM, ptr_ActiveMOs, nActive, molecule, basis, molecularGrid, xcFuncLabel);
 
-<<<<<<< HEAD
     delete[] ptr_Active2DM;
-=======
-    for (int32_t i = 0; i < ndim; i++)
-    {
-        size *= (int32_t)(shape[i]);
-    }
->>>>>>> 4f74f3a5
 
     delete[] ptr_ActiveMOs;
 
@@ -327,8 +297,6 @@
              "quadMode"_a)
         .def("integrate_pdft", &integrate_pdft);
 
-<<<<<<< HEAD
-=======
     // CXCNewIntegrator class
 
     PyClass<CXCNewIntegrator>(m, "XCNewIntegrator")
@@ -460,7 +428,6 @@
             "molecularGrid"_a,
             "xcFuncLabel"_a);
 
->>>>>>> 4f74f3a5
     // CXCMolecularGradient class
 
     PyClass<CXCMolecularGradient>(m, "XCMolecularGradient")
