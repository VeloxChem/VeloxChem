--- conflicted
+++ resolved
@@ -193,23 +193,7 @@
         .def("first", &CTwoIndexes::first, "Gets first index from pair of indexes.")
         .def("second", &CTwoIndexes::second, "Gets second index from pair of indexes.");
 
-<<<<<<< HEAD
-    m.def("hartree_in_ev", &units::getHartreeValueInElectronVolts);
-
-    m.def("hartree_in_kcalpermol", &units::getHartreeValueInKiloCaloriePerMole);
-
-    m.def("hartree_in_inverse_nm", &units::getHartreeValueInInverseNanometer);
-
-    m.def("dipole_in_debye", &units::getDipoleInDebye);
-
-    m.def("rotatory_strength_in_cgs", &units::getRotatoryStrengthInCGS);
-
-    m.def("boltzmann_in_evperkelvin", &units::getBoltzmannConstantInElectronVoltsPerKelvin);
-
-    m.def("to_angular_momentum", &string_to_angular_momentum);
-=======
     // exposing functions
->>>>>>> 7f9eab15
 
     m.def("mpi_master", &mpi::master, "Gets default rank of master MPI process.");
     m.def("mpi_initialized", &mpi::initialized, "Check if MPI has been initialized.");
@@ -243,7 +227,9 @@
     m.def("bohr_in_angstroms", &units::getBohrValueInAngstroms, "Gets Bohr value in Angstroms.");
     m.def("hartree_in_ev", &units::getHartreeValueInElectronVolts, "Gets Hartree value in electronvolts.");
     m.def("hartree_in_kcalpermol", &units::getHartreeValueInKiloCaloriePerMole, "Gets Hartree value in kcal/mol.");
+    m.def("hartree_in_inverse_nm", &units::getHartreeValueInInverseNanometer, "Gets Hartree value in inverse nanometer.");
     m.def("hartree_in_wavenumbers", &units::getHartreeValueInWavenumbers, "Gets Hartree value in reciprocal cm.");
+    m.def("boltzmann_in_evperkelvin", &units::getBoltzmannConstantInElectronVoltsPerKelvin, "Gets Boltzmann constant in eV/K.");
 
     m.def("dipole_in_debye", &units::getDipoleInDebye, "Gets convertion factor for dipole moment (a.u. -> Debye).");
     m.def("rotatory_strength_in_cgs", &units::getRotatoryStrengthInCGS, "Gets convertion factor for rotatory strength (a.u. -> 10^-40 cgs).");
