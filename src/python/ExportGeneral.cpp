//
//                              VELOXCHEM
//         ----------------------------------------------------
//                     An Electronic Structure Code
//
//  Copyright © 2018-2024 by VeloxChem developers. All rights reserved.
//
//  SPDX-License-Identifier: LGPL-3.0-or-later
//
//  This file is part of VeloxChem.
//
//  VeloxChem is free software: you can redistribute it and/or modify it under
//  the terms of the GNU Lesser General Public License as published by the Free
//  Software Foundation, either version 3 of the License, or (at your option)
//  any later version.
//
//  VeloxChem is distributed in the hope that it will be useful, but WITHOUT
//  ANY WARRANTY; without even the implied warranty of MERCHANTABILITY or
//  FITNESS FOR A PARTICULAR PURPOSE. See the GNU Lesser General Public
//  License for more details.
//
//  You should have received a copy of the GNU Lesser General Public License
//  along with VeloxChem. If not, see <https://www.gnu.org/licenses/>.

#include "ExportGeneral.hpp"

#include <pybind11/numpy.h>
#include <pybind11/operators.h>
#include <pybind11/pybind11.h>
#include <pybind11/stl.h>

#include "AtomicRadii.hpp"
#include "BatchFunc.hpp"
#include "Codata.hpp"
#include "OpenMPFunc.hpp"
#include "Point.hpp"
#include "SphericalMomentum.hpp"
#include "StringFormat.hpp"
#include "TensorComponents.hpp"
#include "TensorLabels.hpp"
#include "T3FlatBuffer.hpp"
#include "MathFunc.hpp"

namespace py = pybind11;
using namespace py::literals;

namespace vlx_general {

// Gets shape and strides from dimension

static auto
get_shape_and_strides(const std::vector<int>& dimension) -> std::tuple<std::vector<py::ssize_t>, std::vector<py::ssize_t>>
{
    std::vector<py::ssize_t> shape, strides;

    for (size_t i = 0; i < dimension.size(); i++)
    {
        shape.push_back(static_cast<py::ssize_t>(dimension[i]));

        size_t strd = 1;

        for (size_t j = i + 1; j < dimension.size(); j++)
        {
            strd *= dimension[j];
        }

        strides.push_back(static_cast<py::ssize_t>(strd * sizeof(double)));
    }

    return {shape, strides};
}

// Creates numpy ndarray from pointer and dimension
// Not a static function; used in other files

auto
pointer_to_numpy(const double* ptr, const std::vector<int>& dimension) -> py::array_t<double>
{
    if ((ptr == nullptr) || (dimension.size() == 0))
    {
        return py::array_t<double>();
    }
    else
    {
        const auto [shape, strides] = get_shape_and_strides(dimension);

        return py::array_t<double>(shape, strides, ptr);
    }
}

auto
export_general(py::module &m) -> void
{
    /// mpi master
    m.def(
        "mpi_master",
        []() -> int { return 0; },
        "Gets the rank of MPI master process.");

    /// mpi size limit
    /// here we choose a number that is smaller than the actual limit
    m.def(
        "mpi_size_limit",
        []() -> int { return static_cast<int>(1 << 30) / 5 * 9; },
        "Gets the size limit in MPI communication (below 2^31-1).");

    /// exposing functions from StringFormat.hpp
    m.def("upper_case", &format::upper_case, "Creates upper cased copy of given string.");
    m.def("lower_case", &format::lower_case, "Creates lower cased copy of given string.");

    // exposing functions from Codata.hpp
    m.def("bohr_in_angstrom", &units::bohr_in_angstrom, "Gets Bohr value in Angstroms.");
    m.def("bohr_in_angstroms", &units::bohr_in_angstrom, "Gets Bohr value in Angstroms.");
    m.def("hartree_in_ev", &units::hartree_in_ev, "Gets Hartree value in electronvolts.");
    m.def("hartree_in_kcalpermol", &units::getHartreeValueInKiloCaloriePerMole, "Gets Hartree value in kcal/mol.");
    m.def("hartree_in_inverse_nm", &units::getHartreeValueInInverseNanometer, "Gets Hartree value in inverse nanometer.");
    m.def("hartree_in_wavenumber", &units::getHartreeValueInWavenumbers, "Gets Hartree value in reciprocal cm.");
    m.def("hartree_in_wavenumbers", &units::getHartreeValueInWavenumbers, "Gets Hartree value in reciprocal cm.");
    m.def("electron_mass_in_amu", &units::getElectronMassInAtomicMassUnit, "Gets electron mass in amu.");
    m.def("amu_in_electron_mass", &units::getAtomicMassUnitInElectronMasses, "Gets atomic mass unit in electron masses.");
    m.def("amu_in_electron_masses", &units::getAtomicMassUnitInElectronMasses, "Gets atomic mass unit in electron masses.");
    m.def("amu_in_kg", &units::getAtomicMassUnitInKg, "Gets atomic mass unit in kg.");
    m.def("speed_of_light_in_vacuum_in_SI", &units::getSpeedOfLightInVacuumInSI, "Gets speed of light in vacuum in SI.");
    m.def("avogadro_constant", &units::getAvogadroConstant, "Gets Avogadro constant.");
    m.def("boltzmann_in_evperkelvin", &units::getBoltzmannConstantInElectronVoltsPerKelvin, "Gets Boltzmann constant in eV/K.");
    m.def("boltzmann_in_hartreeperkelvin", &units::getBoltzmannConstantInHartreePerKelvin, "Gets Boltzmann constant in Hartree/K.");

    m.def("dipole_in_debye", &units::getDipoleInDebye, "Gets convertion factor for dipole moment (a.u. -> Debye).");
    m.def("rotatory_strength_in_cgs", &units::getRotatoryStrengthInCGS, "Gets convertion factor for rotatory strength (a.u. -> 10^-40 cgs).");
    m.def("extinction_coefficient_from_beta",
          &units::getExtinctionCoefficientFromBeta,
          "Gets factor needed for the calculation of the extinction coefficent from the electric-dipole magnetic-dipole polarizability beta.");
    m.def("fine_structure_constant", &units::getFineStructureConstant, "Gets fine-structure constant.");

    // exposing functions from AtomicRadii.hpp
    m.def("get_vdw_radii_data_in_bohr", &atomicradii::buildVdwRadii, "Gets VDW radii data in atomic unit.");

    // exposing functions from TensorLabels.hpp
    m.def("tensor_cartesian_labels", &tensor::cartesian_labels, "Gets all Cartesian component labels of tensor.");
    m.def("tensor_spherical_labels", &tensor::spherical_labels, "Gets all spherical component labels of tensor.");
    m.def("tensor_cartesian_index", &tensor::cartesian_index, "Gets index of Cartesian tensor component.");
    m.def("tensor_label", &tensor::label, "Gets label of tensor.");
    m.def("tensor_order", &tensor::order, "Gets order of tensor.");

    // exposing functions from TensorComponents.hpp
    m.def(
        "number_of_cartesian_components",
        [](const int order) -> int { return tensor::number_of_cartesian_components(std::array<int, 1>{order}); },
        "Gets number of Cartesian components in tensor.");
    m.def(
        "number_of_cartesian_components",
        [](const std::array<int, 2> orders) -> int { return tensor::number_of_cartesian_components(orders); },
        "Gets number of Cartesian components in array of tensors.");
    m.def(
        "number_of_cartesian_components",
        [](const std::array<int, 3> orders) -> int { return tensor::number_of_cartesian_components(orders); },
        "Gets number of Cartesian components in array of tensors.");
    m.def(
        "number_of_cartesian_components",
        [](const std::array<int, 4> orders) -> int { return tensor::number_of_cartesian_components(orders); },
        "Gets number of Cartesian components in array of tensors.");
    m.def(
        "number_of_spherical_components",
        [](const int order) -> int { return tensor::number_of_spherical_components(std::array<int, 1>{order}); },
        "Gets number of spherical components in tensor.");
    m.def(
        "number_of_spherical_components",
        [](const std::array<int, 2> orders) -> int { return tensor::number_of_spherical_components(orders); },
        "Gets number of spherical components in array of tensors.");
    m.def(
        "number_of_spherical_components",
        [](const std::array<int, 3> orders) -> int { return tensor::number_of_spherical_components(orders); },
        "Gets number of spherical components in array of tensors.");
    m.def(
        "number_of_spherical_components",
        [](const std::array<int, 4> orders) -> int { return tensor::number_of_spherical_components(orders); },
        "Gets number of spherical components in array of tensors.");

    // exposing functions from BatchFunc.hpp
    m.def("number_of_batches", &batch::number_of_batches<size_t>, "Gets number of batches.");
    m.def("batch_range",
          py::overload_cast<const size_t, const size_t, const size_t>(&batch::batch_range<size_t>),
          "Gets [first, last) range for requested batch.");
    m.def("batch_range",
          py::overload_cast<const size_t, const size_t, const size_t, const size_t>(&batch::batch_range<size_t>),
          "Gets [first, last) range for requested batch.");

    // exposing functions from OpenMPFunc.hpp
    m.def("set_number_of_threads", &omp::set_number_of_threads, "Sets number of OMP threads to requested value.");
    m.def("get_number_of_threads", &omp::get_number_of_threads, "Gets number of OMP threads available.");
    m.def("make_work_tasks",
          py::overload_cast<const std::vector<CGtoBlock> &>(&omp::make_work_tasks),
          "Gets work tasks for given vector of basis function blocks.");
    m.def("make_work_tasks",
          py::overload_cast<const std::vector<CGtoBlock> &, const std::vector<CGtoBlock> &>(&omp::make_work_tasks),
          "Gets work tasks for given two vectors of basis function blocks.");
    m.def("make_diag_work_tasks", &omp::make_diag_work_group, "Gets work tasks for diagonal integrals.");
<<<<<<< HEAD
    m.def("make_work_group", &omp::make_work_group, "Gets work group for ERIs.");
    m.def("make_bra_ket_work_group", &omp::make_bra_ket_work_group, "Gets work group for ERIs.");
=======
    m.def("make_work_group",
          py::overload_cast<const std::vector<CBlockedGtoPairBlock>&, const int>(&omp::make_work_group),
          "Gets work group for ERIs.");
    m.def("make_work_group",
          py::overload_cast<const std::vector<CBlockedGtoPairBlock>&, const int, const int>(&omp::make_work_group),
          "Gets work group for ERIs.");
>>>>>>> abedcb65
    m.def("partition_atoms", &omp::partition_atoms, "Get atomic indices of partitioned atoms list.");

    // exposing functions from SphericalMomentum.hpp
    m.def("spherical_momentum_s_factors", spher_mom::transformation_factors<0>, "Gets transformation factors for S type spherical momentum.");
    m.def("spherical_momentum_p_factors", spher_mom::transformation_factors<1>, "Gets transformation factors for P type spherical momentum.");
    m.def("spherical_momentum_d_factors", spher_mom::transformation_factors<2>, "Gets transformation factors for D type spherical momentum.");
    m.def("spherical_momentum_f_factors", spher_mom::transformation_factors<3>, "Gets transformation factors for F type spherical momentum.");
    m.def("spherical_momentum_g_factors", spher_mom::transformation_factors<4>, "Gets transformation factors for G type spherical momentum.");

    // TPoint class
    PyClass<TPoint<double>>(m, "Point")
        .def(py::init<>())
        .def(py::init<const std::array<double, 3> &>())
        .def(py::init<const TPoint<double> &>())
        .def(py::pickle([](const TPoint<double> &pnt) { return py::make_tuple(pnt.coordinates()); },
                        [](py::tuple t) { return TPoint<double>(t[0].cast<std::array<double, 3>>()); }))
        .def("coordinates", &TPoint<double>::coordinates, "Getter for Cartesian coordinates.")
        .def("scale", &TPoint<double>::scale, "Scales Cartesian coordinates by factor.")
        .def("length_square", &TPoint<double>::length_square, "Computes square of length for vector given by point.")
        .def("length", &TPoint<double>::length, "Computes length for vector given by point.")
        .def("distance_square", &TPoint<double>::distance_square, "Computes square of distance between two points.")
        .def("distance", &TPoint<double>::distance, "Computes distance between two points.")
        .def("__eq__", [](const TPoint<double> &self, const TPoint<double> &other) { return self == other; })
        .def("__ne__", [](const TPoint<double> &self, const TPoint<double> &other) { return self != other; })
        .def("__copy__", [](const TPoint<double> &self) { return TPoint<double>(self); })
        .def("__deepcopy__", [](const TPoint<double> &self, py::dict) { return TPoint<double>(self); });
    
    // CT3FlatBuffer class
    PyClass<CT3FlatBuffer<double>>(m, "T3FlatBuffer")
        .def(py::init<>())
        .def(py::init<const std::vector<size_t>&, const size_t>())
        .def(py::init<const CT3FlatBuffer<double> &>())
        .def("indices", &CT3FlatBuffer<double>::indices, "Gets indices vector along x axis of tensor.")
        .def(
            "values",
             [](const CT3FlatBuffer<double> &self, const size_t index) -> py::array_t<double> {
                 const auto ndim = self.width();
                 const auto nelems = static_cast<py::ssize_t>(ndim * (ndim + 1) / 2);
                 const auto tdim  = static_cast<py::ssize_t>(sizeof(double));
                 return py::array_t<double>(
                                            std::vector<py::ssize_t>({nelems,}), std::vector<py::ssize_t>({tdim, }), self.data(index));
            },
            "Gets slice of tensor values along y,z axes.")
        .def("value",
             [](const CT3FlatBuffer<double> &self, const size_t index, const size_t i, const size_t j) -> double {
                if (i <= j)
                {
                    return self.data(index)[mathfunc::uplo_rm_index(i, j, self.width())];
                }
                else
                {
                    return self.data(index)[mathfunc::uplo_rm_index(j, i, self.width())];
                }
             },
             "Gets tensor element value.")
        .def("__copy__", [](CT3FlatBuffer<double> &self) { return CT3FlatBuffer<double>(self); })
        .def("__deepcopy__", [](const CT3FlatBuffer<double> &self, py::dict) { return CT3FlatBuffer<double>(self); });
}

}  // namespace vlx_general<|MERGE_RESOLUTION|>--- conflicted
+++ resolved
@@ -195,17 +195,14 @@
           py::overload_cast<const std::vector<CGtoBlock> &, const std::vector<CGtoBlock> &>(&omp::make_work_tasks),
           "Gets work tasks for given two vectors of basis function blocks.");
     m.def("make_diag_work_tasks", &omp::make_diag_work_group, "Gets work tasks for diagonal integrals.");
-<<<<<<< HEAD
-    m.def("make_work_group", &omp::make_work_group, "Gets work group for ERIs.");
-    m.def("make_bra_ket_work_group", &omp::make_bra_ket_work_group, "Gets work group for ERIs.");
-=======
     m.def("make_work_group",
           py::overload_cast<const std::vector<CBlockedGtoPairBlock>&, const int>(&omp::make_work_group),
           "Gets work group for ERIs.");
     m.def("make_work_group",
           py::overload_cast<const std::vector<CBlockedGtoPairBlock>&, const int, const int>(&omp::make_work_group),
           "Gets work group for ERIs.");
->>>>>>> abedcb65
+    m.def("make_work_group_bsfac", &omp::make_work_group_bsfac, "Gets work group for ERIs.");
+    m.def("make_bra_ket_work_group", &omp::make_bra_ket_work_group, "Gets work group for ERIs.");
     m.def("partition_atoms", &omp::partition_atoms, "Get atomic indices of partitioned atoms list.");
 
     // exposing functions from SphericalMomentum.hpp
