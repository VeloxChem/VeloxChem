//
//                              VELOXCHEM
//         ----------------------------------------------------
//                     An Electronic Structure Code
//
//  Copyright © 2018-2024 by VeloxChem developers. All rights reserved.
//
//  SPDX-License-Identifier: LGPL-3.0-or-later
//
//  This file is part of VeloxChem.
//
//  VeloxChem is free software: you can redistribute it and/or modify it under
//  the terms of the GNU Lesser General Public License as published by the Free
//  Software Foundation, either version 3 of the License, or (at your option)
//  any later version.
//
//  VeloxChem is distributed in the hope that it will be useful, but WITHOUT
//  ANY WARRANTY; without even the implied warranty of MERCHANTABILITY or
//  FITNESS FOR A PARTICULAR PURPOSE. See the GNU Lesser General Public
//  License for more details.
//
//  You should have received a copy of the GNU Lesser General Public License
//  along with VeloxChem. If not, see <https://www.gnu.org/licenses/>.

#include <iostream>

#include "ExportDft.hpp"

#include <pybind11/numpy.h>
#include <pybind11/operators.h>
#include <pybind11/pybind11.h>
#include <pybind11/stl.h>

#include <algorithm>
#include <vector>

#include "AOKohnShamMatrix.hpp"
#include "ErrorHandler.hpp"
#include "ExportGeneral.hpp"
#include "FunctionalParser.hpp"
#include "GridDriver.hpp"
#include "MolecularGrid.hpp"
#include "XCComponent.hpp"
#include "XCFunctional.hpp"
#include "XCIntegrator.hpp"
#include "XCMolecularGradient.hpp"
#include "XCPairDensityFunctional.hpp"

namespace py = pybind11;
using namespace py::literals;

namespace vlx_dft {  // vlx_dft namespace

// helper functions for converting arrays to pointers

static auto
arrays_to_mutable_pointers(std::vector<py::array_t<double>>& arrays) -> std::vector<double*>
{
    std::vector<double*> pointers;
    for (size_t i = 0; i < arrays.size(); i++)
    {
        std::string errstyle("arrays_to_mutable_pointers: Expecting contiguous numpy arrays");
        auto        c_style = py::detail::check_flags(arrays[i].ptr(), py::array::c_style);
        errors::assertMsgCritical(c_style, errstyle);
        pointers.push_back(arrays[i].mutable_data());
    }
    return pointers;
}

static auto
arrays_to_const_pointers(const std::vector<py::array_t<double>>& arrays) -> std::vector<const double*>
{
    std::vector<const double*> pointers;
    for (size_t i = 0; i < arrays.size(); i++)
    {
        std::string errstyle("arrays_to_const_pointers: Expecting contiguous numpy arrays");
        auto        c_style = py::detail::check_flags(arrays[i].ptr(), py::array::c_style);
        errors::assertMsgCritical(c_style, errstyle);
        pointers.push_back(arrays[i].data());
    }
    return pointers;
}

static auto
check_arrays(const std::string& func_name, const std::vector<py::array_t<double>>& arrays, const int nao) -> void
{
    std::string errstyle(func_name + std::string(": Expecting contiguous numpy arrays"));
    std::string errshape(func_name + std::string(": Invalide shape of numpy array"));

    for (size_t i = 0; i < arrays.size(); i++)
    {
        auto c_style = py::detail::check_flags(arrays[i].ptr(), py::array::c_style);
        errors::assertMsgCritical(c_style, errstyle);

        errors::assertMsgCritical(static_cast<int>(arrays[i].shape(0)) == nao, errshape);
        errors::assertMsgCritical(static_cast<int>(arrays[i].shape(1)) == nao, errshape);
    }
}

static auto
CXCIntegrator_integrate_vxc_fock(const CXCIntegrator&                    self,
                                 const CMolecule&                        molecule,
                                 const CMolecularBasis&                  basis,
                                 const std::vector<py::array_t<double>>& gsDensityArrays,
                                 const CMolecularGrid&                   molecularGrid,
                                 const CXCFunctional&                    fvxc) -> CAOKohnShamMatrix
{
    auto        numdensities = static_cast<int>(gsDensityArrays.size());
    std::string errsize("integrate_vxc_fock: Expecting a list of 1 or 2 numpy arrays");
    errors::assertMsgCritical((numdensities == 1) || (numdensities == 2), errsize);

    auto nao = basis.dimensions_of_basis();
    check_arrays("integrate_vxc_fock", gsDensityArrays, nao);

    auto gs_dens_pointers = arrays_to_const_pointers(gsDensityArrays);
    return self.integrateVxcFock(molecule, basis, gs_dens_pointers, molecularGrid, fvxc);
}

static auto
CXCIntegrator_integrate_fxc_fock(const CXCIntegrator&                    self,
                                 std::vector<py::array_t<double>>&       aoFockArrays,
                                 const CMolecule&                        molecule,
                                 const CMolecularBasis&                  basis,
                                 const std::vector<py::array_t<double>>& rwDensityArrays,
                                 const std::vector<py::array_t<double>>& gsDensityArrays,
                                 const CMolecularGrid&                   molecularGrid,
                                 const CXCFunctional&                    fvxc) -> void
{
    auto        num_focks   = static_cast<int>(aoFockArrays.size());
    auto        num_rw_dens = static_cast<int>(rwDensityArrays.size());
    auto        num_gs_dens = static_cast<int>(gsDensityArrays.size());
    std::string errnum("integrate_fxc_fock: Inconsistent number of numpy arrays");
    errors::assertMsgCritical(num_rw_dens == num_focks, errnum);
    errors::assertMsgCritical(num_gs_dens == 1, errnum);

    auto nao = basis.dimensions_of_basis();
    check_arrays("integrate_fxc_fock", aoFockArrays, nao);
    check_arrays("integrate_fxc_fock", rwDensityArrays, nao);
    check_arrays("integrate_fxc_fock", gsDensityArrays, nao);

    auto fock_pointers    = arrays_to_mutable_pointers(aoFockArrays);
    auto rw_dens_pointers = arrays_to_const_pointers(rwDensityArrays);
    auto gs_dens_pointers = arrays_to_const_pointers(gsDensityArrays);
    self.integrateFxcFock(fock_pointers, molecule, basis, rw_dens_pointers, gs_dens_pointers, molecularGrid, fvxc);
}

static auto
CXCIntegrator_integrate_kxc_fock(const CXCIntegrator&                    self,
                                 std::vector<py::array_t<double>>&       aoFockArrays,
                                 const CMolecule&                        molecule,
                                 const CMolecularBasis&                  basis,
                                 const std::vector<py::array_t<double>>& rwDensityArrays,
                                 const std::vector<py::array_t<double>>& rw2DensityArrays,
                                 const std::vector<py::array_t<double>>& gsDensityArrays,
                                 const CMolecularGrid&                   molecularGrid,
                                 const CXCFunctional&                    fvxc,
                                 const std::string&                      quadMode) -> void
{
    auto        num_focks    = static_cast<int>(aoFockArrays.size());
    auto        num_rw2_dens = static_cast<int>(rw2DensityArrays.size());
    auto        num_gs_dens = static_cast<int>(gsDensityArrays.size());
    std::string errnum("integrate_kxc_fock: Inconsistent number of numpy arrays");
    errors::assertMsgCritical(num_rw2_dens == num_focks, errnum);
    errors::assertMsgCritical(num_gs_dens == 1, errnum);

    auto nao = basis.dimensions_of_basis();
    check_arrays("integrate_kxc_fock", aoFockArrays, nao);
    check_arrays("integrate_kxc_fock", rwDensityArrays, nao);
    check_arrays("integrate_kxc_fock", rw2DensityArrays, nao);
    check_arrays("integrate_kxc_fock", gsDensityArrays, nao);

    auto fock_pointers = arrays_to_mutable_pointers(aoFockArrays);
    auto rw_dens_pointers = arrays_to_const_pointers(rwDensityArrays);
    auto rw2_dens_pointers = arrays_to_const_pointers(rw2DensityArrays);
    auto gs_dens_pointers = arrays_to_const_pointers(gsDensityArrays);
    self.integrateKxcFock(fock_pointers, molecule, basis, rw_dens_pointers, rw2_dens_pointers, gs_dens_pointers, molecularGrid, fvxc, quadMode);
}

static auto
CXCIntegrator_integrate_kxclxc_fock(const CXCIntegrator&              self,
                                    std::vector<py::array_t<double>>& aoFockArrays,
                                    const CMolecule&                  molecule,
                                    const CMolecularBasis&            basis,
                                    const std::vector<py::array_t<double>>& rwDensityArrays,
                                    const std::vector<py::array_t<double>>& rw2DensityArrays,
                                    const std::vector<py::array_t<double>>& rw3DensityArrays,
                                    const std::vector<py::array_t<double>>& gsDensityArrays,
                                    const CMolecularGrid&             molecularGrid,
                                    const CXCFunctional&              fvxc,
                                    const std::string&                cubeMode) -> void
{
    auto        num_focks    = static_cast<int>(aoFockArrays.size());
    auto        num_rw2_dens = static_cast<int>(rw2DensityArrays.size());
    auto        num_rw3_dens = static_cast<int>(rw3DensityArrays.size());
    auto        num_gs_dens  = static_cast<int>(gsDensityArrays.size());
    std::string errnum("integrate_kxclxc_fock: Inconsistent number of numpy arrays");
    errors::assertMsgCritical(num_rw2_dens + num_rw3_dens == num_focks, errnum);
    errors::assertMsgCritical(num_gs_dens == 1, errnum);

    auto nao = basis.dimensions_of_basis();
    check_arrays("integrate_kxclxc_fock", aoFockArrays, nao);
    check_arrays("integrate_kxclxc_fock", rwDensityArrays, nao);
    check_arrays("integrate_kxclxc_fock", rw2DensityArrays, nao);
    check_arrays("integrate_kxclxc_fock", rw3DensityArrays, nao);
    check_arrays("integrate_kxclxc_fock", gsDensityArrays, nao);

    auto fock_pointers = arrays_to_mutable_pointers(aoFockArrays);
    auto rw_dens_pointers = arrays_to_const_pointers(rwDensityArrays);
    auto rw2_dens_pointers = arrays_to_const_pointers(rw2DensityArrays);
    auto rw3_dens_pointers = arrays_to_const_pointers(rw3DensityArrays);
    auto gs_dens_pointers = arrays_to_const_pointers(gsDensityArrays);
    self.integrateKxcLxcFock(fock_pointers, molecule, basis, rw_dens_pointers, rw2_dens_pointers, rw3_dens_pointers, gs_dens_pointers, molecularGrid, fvxc, cubeMode);
}

static auto
<<<<<<< HEAD
integrate_vxc_pdft(const CXCIntegrator&       self,
                   const py::array_t<double>& densityMatrix,
                   const py::array_t<double>& active2DM,
                   const py::array_t<double>& activeMOs,
                   const CMolecule&           molecule,
                   const CMolecularBasis&     basis,
                   const CMolecularGrid&      molecularGrid,
                   const std::string&         xcFuncLabel,
                   const py::dict             components,
                   const double               rs_omega) -> py::list
=======
CXCIntegrator_integrate_vxc_pdft(const CXCIntegrator&       self,
                                 const py::array_t<double>& densityMatrix,
                                 const py::array_t<double>& active2DM,
                                 const py::array_t<double>& activeMOs,
                                 const CMolecule&           molecule,
                                 const CMolecularBasis&     basis,
                                 const CMolecularGrid&      molecularGrid,
                                 const std::string&         xcFuncLabel) -> py::list
>>>>>>> 9995bbeb
{
    // active2DM

    // sanity checks
    std::string errsrc("integrate_vxc_pdft, active2DM: Expecting a C-style contiguous numpy array");
    auto        c_style = py::detail::check_flags(active2DM.ptr(), py::array::c_style);
    errors::assertMsgCritical(c_style, errsrc);

    std::string errsizes("integrate_vxc_pdft, active2DM: Expecting 4 identical dimensions");
    bool        same_size = ((active2DM.ndim() == 4) && (active2DM.shape(0) == active2DM.shape(1)) && (active2DM.shape(0) == active2DM.shape(2)) &&
                      (active2DM.shape(0) == active2DM.shape(3)));
    errors::assertMsgCritical(same_size, errsizes);

    auto n_active = static_cast<int>(active2DM.shape(0));

    // Form 4D tensor
    CDenseMatrix tensor2DM(n_active * n_active, n_active * n_active);
    std::memcpy(tensor2DM.values(), active2DM.data(), active2DM.size() * sizeof(double));

    // activeMOs

    // sanity checks
    errsrc  = "integrate_vxc_pdft, activeMOs: Expecting a C-style contiguous numpy array";
    c_style = py::detail::check_flags(activeMOs.ptr(), py::array::c_style);
    errors::assertMsgCritical(c_style, errsrc);

    errsizes = "integrate_vxc_pdft, activeMOs: Expecting a 2D numpy array";
    errors::assertMsgCritical(activeMOs.ndim() == 2, errsizes);

    auto naos = static_cast<int>(activeMOs.shape(1));

    CDenseMatrix denseActiveMO(n_active, naos);
    std::memcpy(denseActiveMO.values(), activeMOs.data(), activeMOs.size() * sizeof(double));

    // densityMatrix

    // sanity checks
    errsrc  = "integrate_vxc_pdft, densityMatrix: Expecting a C-style contiguous numpy array";
    c_style = py::detail::check_flags(densityMatrix.ptr(), py::array::c_style);
    errors::assertMsgCritical(c_style, errsrc);

    errsizes  = "integrate_vxc_pdft, densityMatrix: Expecting 2 identical dimensions";
    same_size = ((densityMatrix.ndim() == 2) && (densityMatrix.shape(0) == naos) && (densityMatrix.shape(1) == naos));
    errors::assertMsgCritical(same_size, errsizes);

    // Functional

    std::vector<std::string> labels;
    std::vector<double> coeffs;
    for (auto item : components)
    {
        labels.push_back(item.first.cast<std::string>());
        coeffs.push_back(item.second.cast<double>());
    };
    CXCPairDensityFunctional xcfun = CXCPairDensityFunctional(xcFuncLabel, labels, coeffs);

    // Create output tensors

    CAOKohnShamMatrix matrixVxc(naos, naos, true);
    matrixVxc.zero();

    CDense4DTensor tensorWxc(naos, n_active, n_active, n_active);
    tensorWxc.zero();

    self.integrateVxcPDFT(matrixVxc, tensorWxc, molecule, basis, densityMatrix.data(), tensor2DM, denseActiveMO, molecularGrid, xcfun, rs_omega);

    py::list returnList;
    returnList.append(matrixVxc);
    returnList.append(vlx_general::pointer_to_numpy(tensorWxc.values(), {naos, n_active, n_active, n_active}));
    return returnList;
}

auto
CXCIntegrator_integrate_vxc_gradient(CXCMolecularGradient&      self,
                                     const CMolecule&           molecule,
                                     const CMolecularBasis&     basis,
                                     const std::vector<py::array_t<double>>& rwDensityArrays,
                                     const std::vector<py::array_t<double>>& gsDensityArrays,
                                     const CMolecularGrid&      molecularGrid,
                                     const std::string&         xcFuncLabel) -> py::array_t<double>
{
    auto        num_rw_dens = static_cast<int>(rwDensityArrays.size());
    auto        num_gs_dens = static_cast<int>(gsDensityArrays.size());
    std::string errnum("integrate_vxc_gradient: Inconsistent number of numpy arrays");
    errors::assertMsgCritical(num_rw_dens == num_gs_dens, errnum);
    errors::assertMsgCritical((num_gs_dens == 1) || (num_gs_dens == 2), errnum);

    auto nao = basis.dimensions_of_basis();
    check_arrays("integrate_vxc_gradient", rwDensityArrays, nao);
    check_arrays("integrate_vxc_gradient", gsDensityArrays, nao);

    auto rw_dens_pointers = arrays_to_const_pointers(rwDensityArrays);
    auto gs_dens_pointers = arrays_to_const_pointers(gsDensityArrays);
    auto molgrad          = self.integrateVxcGradient(molecule, basis, rw_dens_pointers, gs_dens_pointers, molecularGrid, xcFuncLabel);
    return vlx_general::pointer_to_numpy(molgrad.values(), {molgrad.getNumberOfRows(), molgrad.getNumberOfColumns()});
}

// Exports classes/functions in src/dft to python

void
export_dft(py::module& m)
{
    // xcfun enum class

    // clang-format off
    py::enum_<xcfun>(m, "xcfun")
        .value("lda", xcfun::lda)
        .value("gga", xcfun::gga)
        .value("mgga", xcfun::mgga);
    // clang-format on

    // CAOKohnShamMatrix class

    PyClass<CAOKohnShamMatrix>(m, "AOKohnShamMatrix")
        .def(py::init<>())
        .def(py::init<int, int, bool>(), "nrows"_a, "ncols"_a, "is_rest"_a)
        .def(
            "alpha_to_numpy",
            [](const CAOKohnShamMatrix& self) -> py::array_t<double> {
                return vlx_general::pointer_to_numpy(self.alphaValues(), {self.getNumberOfRows(), self.getNumberOfColumns()});
            },
            "Converts alpha AOKohnShamMatrix to numpy array.")
        .def(
            "beta_to_numpy",
            [](const CAOKohnShamMatrix& self) -> py::array_t<double> {
                return vlx_general::pointer_to_numpy(self.betaValues(), {self.getNumberOfRows(), self.getNumberOfColumns()});
            },
            "Converts beta AOKohnShamMatrix to numpy array.")
        .def("get_electrons", &CAOKohnShamMatrix::getNumberOfElectrons, "Gets number of electrons obtained by integrating Kohn-Sham matrix.")
        .def("get_energy", &CAOKohnShamMatrix::getExchangeCorrelationEnergy, "Gets exchange-correlation energy associated with Kohn-Sham matrix.")
        .def(py::self == py::self);

    // CMolecularGrid class

    PyClass<CMolecularGrid>(m, "MolecularGrid")
        .def(py::init<>())
        .def(py::init<const CDenseMatrix&>())
        .def(py::init<const CMolecularGrid&>())
        .def("partition_grid_points", &CMolecularGrid::partitionGridPoints)
        .def("distribute_counts_and_displacements", &CMolecularGrid::distributeCountsAndDisplacements)
        .def("number_of_points", &CMolecularGrid::getNumberOfGridPoints)
        .def(
            "x_to_numpy",
            [](const CMolecularGrid& self) -> py::array_t<double> {
                return vlx_general::pointer_to_numpy(self.getCoordinatesX(), std::vector<int>{self.getNumberOfGridPoints()});
            },
            "Gets X coordinates of grid as numpy array.")
        .def(
            "y_to_numpy",
            [](const CMolecularGrid& self) -> py::array_t<double> {
                return vlx_general::pointer_to_numpy(self.getCoordinatesY(), std::vector<int>{self.getNumberOfGridPoints()});
            },
            "Gets Y coordinates of grid as numpy array.")
        .def(
            "z_to_numpy",
            [](const CMolecularGrid& self) -> py::array_t<double> {
                return vlx_general::pointer_to_numpy(self.getCoordinatesZ(), std::vector<int>{self.getNumberOfGridPoints()});
            },
            "Gets Z coordinates of grid as numpy array.")
        .def(
            "w_to_numpy",
            [](const CMolecularGrid& self) -> py::array_t<double> {
                return vlx_general::pointer_to_numpy(self.getWeights(), std::vector<int>{self.getNumberOfGridPoints()});
            },
            "Gets weights of grid as numpy array.")
        .def(
            "grid_to_numpy",
            [](const CMolecularGrid& self) -> py::array_t<double> {
                auto points = self.getGridPoints();
                return vlx_general::pointer_to_numpy(points.values(), {4, self.getNumberOfGridPoints()});
            },
            "Gets grid points as numpy array of shape (4,N).")
        .def(py::self == py::self);

    // CGridDriver class
    // Note: GridDriver is prefixed by an underscore and will be used in griddriver.py

    PyClass<CGridDriver>(m, "_GridDriver")
        .def(py::init<>())
        .def("_generate_local_grid",
             &CGridDriver::generate_local_grid,
             "Generates MPI-local molecular grid for molecule.",
             "molecule"_a,
             "rank"_a,
             "nnodes"_a)
        .def("set_level", &CGridDriver::setLevel, "Sets accuracy level for grid generation.", "grid_level"_a);

    // CXCIntegrator class

    PyClass<CXCIntegrator>(m, "XCIntegrator")
        .def(py::init<>())
        .def(
            "integrate_vxc_fock",
            [](const CXCIntegrator&                    self,
               const CMolecule&                        molecule,
               const CMolecularBasis&                  basis,
               const std::vector<py::array_t<double>>& gsDensityArrays,
               const CMolecularGrid&                   molecularGrid,
               const std::string&                      xcFuncLabel) -> CAOKohnShamMatrix {
                auto fvxc = vxcfuncs::getExchangeCorrelationFunctional(xcFuncLabel);
                return CXCIntegrator_integrate_vxc_fock(self, molecule, basis, gsDensityArrays, molecularGrid, fvxc);
            },
            "Integrates 1st-order exchange-correlation contribution.")
        .def(
            "integrate_vxc_fock",
            [](const CXCIntegrator&                    self,
               const CMolecule&                        molecule,
               const CMolecularBasis&                  basis,
               const std::vector<py::array_t<double>>& gsDensityArrays,
               const CMolecularGrid&                   molecularGrid,
               const CXCFunctional&                    fvxc) -> CAOKohnShamMatrix {
                return CXCIntegrator_integrate_vxc_fock(self, molecule, basis, gsDensityArrays, molecularGrid, fvxc);
            },
            "Integrates 1st-order exchange-correlation contribution.")
        .def(
            "integrate_fxc_fock",
            [](const CXCIntegrator&                    self,
               std::vector<py::array_t<double>>&       aoFockArrays,
               const CMolecule&                        molecule,
               const CMolecularBasis&                  basis,
               const std::vector<py::array_t<double>>& rwDensityArrays,
               const std::vector<py::array_t<double>>& gsDensityArrays,
               const CMolecularGrid&                   molecularGrid,
               const std::string&                      xcFuncLabel) -> void {
                auto fvxc = vxcfuncs::getExchangeCorrelationFunctional(xcFuncLabel);
                CXCIntegrator_integrate_fxc_fock(self, aoFockArrays, molecule, basis, rwDensityArrays, gsDensityArrays, molecularGrid, fvxc);
            },
            "Integrates 2nd-order exchange-correlation contribution.")
        .def(
            "integrate_fxc_fock",
            [](const CXCIntegrator&                    self,
               std::vector<py::array_t<double>>&       aoFockArrays,
               const CMolecule&                        molecule,
               const CMolecularBasis&                  basis,
               const std::vector<py::array_t<double>>& rwDensityArrays,
               const std::vector<py::array_t<double>>& gsDensityArrays,
               const CMolecularGrid&                   molecularGrid,
               const CXCFunctional&                    fvxc) -> void {
                CXCIntegrator_integrate_fxc_fock(self, aoFockArrays, molecule, basis, rwDensityArrays, gsDensityArrays, molecularGrid, fvxc);
            },
            "Integrates 2nd-order exchange-correlation contribution.")
        .def(
            "integrate_kxc_fock",
            [](const CXCIntegrator&                    self,
               std::vector<py::array_t<double>>&       aoFockArrays,
               const CMolecule&                        molecule,
               const CMolecularBasis&                  basis,
               const std::vector<py::array_t<double>>& rwDensityArrays,
               const std::vector<py::array_t<double>>& rw2DensityArrays,
               const std::vector<py::array_t<double>>& gsDensityArrays,
               const CMolecularGrid&                   molecularGrid,
               const std::string&                      xcFuncLabel,
               const std::string&                      quadMode) -> void {
                auto fvxc = vxcfuncs::getExchangeCorrelationFunctional(xcFuncLabel);
                CXCIntegrator_integrate_kxc_fock(self, aoFockArrays, molecule, basis, rwDensityArrays, rw2DensityArrays, gsDensityArrays, molecularGrid, fvxc, quadMode);
            },
            "Integrates 3rd-order exchange-correlation contribution.")
        .def(
            "integrate_kxc_fock",
            [](const CXCIntegrator&                    self,
               std::vector<py::array_t<double>>&       aoFockArrays,
               const CMolecule&                        molecule,
               const CMolecularBasis&                  basis,
               const std::vector<py::array_t<double>>& rwDensityArrays,
               const std::vector<py::array_t<double>>& rw2DensityArrays,
               const std::vector<py::array_t<double>>& gsDensityArrays,
               const CMolecularGrid&                   molecularGrid,
               const CXCFunctional&                    fvxc,
               const std::string&                      quadMode) -> void {
                CXCIntegrator_integrate_kxc_fock(self, aoFockArrays, molecule, basis, rwDensityArrays, rw2DensityArrays, gsDensityArrays, molecularGrid, fvxc, quadMode);
            },
            "Integrates 3rd-order exchange-correlation contribution.")
        .def(
            "integrate_kxclxc_fock",
            [](const CXCIntegrator&                    self,
               std::vector<py::array_t<double>>&       aoFockArrays,
               const CMolecule&                        molecule,
               const CMolecularBasis&                  basis,
               const std::vector<py::array_t<double>>& rwDensityArrays,
               const std::vector<py::array_t<double>>& rw2DensityArrays,
               const std::vector<py::array_t<double>>& rw3DensityArrays,
               const std::vector<py::array_t<double>>& gsDensityArrays,
               const CMolecularGrid&                   molecularGrid,
               const std::string&                      xcFuncLabel,
               const std::string&                      cubeMode) -> void {
                auto fvxc = vxcfuncs::getExchangeCorrelationFunctional(xcFuncLabel);
                CXCIntegrator_integrate_kxclxc_fock(self, aoFockArrays, molecule, basis, rwDensityArrays, rw2DensityArrays, rw3DensityArrays, gsDensityArrays, molecularGrid, fvxc, cubeMode);
            },
            "Integrates 4th-order exchange-correlation contribution.")
        .def(
            "integrate_kxclxc_fock",
            [](const CXCIntegrator&                    self,
               std::vector<py::array_t<double>>&       aoFockArrays,
               const CMolecule&                        molecule,
               const CMolecularBasis&                  basis,
               const std::vector<py::array_t<double>>& rwDensityArrays,
               const std::vector<py::array_t<double>>& rw2DensityArrays,
               const std::vector<py::array_t<double>>& rw3DensityArrays,
               const std::vector<py::array_t<double>>& gsDensityArrays,
               const CMolecularGrid&                   molecularGrid,
               const CXCFunctional&                    fvxc,
               const std::string&                      cubeMode) -> void {
                CXCIntegrator_integrate_kxclxc_fock(self, aoFockArrays, molecule, basis, rwDensityArrays, rw2DensityArrays, rw3DensityArrays, gsDensityArrays, molecularGrid, fvxc, cubeMode);
            },
            "Integrates 4th-order exchange-correlation contribution.")
        .def("integrate_vxc_pdft", &CXCIntegrator_integrate_vxc_pdft)
        .def(
            "compute_gto_values",
            [](CXCIntegrator& self, const CMolecule& molecule, const CMolecularBasis& basis, const CMolecularGrid& molecularGrid)
                -> py::array_t<double> {
                auto gtovalues = self.computeGtoValuesOnGridPoints(molecule, basis, molecularGrid);
                return vlx_general::pointer_to_numpy(gtovalues.values(), {gtovalues.getNumberOfRows(), gtovalues.getNumberOfColumns()});
            },
            "Computes GTO values on grid points.",
            "molecule"_a,
            "basis"_a,
            "molecular_grid"_a);

    // CXCMolecularGradient class

    PyClass<CXCMolecularGradient>(m, "XCMolecularGradient")
        .def(py::init<>())
        .def(
            "integrate_vxc_gradient",
            [](CXCMolecularGradient&      self,
               const CMolecule&           molecule,
               const CMolecularBasis&     basis,
               const std::vector<py::array_t<double>>& gsDensityArrays,
               const CMolecularGrid&      molecularGrid,
               const std::string&         xcFuncLabel) -> py::array_t<double> {
                return CXCIntegrator_integrate_vxc_gradient(self, molecule, basis, gsDensityArrays, gsDensityArrays, molecularGrid, xcFuncLabel);
            },
            "Integrates 1st-order exchange-correlation contribution to molecular gradient.",
            "molecule"_a,
            "basis"_a,
            "gsDensityArrays"_a,
            "molecularGrid"_a,
            "xcFuncLabel"_a)
        .def(
            "integrate_vxc_gradient",
            [](CXCMolecularGradient&      self,
               const CMolecule&           molecule,
               const CMolecularBasis&     basis,
               const std::vector<py::array_t<double>>& rwDensityArrays,
               const std::vector<py::array_t<double>>& gsDensityArrays,
               const CMolecularGrid&      molecularGrid,
               const std::string&         xcFuncLabel) -> py::array_t<double> {
                return CXCIntegrator_integrate_vxc_gradient(self, molecule, basis, rwDensityArrays, gsDensityArrays, molecularGrid, xcFuncLabel);
            },
            "Integrates 1st-order exchange-correlation contribution to molecular gradient.",
            "molecule"_a,
            "basis"_a,
            "rwDensityArrays"_a,
            "gsDensityArrays"_a,
            "molecularGrid"_a,
            "xcFuncLabel"_a);

    // XCComponent class
    PyClass<CXCComponent>(m, "XCComponent")
        .def(py::init<const std::string&, const double>(), "label"_a, "coeff"_a)
        .def(py::init<const CXCComponent&>())
        .def("get_scaling_factor", &CXCComponent::getScalingFactor, "Gets scaling factor of XC functional component.")
        .def("get_label", &CXCComponent::getLabel, "Gets name of XC functional component.")
        .def(py::self == py::self);

    // XCFunctional class
    PyClass<CXCFunctional>(m, "XCFunctional")
        .def(py::init<const std::string&, const std::vector<std::string>&, const std::vector<double>&, const double>(),
             "name_of_functional"_a,
             "labels"_a,
             "coeffs"_a,
             "fraction_of_exact_exchange"_a = 0.0)
        .def(py::init<const CXCFunctional&>())
        .def(py::self == py::self)
        .def("get_libxc_version", &CXCFunctional::getLibxcVersion, "Gets Libxc version.")
        .def("get_libxc_reference", &CXCFunctional::getLibxcReference, "Gets Libxc reference.")
        .def("get_functional_reference", &CXCFunctional::getFunctionalReference, "Gets functional reference.")
        .def("is_range_separated", &CXCFunctional::isRangeSeparated, "Determines whether the XC function is range-separated.")
        .def("is_hybrid", &CXCFunctional::isHybrid, "Determines whether the XC functional is hybrid.")
        .def("is_undefined", &CXCFunctional::isUndefined, "Determines whether the XC function is undefined.")
        .def("get_func_type", &CXCFunctional::getFunctionalType, "Gets type of XC functional.")
        .def("get_func_label", &CXCFunctional::getFunctionalLabel, "Gets name of XC functional.")
        .def("get_frac_exact_exchange", &CXCFunctional::getFractionOfExactExchange, "Gets fraction of exact Hartree-Fock exchange in XC functional.")
        .def("get_rs_alpha", &CXCFunctional::getRangeSeparationParameterAlpha, "Gets range-separation parameter alpha.")
        .def("get_rs_beta", &CXCFunctional::getRangeSeparationParameterBeta, "Gets range-separation parameter beta.")
        .def("get_rs_omega", &CXCFunctional::getRangeSeparationParameterOmega, "Gets range-separation parameter omega.")
        .def("get_dimension_of_derivatives", &CXCFunctional::getDimensionOfDerivatives, "Gets dimension of derivatives.")
        .def("set_rs_omega", &CXCFunctional::setRangeSeparatedParameterOmega, "Sets range-separation parameter omega.");

    // XCPairDensityFunctional class
    PyClass<CXCPairDensityFunctional>(m, "XCPairDensityFunctional")
        .def(py::init<const std::string&, const std::vector<std::string>&, const std::vector<double>&>(),
             "name_of_functional"_a,
             "labels"_a,
             "coeffs"_a)
        .def(py::init<const CXCPairDensityFunctional&>())
        .def(py::self == py::self)
        .def("get_func_label", &CXCPairDensityFunctional::getFunctionalLabel, "Gets functional name.")
        .def("get_func_type", &CXCPairDensityFunctional::getFunctionalType, "Gets functional type.");

    // exposing functions

    m.def("available_functionals", &vxcfuncs::getAvailableFunctionals, "Gets a list of available exchange-correlation functionals.");

    m.def("parse_xc_func",
          &vxcfuncs::getExchangeCorrelationFunctional,
          "Converts exchange-correlation functional label to exchange-correlation functional object.",
          "xcLabel"_a);
}

}  // namespace vlx_dft<|MERGE_RESOLUTION|>--- conflicted
+++ resolved
@@ -213,8 +213,7 @@
 }
 
 static auto
-<<<<<<< HEAD
-integrate_vxc_pdft(const CXCIntegrator&       self,
+CXCIntegrator_integrate_vxc_pdft(const CXCIntegrator&       self,
                    const py::array_t<double>& densityMatrix,
                    const py::array_t<double>& active2DM,
                    const py::array_t<double>& activeMOs,
@@ -224,16 +223,6 @@
                    const std::string&         xcFuncLabel,
                    const py::dict             components,
                    const double               rs_omega) -> py::list
-=======
-CXCIntegrator_integrate_vxc_pdft(const CXCIntegrator&       self,
-                                 const py::array_t<double>& densityMatrix,
-                                 const py::array_t<double>& active2DM,
-                                 const py::array_t<double>& activeMOs,
-                                 const CMolecule&           molecule,
-                                 const CMolecularBasis&     basis,
-                                 const CMolecularGrid&      molecularGrid,
-                                 const std::string&         xcFuncLabel) -> py::list
->>>>>>> 9995bbeb
 {
     // active2DM
 
