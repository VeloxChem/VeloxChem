//
//                                   VELOXCHEM
//              ----------------------------------------------------
//                          An Electronic Structure Code
//
//  SPDX-License-Identifier: BSD-3-Clause
//
//  Copyright 2018-2025 VeloxChem developers
//
//  Redistribution and use in source and binary forms, with or without modification,
//  are permitted provided that the following conditions are met:
//
//  1. Redistributions of source code must retain the above copyright notice, this
//     list of conditions and the following disclaimer.
//  2. Redistributions in binary form must reproduce the above copyright notice,
//     this list of conditions and the following disclaimer in the documentation
//     and/or other materials provided with the distribution.
//  3. Neither the name of the copyright holder nor the names of its contributors
//     may be used to endorse or promote products derived from this software without
//     specific prior written permission.
//
//  THIS SOFTWARE IS PROVIDED BY THE COPYRIGHT HOLDERS AND CONTRIBUTORS "AS IS" AND
//  ANY EXPRESS OR IMPLIED WARRANTIES, INCLUDING, BUT NOT LIMITED TO, THE IMPLIED
//  WARRANTIES OF MERCHANTABILITY AND FITNESS FOR A PARTICULAR PURPOSE ARE
//  DISCLAIMED. IN NO EVENT SHALL THE COPYRIGHT HOLDER OR CONTRIBUTORS BE LIABLE
//  FOR ANY DIRECT, INDIRECT, INCIDENTAL, SPECIAL, EXEMPLARY, OR CONSEQUENTIAL
//  DAMAGES (INCLUDING, BUT NOT LIMITED TO, PROCUREMENT OF SUBSTITUTE GOODS OR
//  SERVICES; LOSS OF USE, DATA, OR PROFITS; OR BUSINESS INTERRUPTION)
//  HOWEVER CAUSED AND ON ANY THEORY OF LIABILITY, WHETHER IN CONTRACT, STRICT
//  LIABILITY, OR TORT (INCLUDING NEGLIGENCE OR OTHERWISE) ARISING IN ANY WAY OUT
//  OF THE USE OF THIS SOFTWARE, EVEN IF ADVISED OF THE POSSIBILITY OF SUCH DAMAGE.

#include "ExportT3CIntegrals.hpp"

#include <pybind11/operators.h>
#include <pybind11/stl.h>

#include "ThreeCenterElectronRepulsionDriver.hpp"
#include "ThreeCenterElectronRepulsionGeomX00Driver.hpp"
#include "ThreeCenterElectronRepulsionGeom0X0Driver.hpp"
#include "ThreeCenterOverlapDriver.hpp"
#include "T3FlatBuffer.hpp"
#include "RIFockDriver.hpp"
#include "RIFockGradDriver.hpp"

namespace vlx_t3cintegrals {

// Exports classes/functions in src/t3c_* to python

void
export_t3cintegrals(py::module& m)
{
    // CThreeCenterElectronRepulsionDriver class
    PyClass<CThreeCenterElectronRepulsionDriver>(m, "ThreeCenterElectronRepulsionDriver")
        .def(py::init<>())
        .def(
            "compute",
            [](const CThreeCenterElectronRepulsionDriver& eri_drv, const CMolecule& molecule, const CMolecularBasis& basis, const CMolecularBasis& aux_basis) -> CT3FlatBuffer<double> {
                return eri_drv.compute(basis, aux_basis, molecule);
            },
            "Computes electron repulsion integrals for given molecule, basis and auxilary basis.")
        .def(
            "compute",
            [](const CThreeCenterElectronRepulsionDriver& eri_drv, const CMolecule& molecule, const CMolecularBasis& basis, const CMolecularBasis& aux_basis, const std::vector<int>& atoms) -> CT3FlatBuffer<double> {
                return eri_drv.compute(basis, aux_basis, molecule, atoms);
            },
            "Computes electron repulsion integrals for given molecule, basis, auxilary basis, and list of atoms.");
    
    // CRIFockDriver class
    PyClass<CRIFockDriver>(m, "RIFockDriver")
        .def(py::init<>())
        .def(py::init<const CSubMatrix&>())
        .def("prepare_buffers", py::overload_cast<const CMolecule&,
                                                  const CMolecularBasis&,
                                                  const CMolecularBasis&>
             (&CRIFockDriver::prepare_buffers),
             "Computes three center electron repulsion integral buffers.")
        .def("prepare_buffers", py::overload_cast<const CMolecule&,
                                                  const CMolecularBasis&,
                                                  const CMolecularBasis&,
                                                  const std::vector<int>&>
             (&CRIFockDriver::prepare_buffers),
             "Computes three center electron repulsion integral buffers.")
        .def("compute",  py::overload_cast<const CMatrix&, const std::string&>
             (&CRIFockDriver::compute, py::const_),
             "Computes Coulomb Fock matrix for given density.")
        .def("compute",  py::overload_cast<const CMatrix&, const std::vector<double>&, const std::string&>
             (&CRIFockDriver::compute, py::const_),
             "Computes Coulomb Fock matrix for given density.")
        .def("local_compute", &CRIFockDriver::local_compute, "Computes local Coulomb Fock matrix for given density.")
        .def("compute_bq_vector", &CRIFockDriver::compute_bq_vector, "Computes transformed Gamma vector for given density.")
        .def("compute_local_bq_vector", &CRIFockDriver::compute_local_bq_vector, "Computes transformed local Gamma vector for given density.");
    
    // CRIFockGradDriver class
    PyClass<CRIFockGradDriver>(m, "RIFockGradDriver")
        .def(py::init<>())
        .def("compute",
             [] (const CRIFockGradDriver&   grad_drv,
                 const CMolecularBasis&     basis,
                 const CMolecularBasis&     aux_basis,
                 const CMolecule&           molecule,
                 const std::vector<double>& gamma,
                 const CMatrix&             density,
                 const int                  iatom) -> TPoint<double>
             {
                return grad_drv.compute(basis, aux_basis, molecule, gamma, density, iatom);
             },
          "Computes Coulomb Fock contribution to atom's gradient.")
        .def("compute",
             [] (const CRIFockGradDriver&   grad_drv,
<<<<<<< HEAD
=======
                 const CT4CScreener&        screener,
                 const CMolecularBasis&     basis,
                 const CMolecularBasis&     aux_basis,
                 const CMolecule&           molecule,
                 const std::vector<double>& gamma,
                 const CMatrix&             density,
                 const int                  iatom,
                 const int                  ithreshold) -> TPoint<double>
             {
                return grad_drv.compute(screener, basis, aux_basis, molecule, gamma, density, iatom, ithreshold);
             },
          "Computes Coulomb Fock contribution to atom's gradient.")
        .def("direct_compute",
             [] (const CRIFockGradDriver&   grad_drv,
                 const CT4CScreener&        screener,
                 const CMolecularBasis&     basis,
                 const CMolecularBasis&     aux_basis,
                 const CMolecule&           molecule,
                 const std::vector<double>& gamma,
                 const CMatrix&             density,
                 const int                  iatom,
                 const int                  ithreshold) -> TPoint<double>
             {
                return grad_drv.direct_compute(screener, basis, aux_basis, molecule, gamma, density, iatom, ithreshold);
             },
          "Computes Coulomb Fock contribution to atom's gradient.")
        .def("direct_compute",
             [] (const CRIFockGradDriver&   grad_drv,
                 const CT4CScreener&        screener,
                 const CMolecularBasis&     basis,
                 const CMolecularBasis&     aux_basis,
                 const CMolecule&           molecule,
                 const std::vector<double>& bra_gamma,
                 const std::vector<double>& ket_gamma,
                 const CMatrix&             bra_density,
                 const CMatrix&             ket_density,
                 const int                  iatom,
                 const int                  ithreshold) -> TPoint<double>
             {
                return grad_drv.direct_compute(screener, basis, aux_basis, molecule, bra_gamma, ket_gamma, bra_density, ket_density, iatom, ithreshold);
             },
          "Computes Coulomb Fock contribution to atom's gradient.")
        .def("compute",
             [] (const CRIFockGradDriver&   grad_drv,
>>>>>>> 2ea76514
                 const CMolecularBasis&     basis,
                 const CMolecularBasis&     aux_basis,
                 const CMolecule&           molecule,
                 const std::vector<double>& gamma,
                 const CMatrix&             density,
                 const std::vector<int>&    atoms) -> std::vector<TPoint<double>>
             {
                return grad_drv.compute(basis, aux_basis, molecule, gamma, density, atoms);
             },
          "Computes Coulomb Fock contribution to atoms gradient.");

    // CThreeCenterOverlapDriver class
    PyClass<CThreeCenterOverlapDriver>(m, "ThreeCenterOverlapDriver")
        .def(py::init<>())
        .def(
            "compute",
             [](const CThreeCenterOverlapDriver&         t3ovl_drv,
               const CMolecule&                          molecule,
               const CMolecularBasis&                    basis,
               const std::vector<double>&                exponents,
               const std::vector<double>&                factors,
               const std::vector<std::array<double, 3>>& coords) -> CMatrix {
                auto points = std::vector<TPoint<double>>();
                points.reserve(coords.size());
                std::ranges::transform(coords, std::back_inserter(points), [](auto rxyz) { return TPoint<double>(rxyz); });
                   return t3ovl_drv.compute(exponents, factors, points, basis, molecule);
            },
            "Computes overlap matrix for given molecule, basis and vector of external scaled Gaussians.");

    // ThreeCenterElectronRepulsionGeom100Driver class
    PyClass<CThreeCenterElectronRepulsionGeomX00Driver<1>>(m, "ThreeCenterElectronRepulsionGeom100Driver")
        .def(py::init<>())
        .def(
            "compute",
            [](const CThreeCenterElectronRepulsionGeomX00Driver<1>& geom_drv, const CMolecule& molecule, const CMolecularBasis& basis,  CMolecularBasis& aux_basis, const int iatom) -> std::shared_ptr<CT3FlatBuffer<double>> {
                return std::make_shared<CT3FlatBuffer<double>>(geom_drv.compute(basis, aux_basis, molecule, iatom));
             },
            "Computes gradient integrals for given molecule, basis, auxilary basis and selected atom.");

    // ThreeCenterElectronRepulsionGeom010Driver class
    PyClass<CThreeCenterElectronRepulsionGeom0X0Driver<1>>(m, "ThreeCenterElectronRepulsionGeom010Driver")
        .def(py::init<>())
        .def(
            "compute",
            [](const CThreeCenterElectronRepulsionGeom0X0Driver<1>& geom_drv, const CMolecule& molecule, const CMolecularBasis& basis,  CMolecularBasis& aux_basis, const int iatom) -> std::shared_ptr<CT3RectFlatBuffer<double>> {
                return std::make_shared<CT3RectFlatBuffer<double>>(geom_drv.compute(basis, aux_basis, molecule, iatom));
             },
            "Computes gradient integrals for given molecule, basis, auxilary basis and selected atom.");
}

}  // namespace vlx_t2cintegrals<|MERGE_RESOLUTION|>--- conflicted
+++ resolved
@@ -108,8 +108,6 @@
           "Computes Coulomb Fock contribution to atom's gradient.")
         .def("compute",
              [] (const CRIFockGradDriver&   grad_drv,
-<<<<<<< HEAD
-=======
                  const CT4CScreener&        screener,
                  const CMolecularBasis&     basis,
                  const CMolecularBasis&     aux_basis,
@@ -154,7 +152,7 @@
           "Computes Coulomb Fock contribution to atom's gradient.")
         .def("compute",
              [] (const CRIFockGradDriver&   grad_drv,
->>>>>>> 2ea76514
+
                  const CMolecularBasis&     basis,
                  const CMolecularBasis&     aux_basis,
                  const CMolecule&           molecule,
