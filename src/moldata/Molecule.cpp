--- conflicted
+++ resolved
@@ -67,6 +67,8 @@
 
     , _atomLabels(source._atomLabels)
 
+    , _idsAtomic(source._idsAtomic)
+
     , _idsElemental(source._idsElemental)
 {
 }
@@ -84,6 +86,8 @@
     , _atomMasses(std::move(source._atomMasses))
 
     , _atomLabels(std::move(source._atomLabels))
+
+    , _idsAtomic(std::move(source._idsAtomic))
 
     , _idsElemental(std::move(source._idsElemental))
 {
@@ -247,6 +251,8 @@
 
     _atomLabels = source._atomLabels;
 
+    _idsAtomic = source._idsAtomic;
+
     _idsElemental = source._idsElemental;
 
     return *this;
@@ -269,6 +275,8 @@
 
     _atomLabels = std::move(source._atomLabels);
 
+    _idsAtomic = std::move(source._idsAtomic);
+
     _idsElemental = std::move(source._idsElemental);
 
     return *this;
@@ -294,6 +302,8 @@
         if (_atomLabels[i] != other._atomLabels[i]) return false;
     }
 
+    if (_idsAtomic != other._idsAtomic) return false;
+
     if (_idsElemental != other._idsElemental) return false;
 
     return true;
@@ -306,7 +316,6 @@
 }
 
 void
-<<<<<<< HEAD
 CMolecule::addAtom(const std::string& atomLabel,
                    const double       atomCoordinateX,
                    const double       atomCoordinateY,
@@ -405,8 +414,6 @@
 }
 
 void
-=======
->>>>>>> ff6a7135
 CMolecule::setCharge(const double charge)
 {
     _charge = charge;
@@ -925,6 +932,8 @@
 
         mpi::bcast(_atomLabels, rank, comm);
 
+        _idsAtomic.broadcast(rank, comm);
+
         _idsElemental.broadcast(rank, comm);
     }
 }
@@ -955,6 +964,8 @@
         output << source._atomLabels[i] << std::endl;
     }
 
+    output << "_idsAtomic: " << source._idsAtomic << std::endl;
+
     output << "_idsElemental: " << source._idsElemental << std::endl;
 
     return output;
