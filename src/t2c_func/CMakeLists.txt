target_sources(vlxobjs
  PRIVATE
<<<<<<< HEAD
=======
    T2CGeom10SumDistributor.cpp
    T2CGeom10SumTwoDistributor.cpp
>>>>>>> 2ea76514
    T2CUtils.cpp
  )

target_include_directories(vlxobjs
  PUBLIC
    $<BUILD_INTERFACE:${CMAKE_CURRENT_LIST_DIR}>
  )<|MERGE_RESOLUTION|>--- conflicted
+++ resolved
@@ -1,10 +1,7 @@
 target_sources(vlxobjs
   PRIVATE
-<<<<<<< HEAD
-=======
     T2CGeom10SumDistributor.cpp
     T2CGeom10SumTwoDistributor.cpp
->>>>>>> 2ea76514
     T2CUtils.cpp
   )
 
