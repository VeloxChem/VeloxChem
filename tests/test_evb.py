--- conflicted
+++ resolved
@@ -63,43 +63,15 @@
             "hessian": None,
             "charges": None,
         }
-<<<<<<< HEAD
-        product_input = [
-            {
-                "molecule": Molecule.from_xyz_string(ethene_xyz),
-                "optimize": False,
-                "forcefield": None,
-                "hessian": None,
-                "charges": None,
-            }
-            ,
-            {
-                "molecule": Molecule.from_xyz_string(water_xyz),
-                "optimize": False,
-                "forcefield": None,
-                "hessian": None,
-                "charges": None,
-            }
-        ]
-
-        reactant, product = ffbuilder.build_forcefields(
-            reactant_input,
-            product_input,
-            reactant_charge=0,
-            product_charge=[0,0],
-            reactant_multiplicity=1,
-            product_multiplicity=[1,1]
-        )
-=======
         product_input = [{
             "molecule": Molecule.from_xyz_string(ethene_xyz),
-            "optimise": False,
+            "optimize": False,
             "forcefield": None,
             "hessian": None,
             "charges": None,
         }, {
             "molecule": Molecule.from_xyz_string(water_xyz),
-            "optimise": False,
+            "optimize": False,
             "forcefield": None,
             "hessian": None,
             "charges": None,
@@ -111,7 +83,6 @@
                                                         product_charge=[0, 0],
                                                         reactant_multiplicity=1,
                                                         product_multiplicity=[1, 1])
->>>>>>> 504d46b5
 
         here = Path(__file__).parent
         reapath = str(here / 'data' / 'evb_ethanol_ff_data.json')
