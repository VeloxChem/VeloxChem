--- conflicted
+++ resolved
@@ -16,17 +16,15 @@
     pass
 
 
-@pytest.mark.skipif(('openmm' not in sys.modules) or (not XtbDriver.is_available()),
+@pytest.mark.skipif(('openmm' not in sys.modules)
+                    or (not XtbDriver.is_available()),
                     reason='openmm or xtb-python not available')
 @pytest.mark.timeconsuming
 class TestEvb:
 
-<<<<<<< HEAD
     @pytest.mark.skipif('openmm' not in sys.modules,
                         reason='openmm not available')
     @pytest.mark.timeconsuming
-=======
->>>>>>> e5d7bda7
     def test_forcefield_builder(self):
         # build reactant and product forcefields from unordered xyz inputs and compare outputs with reference
         ffbuilder = EvbForceFieldBuilder()
@@ -140,12 +138,9 @@
             else:
                 assert val1 == val2
 
-<<<<<<< HEAD
     @pytest.mark.skipif('openmm' not in sys.modules,
                         reason='openmm not available')
     @pytest.mark.timeconsuming
-=======
->>>>>>> e5d7bda7
     def test_system_builder(self):
         data_path = Path(__file__).parent / 'data'
         # load forcefields
@@ -221,7 +216,6 @@
             ref_lines = ref_string.splitlines()
 
             min_len = min(len(sys_lines), len(ref_lines))
-<<<<<<< HEAD
             for i, (sys_line, ref_line) in enumerate(
                     zip(sys_lines[:min_len], ref_lines[:min_len])):
                 cond = TestEvb._round_numbers_in_line(
@@ -251,15 +245,6 @@
     @pytest.mark.skipif('openmm' not in sys.modules,
                         reason='openmm not available')
     @pytest.mark.timeconsuming
-=======
-            for i, (sys_line, ref_line) in enumerate(zip(sys_lines[:min_len], ref_lines[:min_len])):
-                if sys_line != ref_line:
-                    print(f"Line mismatch on line {i}: {sys_line} != {ref_line}")
-                    result = False
-            return result
-        return False
-
->>>>>>> e5d7bda7
     def test_data_processing(self):
         # Load simulation data
         input_results = {}
